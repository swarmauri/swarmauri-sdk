--- conflicted
+++ resolved
@@ -56,10 +56,7 @@
 
     # Check if the score is approximately what is expected
     expected_output = 7.98
-<<<<<<< HEAD
+
     assert dale_chall_score == pytest.approx(
         expected_output, rel=1e-2
     ), f"Expected score {expected_output}, but got {dale_chall_score}"
-=======
-    assert tool(input_data)['dale_chall_score'] == pytest.approx(expected_output, rel=1e-2)
->>>>>>> ee89ddb8
