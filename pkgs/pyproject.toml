[project]
name = "swarmauri-monorepo"
version = "0.6.2.dev3"
description = "Monorepo for multiple interdependent Swarmauri Python packages"
readme = { file = "README.md", content-type = "text/markdown" }
requires-python = ">=3.10,<3.13"
authors = [{ name = "Jacob Stewart", email = "jacob@swarmauri.com" }]

package = false

[dependency-groups]
dev = [
    "toml>=0.10.2",
    "pytest>=8.0.0",
    "pytest-xdist>=3.6.1",
    "pytest-asyncio>=0.24.0",
    "pytest-timeout>=2.3.1",
    "pytest-json-report>=1.5.0",
    "python-dotenv>=1.0.0",
    "pytest-mock>=3.14.0",
    "jsonschema>=4.18.5",
    "ruff>=0.9.9",
    "pytest-benchmark>=4.0.0",
]

[tool.uv]
package = false

[tool.uv.workspace]
members = [
    "core",
    "base",
    "swarmauri_standard",
    "swarmauri",
    "typing",
    "cayaml",
    "catoml",
    "jaml",
    "standards/swarmauri_vectorstore_doc2vec",
    "standards/swarmauri_embedding_doc2vec",
    #"standards/swarmauri_embedding_tfidf",
    "standards/swarmauri_embedding_nmf",
    "standards/swarmauri_tool_matplotlib",
    "standards/swarmauri_tool_containerfeedchars",
    "standards/swarmauri_tool_containernewsession",
    "standards/swarmauri_tool_containermakepr",
    "standards/swarmauri_parser_keywordextractor",
    "standards/swarmauri_parser_beautifulsoupelement",
    "standards/swarmauri_evaluator_abstractmethods",
    "standards/swarmauri_evaluator_anyusage",
    "standards/swarmauri_evaluator_externalimports",
    "standards/swarmauri_evaluator_subprocess",
    "standards/swarmauri_evaluatorpool_accessibility",
    "standards/swarmauri_publisher_rabbitmq",
    "standards/swarmauri_publisher_redis",
    "standards/swarmauri_publisher_webhook",
    #"standards/swarmauri_vectorstore_tfidf",
    "standards/swarmauri_distance_minkowski",
    "standards/swarmauri_middleware_auth",
    "standards/swarmauri_middleware_bulkhead",
    "standards/swarmauri_middleware_cachecontrol",
    "standards/swarmauri_middleware_cors",
    "standards/swarmauri_middleware_exceptionhandling",
    "standards/swarmauri_middleware_gzipcompression",
    "standards/swarmauri_middleware_llamaguard",
    "standards/swarmauri_middleware_logging",
    "standards/swarmauri_middleware_ratelimit",
    "standards/swarmauri_middleware_securityheaders",
    "standards/swarmauri_middleware_session",
    "standards/swarmauri_middleware_time",
    "standards/swarmauri_middleware_stdio",
    "standards/swarmauri_middleware_jsonrpc",
    "standards/swarmauri_prompt_j2prompttemplate",
    "standards/autoapi",
    "standards/autoapi_client",
    "standards/peagen",
    "standards/auto_authn",
    "standards/auto_kms",
    "standards/swarmauri_crypto_paramiko",
    "standards/swarmauri_crypto_pgp",
<<<<<<< HEAD
    "standards/swarmauri_crypto_sodium",
    "standards/swarmauri_secret_autogpg",    
=======
    "standards/swarmauri_crypto_nacl_pkcs11",
    "standards/swarmauri_secret_autogpg",
>>>>>>> ec4fc20f
    "community/swarmauri_middleware_circuitbreaker",
    "community/swarmauri_middleware_ratepolicy",
    "community/swarmauri_vectorstore_redis",
    "community/swarmauri_vectorstore_qdrant",
    "community/swarmauri_vectorstore_pinecone",
    "community/swarmauri_vectorstore_persistentchromadb",
    "community/swarmauri_vectorstore_neo4j",
    "community/swarmauri_vectorstore_mlm",
    "community/swarmauri_vectorstore_duckdb",
    "community/swarmauri_vectorstore_cloudweaviate",
    "community/swarmauri_tool_zapierhook",
    "community/swarmauri_tool_webscraping",
    "community/swarmauri_tool_textlength",
    "community/swarmauri_tool_smogindex",
    "community/swarmauri_tool_sentimentanalysis",
    "community/swarmauri_tool_sentencecomplexity",
    "community/swarmauri_tool_qrcodegenerator",
    "community/swarmauri_tool_lexicaldensity",
    "community/swarmauri_tool_captchagenerator",
    "community/swarmauri_tool_downloadpdf",
    "community/swarmauri_tool_dalechallreadability",
    "community/swarmauri_tool_gmail",
    "community/swarmauri_tool_folium",
    "community/swarmauri_tool_psutil",
    "community/swarmauri_toolkit_github",
    "community/swarmauri_state_clipboard",
    "community/swarmauri_parser_textblob",
    "community/swarmauri_parser_fitzpdf",
    "community/swarmauri_parser_entityrecognition",
    "community/swarmauri_parser_bertembedding",
    "community/swarmauri_parser_pypdf2",
    "community/swarmauri_parser_pypdftk",
    "community/swarmauri_measurement_mutualinformation",
    "community/swarmauri_measurement_tokencountestimator",
    "community/swarmauri_ocr_pytesseract",
    "community/swarmauri_embedding_mlm",
    "community/swarmauri_tool_entityrecognition",
    "community/swarmauri_llm_leptonai",
    "community/swarmauri_vectorstore_annoy",
    "community/swarmauri_tool_jupyterwritenotebook",
    "community/swarmauri_tool_jupytervalidatenotebook",
    "community/swarmauri_tool_jupyterstartkernel",
    "community/swarmauri_tool_jupytershutdownkernel",
    "community/swarmauri_tool_jupyterruncell",
    "community/swarmauri_tool_jupyterreadnotebook",
    "community/swarmauri_tool_jupytergetshellmessage",
    "community/swarmauri_tool_jupyterfromdict",
    "community/swarmauri_tool_jupyterexportpython",
    "community/swarmauri_tool_jupyterexportmarkdown",
    "community/swarmauri_tool_jupyterexporthtml",
    "community/swarmauri_tool_jupyterexecutenotebookwithparameters",
    "community/swarmauri_tool_jupyterexecutenotebook",
    "community/swarmauri_tool_jupyterexecutecell",
    "community/swarmauri_tool_jupyterexecuteandconvert",
    "community/swarmauri_tool_jupyterdisplayhtml",
    "community/swarmauri_tool_jupyterdisplay",
    "community/swarmauri_tool_jupyterclearoutput",
    "community/swarmauri_toolkit_jupytertoolkit",
    "community/swarmauri_tool_jupyterexportlatex",
    "community/swarmauri_tool_jupytergetiopubmessage",
    "community/swarmauri_parser_slate",
    "community/swarmauri_tool_searchword",
    "standards/swarmauri_tool_containernewsession",
    "standards/swarmauri_tool_containerfeedchars",
    "standards/swarmauri_tool_containermakepr",
    "standards/swarmauri_toolkit_containertoolkit",
    "experimental/swarmauri_workflow_statedriven"

]

[tool.uv.sources]
swarmauri_core = { workspace = true }
swarmauri_base = { workspace = true }
swarmauri_standard = { workspace = true }
swarmauri = { workspace = true }
typing = { workspace = true }
cayaml = { workspace = true }
catoml = { workspace = true }
jaml = { workspace = true }


swarmauri_vectorstore_doc2vec = { workspace = true }
swarmauri_embedding_doc2vec = { workspace = true }
#swarmauri_embedding_tfidf = { workspace = true } # We have a tfidf with built-in formula now, this can move to community support with minor rename
swarmauri_embedding_nmf = { workspace = true }
swarmauri_tool_matplotlib = { workspace = true }
swarmauri_parser_keywordextractor = { workspace = true }
swarmauri_parser_beautifulsoupelement = { workspace = true }
swarmauri_prompt_j2prompttemplate = { workspace = true }
swarmauri_evaluator_abstractmethods = { workspace = true }
swarmauri_evaluator_anyusage = { workspace = true }
swarmauri_evaluator_externalimports = { workspace = true }
swarmauri_evaluator_subprocess = { workspace = true }
swarmauri_evaluatorpool_accessibility = { workspace = true }
#swarmauri_vectorstore_tfidf = { workspace = true } # We have a tfidf with built-in formula now, this can move to community support with minor rename
swarmauri_distance_minkowski = { workspace = true }
swarmauri_middleware_auth = { workspace = true }
swarmauri_middleware_bulkhead = { workspace = true }
swarmauri_middleware_cachecontrol = { workspace = true }
swarmauri_middleware_cors = { workspace = true }
swarmauri_middleware_exceptionhadling = { workspace = true }
swarmauri_middleware_gzipcompression = { workspace = true }
swarmauri_middleware_llamaguard = { workspace = true }
swarmauri_middleware_logging = { workspace = true }
swarmauri_middleware_ratelimit = { workspace = true }
swarmauri_middleware_sercurityheaders = { workspace = true }
swarmauri_middleware_session = { workspace = true }
swarmauri_middleware_time = { workspace = true }
swarmauri_middleware_stdio = { workspace = true }
swarmauri_middleware_jsonrpc = { workspace = true }
swarmauri_middleware_circuitbreaker = { workspace = true }
swarmauri_middleware_ratepolicy = { workspace = true }

autoapi = { workspace = true }
autoapi_client = { workspace = true }
auto_authn = { workspace = true }
peagen = { workspace = true }
auto_kms = { workspace = true }

swarmauri_secret_autogpg = { workspace = true }
swarmauri_crypto_paramiko = { workspace = true }
swarmauri_crypto_pgp = { workspace = true }
<<<<<<< HEAD
swarmauri_crypto_sodium = { workspace = true }
=======
swarmauri_crypto_nacl_pkcs11 = { workspace = true }
>>>>>>> ec4fc20f

swarmauri_vectorstore_redis = { workspace = true }
swarmauri_vectorstore_qdrant = { workspace = true }
swarmauri_vectorstore_pinecone = { workspace = true }
swarmauri_vectorstore_persistentchromadb = { workspace = true }
swarmauri_vectorstore_neo4j = { workspace = true }
swarmauri_vectorstore_mlm = { workspace = true }
swarmauri_vectorstore_duckdb = { workspace = true }
swarmauri_vectorstore_cloudweaviate = { workspace = true }
swarmauri_tool_zapierhook = { workspace = true }
swarmauri_tool_webscraping = { workspace = true }
swarmauri_tool_textlength = { workspace = true }
swarmauri_tool_smogindex = { workspace = true }
swarmauri_tool_sentimentanalysis = { workspace = true }
swarmauri_tool_sentencecomplexity = { workspace = true }
swarmauri_tool_qrcodegenerator = { workspace = true }
swarmauri_tool_lexicaldensity = { workspace = true }
swarmauri_tool_captchagenerator = { workspace = true }
swarmauri_tool_downloadpdf = { workspace = true }
swarmauri_tool_dalechallreadability = { workspace = true }
swarmauri_tool_gmail = { workspace = true }
swarmauri_tool_folium = { workspace = true }
swarmauri_tool_psutil = { workspace = true }
swarmauri_toolkit_github = { workspace = true }
swarmauri_state_clipboard = { workspace = true }
swarmauri_parser_textblob = { workspace = true }
swarmauri_parser_fitzpdf = { workspace = true }
swarmauri_parser_entityrecognition = { workspace = true }
swarmauri_parser_bertembedding = { workspace = true }
swarmauri_parser_pypdf2 = { workspace = true }
swarmauri_parser_pypdftk = { workspace = true }
swarmauri_measurement_mutualinformation = { workspace = true }
swarmauri_measurement_tokencountestimator = { workspace = true }
swarmauri_ocr_pytesseract = { workspace = true }
swarmauri_embedding_mlm = { workspace = true }
swarmauri_tool_entityrecognition = { workspace = true }
swarmauri_llm_leptonai = { workspace = true }
swarmauri_vectorstore_annoy = { workspace = true }
swarmauri_tool_jupyterwritenotebook = { workspace = true }
swarmauri_tool_jupytervalidatenotebook = { workspace = true }
swarmauri_tool_jupyterstartkernel = { workspace = true }
swarmauri_tool_jupytershutdownkernel = { workspace = true }
swarmauri_tool_jupyterruncell = { workspace = true }
swarmauri_tool_jupyterreadnotebook = { workspace = true }
swarmauri_tool_jupytergetshellmessage = { workspace = true }
swarmauri_tool_jupyterfromdict = { workspace = true }
swarmauri_tool_jupyterexportpython = { workspace = true }
swarmauri_tool_jupyterexportmarkdown = { workspace = true }
swarmauri_tool_jupyterexporthtml = { workspace = true }
swarmauri_tool_jupyterexecutenotebookwithparameters = { workspace = true }
swarmauri_tool_jupyterexecutenotebook = { workspace = true }
swarmauri_tool_jupyterexecutecell = { workspace = true }
swarmauri_tool_jupyterexecuteandconvert = { workspace = true }
swarmauri_tool_jupyterdisplayhtml = { workspace = true }
swarmauri_tool_jupyterdisplay = { workspace = true }
swarmauri_tool_jupyterclearoutput = { workspace = true }
swarmauri_tool_jupyterexportlatex = { workspace = true }
swarmauri_toolkit_jupytertoolkit = { workspace = true }
swarmauri_tool_jupytergetiopubmessage = { workspace = true }
swarmauri_parser_slate = { workspace = true }
swarmauri_tool_searchword = { workspace = true }
swarmauri_tool_containernewsession = { workspace = true }
swarmauri_tool_containerfeedchars = { workspace = true }
swarmauri_tool_containermakepr = { workspace = true }
swarmauri_toolkit_containertoolkit = { workspace = true }
swarmauri_workflow_statedriven = { workspace = true }


[tool.pytest.ini_options]
norecursedirs = [
    "deprecated",
    "experimental", 
    #"community",
    "swarmauri_embedding_tfidf",
    "swarmauri_vectorstore_tfidf"
    ]

markers = [
    "test: standard test",
    "unit: Unit tests",
    "i9n: Integration tests",
    "r8n: Regression tests",
    "timeout: mark test to timeout after X seconds",
    "xpass: Expected passes",
    "xfail: Expected failures",
    "acceptance: Acceptance tests",
    "perf: Performance tests that measure execution time and resource usage",
]

timeout = 300

log_cli = true
log_cli_level = "INFO"
log_cli_format = "%(asctime)s [%(levelname)s] %(message)s"
log_cli_date_format = "%Y-%m-%d %H:%M:%S"

asyncio_default_fixture_loop_scope = "function"

[tool.ruff]
exclude = ["experimental", ".config", "**/*.bak.py", "standards/peagen/test_project"]

[build-system]
requires = ["poetry-core>=1.0.0"]
build-backend = "poetry.core.masonry.api"<|MERGE_RESOLUTION|>--- conflicted
+++ resolved
@@ -78,13 +78,9 @@
     "standards/auto_kms",
     "standards/swarmauri_crypto_paramiko",
     "standards/swarmauri_crypto_pgp",
-<<<<<<< HEAD
+    "standards/swarmauri_crypto_nacl_pkcs11",
     "standards/swarmauri_crypto_sodium",
     "standards/swarmauri_secret_autogpg",    
-=======
-    "standards/swarmauri_crypto_nacl_pkcs11",
-    "standards/swarmauri_secret_autogpg",
->>>>>>> ec4fc20f
     "community/swarmauri_middleware_circuitbreaker",
     "community/swarmauri_middleware_ratepolicy",
     "community/swarmauri_vectorstore_redis",
@@ -207,11 +203,8 @@
 swarmauri_secret_autogpg = { workspace = true }
 swarmauri_crypto_paramiko = { workspace = true }
 swarmauri_crypto_pgp = { workspace = true }
-<<<<<<< HEAD
 swarmauri_crypto_sodium = { workspace = true }
-=======
 swarmauri_crypto_nacl_pkcs11 = { workspace = true }
->>>>>>> ec4fc20f
 
 swarmauri_vectorstore_redis = { workspace = true }
 swarmauri_vectorstore_qdrant = { workspace = true }
