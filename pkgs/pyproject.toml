[project]
name = "swarmauri-monorepo"
version = "0.6.2.dev3"
description = "Monorepo for multiple interdependent Swarmauri Python packages"
readme = { file = "README.md", content-type = "text/markdown" }
requires-python = ">=3.10,<3.13"
authors = [{ name = "Jacob Stewart", email = "jacob@swarmauri.com" }]

package = false

[dependency-groups]
dev = [
    "toml>=0.10.2",
    "pytest>=8.0.0",
    "pytest-xdist>=3.6.1",
    "pytest-asyncio>=0.24.0",
    "pytest-timeout>=2.3.1",
    "pytest-json-report>=1.5.0",
    "python-dotenv>=1.0.0",
    "pytest-mock>=3.14.0",
    "jsonschema>=4.18.5",
    "ruff>=0.9.9",
    "pytest-benchmark>=4.0.0",
]

[tool.uv]
package = false

[tool.uv.workspace]
members = [
    "core",
    "base",
    "swarmauri_standard",
    "swarmauri",
    "typing",
    "cayaml",
    "catoml",
    "jaml",
    "standards/swarmauri_vectorstore_doc2vec",
    "standards/swarmauri_embedding_doc2vec",
    #"standards/swarmauri_embedding_tfidf",
    "standards/swarmauri_embedding_nmf",
    "standards/swarmauri_tool_matplotlib",
    "standards/swarmauri_tool_containerfeedchars",
    "standards/swarmauri_tool_containernewsession",
    "standards/swarmauri_tool_containermakepr",
    "standards/swarmauri_tokens_rotatingjwt",
    "standards/swarmauri_parser_keywordextractor",
    "standards/swarmauri_parser_beautifulsoupelement",
    "standards/swarmauri_evaluator_abstractmethods",
    "standards/swarmauri_evaluator_anyusage",
    "standards/swarmauri_evaluator_externalimports",
    "standards/swarmauri_evaluator_constanttime",
    "standards/swarmauri_evaluator_subprocess",
    "standards/swarmauri_evaluatorpool_accessibility",
    "standards/swarmauri_publisher_rabbitmq",
    "standards/swarmauri_publisher_redis",
    "standards/swarmauri_publisher_webhook",
    #"standards/swarmauri_vectorstore_tfidf",
    "standards/swarmauri_distance_minkowski",
    "standards/swarmauri_middleware_auth",
    "standards/swarmauri_middleware_bulkhead",
    "standards/swarmauri_middleware_cachecontrol",
    "standards/swarmauri_middleware_cors",
    "standards/swarmauri_middleware_exceptionhandling",
    "standards/swarmauri_middleware_gzipcompression",
    "standards/swarmauri_middleware_jwksverifier",
    "standards/swarmauri_middleware_llamaguard",
    "standards/swarmauri_middleware_logging",
    "standards/swarmauri_middleware_ratelimit",
    "standards/swarmauri_middleware_securityheaders",
    "standards/swarmauri_middleware_session",
    "standards/swarmauri_middleware_time",
    "standards/swarmauri_middleware_stdio",
    "standards/swarmauri_middleware_jsonrpc",
    "standards/swarmauri_prompt_j2prompttemplate",
    "standards/autoapi",
    "standards/autoapi_client",
    "standards/peagen",
    "standards/auto_authn",
    "standards/auto_kms",
    "standards/swarmauri_keyprovider_local",
    "standards/swarmauri_keyprovider_pkcs11",
    "standards/swarmauri_keyprovider_remote_jwks",
    "standards/swarmauri_keyprovider_ssh",
    "standards/swarmauri_keyprovider_file",
    "standards/swarmauri_keyproviders_mirrored",
    "standards/swarmauri_keyprovider_hierarchical",
    "standards/swarmauri_certservice_pkcs11",
    "standards/swarmauri_crypto_paramiko",
    "standards/swarmauri_crypto_pgp",
    "standards/swarmauri_crypto_sodium",
    "standards/swarmauri_crypto_nacl_pkcs11",
    "standards/swarmauri_crypto_jwe",
    "standards/swarmauri_crypto_composite",
    "standards/swarmauri_crypto_ecdh_es_a128kw",
    "standards/swarmauri_mre_crypto_shamir",
    "standards/swarmauri_mre_crypto_keyring",
    "standards/swarmauri_mre_crypto_age",
    "standards/swarmauri_mre_crypto_ecdh_es_kw",
    "standards/swarmauri_mre_crypto_pgp",
    "standards/swarmauri_signing_ed25519",
    "standards/swarmauri_signing_secp256k1",
    "standards/swarmauri_signing_hmac",
    "standards/swarmauri_signing_ecdsa",
    "standards/swarmauri_signing_ca",
    "standards/swarmauri_signing_jws",
    "standards/swarmauri_certservice_localca",
    "standards/swarmauri_tokens_jwt",
    "standards/swarmauri_tokens_sshsig",
    "standards/swarmauri_tokens_sshcert",
    "standards/swarmauri_secret_autogpg",
    "standards/swarmauri_tokens_dpopboundjwt",
    "standards/swarmauri_signing_pgp",
    "standards/swarmauri_signing_rsa",
    "standards/swarmauri_signing_ssh",
    "standards/swarmauri_standards",
    "standards/swarmauri_tokens_introspection",
    "standards/swarmauri_tokens_paseto_v4",
    "standards/swarmauri_tokens_composite",
    "standards/swarmauri_tokens_remoteoidc",
    "standards/swarmauri_tokens_tlsboundjwt",
<<<<<<< HEAD
    "standards/swarmauri_certs_remote_ca",
=======
    "community/swarmauri_cert_cfssl",
    "standards/swarmauri_certs_x509",
>>>>>>> b757b768
    "community/swarmauri_middleware_circuitbreaker",
    "community/swarmauri_middleware_ratepolicy",
    "community/swarmauri_keyprovider_aws_kms",
    "community/swarmauri_certservice_aws_kms",
    "community/swarmauri_vectorstore_redis",
    "community/swarmauri_vectorstore_qdrant",
    "community/swarmauri_vectorstore_pinecone",
    "community/swarmauri_vectorstore_persistentchromadb",
    "community/swarmauri_vectorstore_neo4j",
    "community/swarmauri_vectorstore_mlm",
    "community/swarmauri_vectorstore_duckdb",
    "community/swarmauri_vectorstore_cloudweaviate",
    "community/swarmauri_tool_zapierhook",
    "community/swarmauri_tool_webscraping",
    "community/swarmauri_tool_textlength",
    "community/swarmauri_tool_smogindex",
    "community/swarmauri_tool_sentimentanalysis",
    "community/swarmauri_tool_sentencecomplexity",
    "community/swarmauri_tool_qrcodegenerator",
    "community/swarmauri_tool_lexicaldensity",
    "community/swarmauri_tool_captchagenerator",
    "community/swarmauri_tool_downloadpdf",
    "community/swarmauri_tool_dalechallreadability",
    "community/swarmauri_tool_gmail",
    "community/swarmauri_tool_folium",
    "community/swarmauri_tool_psutil",
    "community/swarmauri_toolkit_github",
    "community/swarmauri_state_clipboard",
    "community/swarmauri_parser_textblob",
    "community/swarmauri_parser_fitzpdf",
    "community/swarmauri_parser_entityrecognition",
    "community/swarmauri_parser_bertembedding",
    "community/swarmauri_parser_pypdf2",
    "community/swarmauri_parser_pypdftk",
    "community/swarmauri_measurement_mutualinformation",
    "community/swarmauri_measurement_tokencountestimator",
    "community/swarmauri_ocr_pytesseract",
    "community/swarmauri_embedding_mlm",
    "community/swarmauri_tool_entityrecognition",
    "community/swarmauri_llm_leptonai",
    "community/swarmauri_vectorstore_annoy",
    "community/swarmauri_tool_jupyterwritenotebook",
    "community/swarmauri_tool_jupytervalidatenotebook",
    "community/swarmauri_tool_jupyterstartkernel",
    "community/swarmauri_tool_jupytershutdownkernel",
    "community/swarmauri_tool_jupyterruncell",
    "community/swarmauri_tool_jupyterreadnotebook",
    "community/swarmauri_tool_jupytergetshellmessage",
    "community/swarmauri_tool_jupyterfromdict",
    "community/swarmauri_tool_jupyterexportpython",
    "community/swarmauri_tool_jupyterexportmarkdown",
    "community/swarmauri_tool_jupyterexporthtml",
    "community/swarmauri_tool_jupyterexecutenotebookwithparameters",
    "community/swarmauri_tool_jupyterexecutenotebook",
    "community/swarmauri_tool_jupyterexecutecell",
    "community/swarmauri_tool_jupyterexecuteandconvert",
    "community/swarmauri_tool_jupyterdisplayhtml",
    "community/swarmauri_tool_jupyterdisplay",
    "community/swarmauri_tool_jupyterclearoutput",
    "community/swarmauri_toolkit_jupytertoolkit",
    "community/swarmauri_tool_jupyterexportlatex",
    "community/swarmauri_tool_jupytergetiopubmessage",
    "community/swarmauri_keyprovider_vaulttransit",
    "community/swarmauri_parser_slate",
    "community/swarmauri_tool_searchword",
    "community/swarmauri_keyprovider_gcpkms",
    "community/swarmauri_certservice_ms_adcs",
    "community/swarmauri_certservice_gcpkms",


    "standards/swarmauri_tool_containernewsession",
    "standards/swarmauri_tool_containerfeedchars",
    "standards/swarmauri_tool_containermakepr",
    "standards/swarmauri_toolkit_containertoolkit",
    "experimental/swarmauri_workflow_statedriven"

]

[tool.uv.sources]
swarmauri_core = { workspace = true }
swarmauri_base = { workspace = true }
swarmauri_standard = { workspace = true }
swarmauri = { workspace = true }
typing = { workspace = true }
cayaml = { workspace = true }
catoml = { workspace = true }
jaml = { workspace = true }


swarmauri_vectorstore_doc2vec = { workspace = true }
swarmauri_embedding_doc2vec = { workspace = true }
#swarmauri_embedding_tfidf = { workspace = true } # We have a tfidf with built-in formula now, this can move to community support with minor rename
swarmauri_embedding_nmf = { workspace = true }
swarmauri_tool_matplotlib = { workspace = true }
swarmauri_parser_keywordextractor = { workspace = true }
swarmauri_parser_beautifulsoupelement = { workspace = true }
swarmauri_prompt_j2prompttemplate = { workspace = true }
swarmauri_evaluator_abstractmethods = { workspace = true }
swarmauri_evaluator_anyusage = { workspace = true }
swarmauri_evaluator_externalimports = { workspace = true }
swarmauri_evaluator_subprocess = { workspace = true }
swarmauri_evaluatorpool_accessibility = { workspace = true }
#swarmauri_vectorstore_tfidf = { workspace = true } # We have a tfidf with built-in formula now, this can move to community support with minor rename
swarmauri_distance_minkowski = { workspace = true }
swarmauri_middleware_auth = { workspace = true }
swarmauri_middleware_bulkhead = { workspace = true }
swarmauri_middleware_cachecontrol = { workspace = true }
swarmauri_middleware_cors = { workspace = true }
swarmauri_middleware_exceptionhadling = { workspace = true }
swarmauri_middleware_gzipcompression = { workspace = true }
swarmauri_middleware_jwksverifier = { workspace = true }
swarmauri_middleware_llamaguard = { workspace = true }
swarmauri_middleware_logging = { workspace = true }
swarmauri_middleware_ratelimit = { workspace = true }
swarmauri_middleware_sercurityheaders = { workspace = true }
swarmauri_middleware_session = { workspace = true }
swarmauri_middleware_time = { workspace = true }
swarmauri_middleware_stdio = { workspace = true }
swarmauri_middleware_jsonrpc = { workspace = true }
swarmauri_middleware_circuitbreaker = { workspace = true }
swarmauri_middleware_ratepolicy = { workspace = true }

autoapi = { workspace = true }
autoapi_client = { workspace = true }
auto_authn = { workspace = true }
peagen = { workspace = true }
auto_kms = { workspace = true }

swarmauri_secret_autogpg = { workspace = true }
swarmauri_crypto_paramiko = { workspace = true }
swarmauri_crypto_pgp = { workspace = true }
swarmauri_crypto_nacl_pkcs11 = { workspace = true }
swarmauri_crypto_composite = { workspace = true }
swarmauri_crypto_ecdh_es_a128kw = { workspace = true }
swarmauri_crypto_jwe = { workspace = true }
swarmauri_mre_crypto_shamir = { workspace = true }
swarmauri_mre_crypto_keyring = { workspace = true }
swarmauri_mre_crypto_age = { workspace = true }
swarmauri_mre_crypto_pgp = { workspace = true }
swarmauri_mre_crypto_ecdh_es_kw = { workspace = true }
swarmauri_signing_ed25519 = { workspace = true }
swarmauri_cert_cfssl = { workspace = true }
swarmauri_keyprovider_local = { workspace = true }
swarmauri_keyprovider_pkcs11 = { workspace = true }
swarmauri_keyprovider_remote_jwks = { workspace = true }
swarmauri_keyprovider_ssh = { workspace = true }
swarmauri_keyprovider_aws_kms = { workspace = true }
swarmauri_keyprovider_file = { workspace = true }
swarmauri_keyproviders_mirrored = { workspace = true }
swarmauri_keyprovider_hierarchical = { workspace = true }
swarmauri_signing_hmac = { workspace = true }
swarmauri_signing_ecdsa = { workspace = true }
swarmauri_signing_ca = { workspace = true }
swarmauri_certs_remote_ca = { workspace = true }
swarmauri_signing_jws = { workspace = true }
swarmauri_certservice_localca = { workspace = true }
swarmauri_tokens_dpopboundjwt = { workspace = true }
swarmauri_tokens_jwt = { workspace = true }
swarmauri_tokens_sshsig = { workspace = true }
swarmauri_tokens_sshcert = { workspace = true }
swarmauri_signing_pgp = { workspace = true }
swarmauri_signing_rsa = { workspace = true }
swarmauri_signing_ssh = { workspace = true }
swarmauri_standards = { workspace = true }
swarmauri_tokens_introspection = { workspace = true }
swarmauri_tokens_paseto_v4 = { workspace = true }
swarmauri_tokens_composite = { workspace = true }
swarmauri_tokens_remoteoidc = { workspace = true }
swarmauri_tokens_rotatingjwt = { workspace = true }
swarmauri_tokens_tlsboundjwt = { workspace = true }
swarmauri_certs_x509 = { workspace = true }
swarmauri_vectorstore_redis = { workspace = true }
swarmauri_vectorstore_qdrant = { workspace = true }
swarmauri_vectorstore_pinecone = { workspace = true }
swarmauri_vectorstore_persistentchromadb = { workspace = true }
swarmauri_vectorstore_neo4j = { workspace = true }
swarmauri_vectorstore_mlm = { workspace = true }
swarmauri_vectorstore_duckdb = { workspace = true }
swarmauri_vectorstore_cloudweaviate = { workspace = true }
swarmauri_tool_zapierhook = { workspace = true }
swarmauri_tool_webscraping = { workspace = true }
swarmauri_tool_textlength = { workspace = true }
swarmauri_tool_smogindex = { workspace = true }
swarmauri_tool_sentimentanalysis = { workspace = true }
swarmauri_tool_sentencecomplexity = { workspace = true }
swarmauri_tool_qrcodegenerator = { workspace = true }
swarmauri_tool_lexicaldensity = { workspace = true }
swarmauri_tool_captchagenerator = { workspace = true }
swarmauri_tool_downloadpdf = { workspace = true }
swarmauri_tool_dalechallreadability = { workspace = true }
swarmauri_tool_gmail = { workspace = true }
swarmauri_tool_folium = { workspace = true }
swarmauri_tool_psutil = { workspace = true }
swarmauri_toolkit_github = { workspace = true }
swarmauri_state_clipboard = { workspace = true }
swarmauri_parser_textblob = { workspace = true }
swarmauri_parser_fitzpdf = { workspace = true }
swarmauri_parser_entityrecognition = { workspace = true }
swarmauri_parser_bertembedding = { workspace = true }
swarmauri_parser_pypdf2 = { workspace = true }
swarmauri_parser_pypdftk = { workspace = true }
swarmauri_measurement_mutualinformation = { workspace = true }
swarmauri_measurement_tokencountestimator = { workspace = true }
swarmauri_ocr_pytesseract = { workspace = true }
swarmauri_embedding_mlm = { workspace = true }
swarmauri_tool_entityrecognition = { workspace = true }
swarmauri_certservice_ms_adcs = { workspace = true }
swarmauri_keyprovider_vaulttransit = { workspace = true }
swarmauri_llm_leptonai = { workspace = true }
swarmauri_standards = { workspace = true }
swarmauri_vectorstore_annoy = { workspace = true }
swarmauri_tool_jupyterwritenotebook = { workspace = true }
swarmauri_tool_jupytervalidatenotebook = { workspace = true }
swarmauri_tool_jupyterstartkernel = { workspace = true }
swarmauri_tool_jupytershutdownkernel = { workspace = true }
swarmauri_tool_jupyterruncell = { workspace = true }
swarmauri_tool_jupyterreadnotebook = { workspace = true }
swarmauri_tool_jupytergetshellmessage = { workspace = true }
swarmauri_tool_jupyterfromdict = { workspace = true }
swarmauri_tool_jupyterexportpython = { workspace = true }
swarmauri_tool_jupyterexportmarkdown = { workspace = true }
swarmauri_tool_jupyterexporthtml = { workspace = true }
swarmauri_tool_jupyterexecutenotebookwithparameters = { workspace = true }
swarmauri_tool_jupyterexecutenotebook = { workspace = true }
swarmauri_tool_jupyterexecutecell = { workspace = true }
swarmauri_tool_jupyterexecuteandconvert = { workspace = true }
swarmauri_tool_jupyterdisplayhtml = { workspace = true }
swarmauri_tool_jupyterdisplay = { workspace = true }
swarmauri_tool_jupyterclearoutput = { workspace = true }
swarmauri_tool_jupyterexportlatex = { workspace = true }
swarmauri_toolkit_jupytertoolkit = { workspace = true }
swarmauri_tool_jupytergetiopubmessage = { workspace = true }
swarmauri_parser_slate = { workspace = true }
swarmauri_tool_searchword = { workspace = true }
swarmauri_keyprovider_gcpkms = { workspace = true }
swarmauri_tool_containernewsession = { workspace = true }
swarmauri_tool_containerfeedchars = { workspace = true }
swarmauri_tool_containermakepr = { workspace = true }
swarmauri_toolkit_containertoolkit = { workspace = true }
swarmauri_workflow_statedriven = { workspace = true }
swarmauri_certservice_gcpkms = { workspace = true }


[tool.pytest.ini_options]
norecursedirs = [
    "deprecated",
    "experimental", 
    #"community",
    "swarmauri_embedding_tfidf",
    "swarmauri_vectorstore_tfidf"
    ]

markers = [
    "test: standard test",
    "unit: Unit tests",
    "i9n: Integration tests",
    "r8n: Regression tests",
    "timeout: mark test to timeout after X seconds",
    "xpass: Expected passes",
    "xfail: Expected failures",
    "acceptance: Acceptance tests",
    "perf: Performance tests that measure execution time and resource usage",
]

timeout = 300

log_cli = true
log_cli_level = "INFO"
log_cli_format = "%(asctime)s [%(levelname)s] %(message)s"
log_cli_date_format = "%Y-%m-%d %H:%M:%S"

asyncio_default_fixture_loop_scope = "function"

[tool.ruff]
exclude = ["experimental", ".config", "**/*.bak.py", "standards/peagen/test_project"]

[build-system]
requires = ["poetry-core>=1.0.0"]
build-backend = "poetry.core.masonry.api"<|MERGE_RESOLUTION|>--- conflicted
+++ resolved
@@ -120,12 +120,9 @@
     "standards/swarmauri_tokens_composite",
     "standards/swarmauri_tokens_remoteoidc",
     "standards/swarmauri_tokens_tlsboundjwt",
-<<<<<<< HEAD
     "standards/swarmauri_certs_remote_ca",
-=======
     "community/swarmauri_cert_cfssl",
     "standards/swarmauri_certs_x509",
->>>>>>> b757b768
     "community/swarmauri_middleware_circuitbreaker",
     "community/swarmauri_middleware_ratepolicy",
     "community/swarmauri_keyprovider_aws_kms",
