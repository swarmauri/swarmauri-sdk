[project]
name = "swarmauri-monorepo"
version = "0.6.2.dev3"
description = "Monorepo for multiple interdependent Swarmauri Python packages"
readme = { file = "README.md", content-type = "text/markdown" }
requires-python = ">=3.10,<3.13"
authors = [{ name = "Jacob Stewart", email = "jacob@swarmauri.com" }]

package = false

[dependency-groups]
dev = [
    "toml>=0.10.2",
    "pytest>=8.0.0",
    "pytest-xdist>=3.6.1",
    "pytest-asyncio>=0.24.0",
    "pytest-timeout>=2.3.1",
    "pytest-json-report>=1.5.0",
    "python-dotenv>=1.0.0",
    "pytest-mock>=3.14.0",
    "jsonschema>=4.18.5",
    "ruff>=0.9.9",
    "pytest-benchmark>=4.0.0",
]

[tool.uv]
package = false

[tool.uv.workspace]
members = [
    "core",
    "base",
    "swarmauri_standard",
    "swarmauri",
    "typing",
    "cayaml",
    "catoml",
    "jaml",
    "standards/swarmauri_vectorstore_doc2vec",
    "standards/swarmauri_embedding_doc2vec",
    #"standards/swarmauri_embedding_tfidf",
    "standards/swarmauri_embedding_nmf",
    "standards/swarmauri_tool_matplotlib",
    "standards/swarmauri_tool_containerfeedchars",
    "standards/swarmauri_tool_containernewsession",
    "standards/swarmauri_tool_containermakepr",
    "standards/swarmauri_tokens_rotatingjwt",
    "standards/swarmauri_parser_keywordextractor",
    "standards/swarmauri_parser_beautifulsoupelement",
    "standards/swarmauri_evaluator_abstractmethods",
    "standards/swarmauri_evaluator_anyusage",
    "standards/swarmauri_evaluator_externalimports",
    "standards/swarmauri_evaluator_constanttime",
    "standards/swarmauri_evaluator_subprocess",
    "standards/swarmauri_evaluatorpool_accessibility",
    "standards/swarmauri_publisher_rabbitmq",
    "standards/swarmauri_publisher_redis",
    "standards/swarmauri_publisher_webhook",
    #"standards/swarmauri_vectorstore_tfidf",
    "standards/swarmauri_distance_minkowski",
    "standards/swarmauri_middleware_auth",
    "standards/swarmauri_middleware_bulkhead",
    "standards/swarmauri_middleware_cachecontrol",
    "standards/swarmauri_middleware_cors",
    "standards/swarmauri_middleware_exceptionhandling",
    "standards/swarmauri_middleware_gzipcompression",
    "standards/swarmauri_middleware_jwksverifier",
    "standards/swarmauri_middleware_llamaguard",
    "standards/swarmauri_middleware_logging",
    "standards/swarmauri_middleware_ratelimit",
    "standards/swarmauri_middleware_securityheaders",
    "standards/swarmauri_middleware_session",
    "standards/swarmauri_middleware_time",
    "standards/swarmauri_middleware_stdio",
    "standards/swarmauri_middleware_jsonrpc",
    "standards/swarmauri_prompt_j2prompttemplate",
    "standards/autoapi",
    "standards/autoapi_client",
    "standards/peagen",
    "standards/auto_authn",
    "standards/auto_kms",
    "standards/swarmauri_keyproviders",
    "standards/swarmauri_keyprovider_file",
    "standards/swarmauri_keyproviders_mirrored",
    "standards/swarmauri_keyprovider_hierarchical",
    "standards/swarmauri_crypto_paramiko",
    "standards/swarmauri_crypto_pgp",
    "standards/swarmauri_crypto_sodium",
    "standards/swarmauri_crypto_nacl_pkcs11",
    "standards/swarmauri_crypto_jwe",
    "standards/swarmauri_crypto_composite",
    "standards/swarmauri_mre_crypto_shamir",
    "standards/swarmauri_mre_crypto_keyring",
    "standards/swarmauri_mre_crypto_age",
    "standards/swarmauri_mre_crypto_ecdh_es_kw",
    "standards/swarmauri_mre_crypto_pgp",
    "standards/swarmauri_signing_ed25519",
    "standards/swarmauri_signing_secp256k1",
    "standards/swarmauri_signing_hmac",
    "standards/swarmauri_signing_ecdsa",
    "standards/swarmauri_signing_jws",
    "standards/swarmauri_token_jwt",
    "standards/swarmauri_token_sshsig",
    "standards/swarmauri_token_sshcert",
    "standards/swarmauri_secret_autogpg",
    "standards/swarmauri_tokens_dpopboundjwt",
    "standards/swarmauri_signing_pgp",
    "standards/swarmauri_signing_rsa",
    "standards/swarmauri_signing_ssh",
    "standards/swarmauri_token_introspection",
    "standards/swarmauri_token_paseto_v4",
    "standards/swarmauri_token_composite",
    "standards/swarmauri_token_remoteoidc",
    "standards/swarmauri_tokens_tlsboundjwt",
    "community/swarmauri_middleware_circuitbreaker",
    "community/swarmauri_middleware_ratepolicy",
    "community/swarmauri_keyprovider_aws_kms",
    "community/swarmauri_vectorstore_redis",
    "community/swarmauri_vectorstore_qdrant",
    "community/swarmauri_vectorstore_pinecone",
    "community/swarmauri_vectorstore_persistentchromadb",
    "community/swarmauri_vectorstore_neo4j",
    "community/swarmauri_vectorstore_mlm",
    "community/swarmauri_vectorstore_duckdb",
    "community/swarmauri_vectorstore_cloudweaviate",
    "community/swarmauri_tool_zapierhook",
    "community/swarmauri_tool_webscraping",
    "community/swarmauri_tool_textlength",
    "community/swarmauri_tool_smogindex",
    "community/swarmauri_tool_sentimentanalysis",
    "community/swarmauri_tool_sentencecomplexity",
    "community/swarmauri_tool_qrcodegenerator",
    "community/swarmauri_tool_lexicaldensity",
    "community/swarmauri_tool_captchagenerator",
    "community/swarmauri_tool_downloadpdf",
    "community/swarmauri_tool_dalechallreadability",
    "community/swarmauri_tool_gmail",
    "community/swarmauri_tool_folium",
    "community/swarmauri_tool_psutil",
    "community/swarmauri_toolkit_github",
    "community/swarmauri_state_clipboard",
    "community/swarmauri_parser_textblob",
    "community/swarmauri_parser_fitzpdf",
    "community/swarmauri_parser_entityrecognition",
    "community/swarmauri_parser_bertembedding",
    "community/swarmauri_parser_pypdf2",
    "community/swarmauri_parser_pypdftk",
    "community/swarmauri_measurement_mutualinformation",
    "community/swarmauri_measurement_tokencountestimator",
    "community/swarmauri_ocr_pytesseract",
    "community/swarmauri_embedding_mlm",
    "community/swarmauri_tool_entityrecognition",
    "community/swarmauri_llm_leptonai",
    "community/swarmauri_vectorstore_annoy",
    "community/swarmauri_tool_jupyterwritenotebook",
    "community/swarmauri_tool_jupytervalidatenotebook",
    "community/swarmauri_tool_jupyterstartkernel",
    "community/swarmauri_tool_jupytershutdownkernel",
    "community/swarmauri_tool_jupyterruncell",
    "community/swarmauri_tool_jupyterreadnotebook",
    "community/swarmauri_tool_jupytergetshellmessage",
    "community/swarmauri_tool_jupyterfromdict",
    "community/swarmauri_tool_jupyterexportpython",
    "community/swarmauri_tool_jupyterexportmarkdown",
    "community/swarmauri_tool_jupyterexporthtml",
    "community/swarmauri_tool_jupyterexecutenotebookwithparameters",
    "community/swarmauri_tool_jupyterexecutenotebook",
    "community/swarmauri_tool_jupyterexecutecell",
    "community/swarmauri_tool_jupyterexecuteandconvert",
    "community/swarmauri_tool_jupyterdisplayhtml",
    "community/swarmauri_tool_jupyterdisplay",
    "community/swarmauri_tool_jupyterclearoutput",
    "community/swarmauri_toolkit_jupytertoolkit",
    "community/swarmauri_tool_jupyterexportlatex",
    "community/swarmauri_tool_jupytergetiopubmessage",
    "community/swarmauri_keyprovider_vaulttransit",
    "community/swarmauri_parser_slate",
    "community/swarmauri_tool_searchword",
    "community/swarmauri_keyprovider_gcpkms",
    "standards/swarmauri_tool_containernewsession",
    "standards/swarmauri_tool_containerfeedchars",
    "standards/swarmauri_tool_containermakepr",
    "standards/swarmauri_toolkit_containertoolkit",
    "experimental/swarmauri_workflow_statedriven"

]

[tool.uv.sources]
swarmauri_core = { workspace = true }
swarmauri_base = { workspace = true }
swarmauri_standard = { workspace = true }
swarmauri = { workspace = true }
typing = { workspace = true }
cayaml = { workspace = true }
catoml = { workspace = true }
jaml = { workspace = true }


swarmauri_vectorstore_doc2vec = { workspace = true }
swarmauri_embedding_doc2vec = { workspace = true }
#swarmauri_embedding_tfidf = { workspace = true } # We have a tfidf with built-in formula now, this can move to community support with minor rename
swarmauri_embedding_nmf = { workspace = true }
swarmauri_tool_matplotlib = { workspace = true }
swarmauri_parser_keywordextractor = { workspace = true }
swarmauri_parser_beautifulsoupelement = { workspace = true }
swarmauri_prompt_j2prompttemplate = { workspace = true }
swarmauri_evaluator_abstractmethods = { workspace = true }
swarmauri_evaluator_anyusage = { workspace = true }
swarmauri_evaluator_externalimports = { workspace = true }
swarmauri_evaluator_subprocess = { workspace = true }
swarmauri_evaluatorpool_accessibility = { workspace = true }
#swarmauri_vectorstore_tfidf = { workspace = true } # We have a tfidf with built-in formula now, this can move to community support with minor rename
swarmauri_distance_minkowski = { workspace = true }
swarmauri_middleware_auth = { workspace = true }
swarmauri_middleware_bulkhead = { workspace = true }
swarmauri_middleware_cachecontrol = { workspace = true }
swarmauri_middleware_cors = { workspace = true }
swarmauri_middleware_exceptionhadling = { workspace = true }
swarmauri_middleware_gzipcompression = { workspace = true }
swarmauri_middleware_jwksverifier = { workspace = true }
swarmauri_middleware_llamaguard = { workspace = true }
swarmauri_middleware_logging = { workspace = true }
swarmauri_middleware_ratelimit = { workspace = true }
swarmauri_middleware_sercurityheaders = { workspace = true }
swarmauri_middleware_session = { workspace = true }
swarmauri_middleware_time = { workspace = true }
swarmauri_middleware_stdio = { workspace = true }
swarmauri_middleware_jsonrpc = { workspace = true }
swarmauri_middleware_circuitbreaker = { workspace = true }
swarmauri_middleware_ratepolicy = { workspace = true }

autoapi = { workspace = true }
autoapi_client = { workspace = true }
auto_authn = { workspace = true }
peagen = { workspace = true }
auto_kms = { workspace = true }

swarmauri_secret_autogpg = { workspace = true }
swarmauri_crypto_paramiko = { workspace = true }
swarmauri_crypto_pgp = { workspace = true }
swarmauri_crypto_nacl_pkcs11 = { workspace = true }
swarmauri_crypto_composite = { workspace = true }
swarmauri_crypto_jwe = { workspace = true }
swarmauri_mre_crypto_shamir = { workspace = true }
swarmauri_mre_crypto_keyring = { workspace = true }
swarmauri_mre_crypto_age = { workspace = true }
swarmauri_mre_crypto_pgp = { workspace = true }
swarmauri_mre_crypto_ecdh_es_kw = { workspace = true }
swarmauri_signing_ed25519 = { workspace = true }
swarmauri_keyproviders = { workspace = true }
<<<<<<< HEAD
swarmauri_keyprovider_aws_kms = { workspace = true }
=======
swarmauri_keyprovider_file = { workspace = true }
swarmauri_keyproviders_mirrored = { workspace = true }
swarmauri_keyprovider_hierarchical = { workspace = true }
>>>>>>> f656ebd1
swarmauri_signing_secp256k1 = { workspace = true }
swarmauri_signing_hmac = { workspace = true }
swarmauri_signing_ecdsa = { workspace = true }
swarmauri_signing_jws = { workspace = true }
swarmauri_tokens_dpopboundjwt = { workspace = true }
swarmauri_token_jwt = { workspace = true }
swarmauri_token_sshsig = { workspace = true }
swarmauri_token_sshcert = { workspace = true }
swarmauri_signing_pgp = { workspace = true }
swarmauri_signing_rsa = { workspace = true }
swarmauri_signing_ssh = { workspace = true }
swarmauri_token_introspection = { workspace = true }
swarmauri_token_paseto_v4 = { workspace = true }
swarmauri_token_composite = { workspace = true }
swarmauri_tokens_rotatingjwt = { workspace = true }
swarmauri_tokens_tlsboundjwt = { workspace = true }
swarmauri_vectorstore_redis = { workspace = true }
swarmauri_vectorstore_qdrant = { workspace = true }
swarmauri_vectorstore_pinecone = { workspace = true }
swarmauri_vectorstore_persistentchromadb = { workspace = true }
swarmauri_vectorstore_neo4j = { workspace = true }
swarmauri_vectorstore_mlm = { workspace = true }
swarmauri_vectorstore_duckdb = { workspace = true }
swarmauri_vectorstore_cloudweaviate = { workspace = true }
swarmauri_tool_zapierhook = { workspace = true }
swarmauri_tool_webscraping = { workspace = true }
swarmauri_tool_textlength = { workspace = true }
swarmauri_tool_smogindex = { workspace = true }
swarmauri_tool_sentimentanalysis = { workspace = true }
swarmauri_tool_sentencecomplexity = { workspace = true }
swarmauri_tool_qrcodegenerator = { workspace = true }
swarmauri_tool_lexicaldensity = { workspace = true }
swarmauri_tool_captchagenerator = { workspace = true }
swarmauri_tool_downloadpdf = { workspace = true }
swarmauri_tool_dalechallreadability = { workspace = true }
swarmauri_tool_gmail = { workspace = true }
swarmauri_tool_folium = { workspace = true }
swarmauri_tool_psutil = { workspace = true }
swarmauri_toolkit_github = { workspace = true }
swarmauri_state_clipboard = { workspace = true }
swarmauri_parser_textblob = { workspace = true }
swarmauri_parser_fitzpdf = { workspace = true }
swarmauri_parser_entityrecognition = { workspace = true }
swarmauri_parser_bertembedding = { workspace = true }
swarmauri_parser_pypdf2 = { workspace = true }
swarmauri_parser_pypdftk = { workspace = true }
swarmauri_measurement_mutualinformation = { workspace = true }
swarmauri_measurement_tokencountestimator = { workspace = true }
swarmauri_ocr_pytesseract = { workspace = true }
swarmauri_embedding_mlm = { workspace = true }
swarmauri_tool_entityrecognition = { workspace = true }
swarmauri_keyprovider_vaulttransit = { workspace = true }
swarmauri_llm_leptonai = { workspace = true }
swarmauri_vectorstore_annoy = { workspace = true }
swarmauri_tool_jupyterwritenotebook = { workspace = true }
swarmauri_tool_jupytervalidatenotebook = { workspace = true }
swarmauri_tool_jupyterstartkernel = { workspace = true }
swarmauri_tool_jupytershutdownkernel = { workspace = true }
swarmauri_tool_jupyterruncell = { workspace = true }
swarmauri_tool_jupyterreadnotebook = { workspace = true }
swarmauri_tool_jupytergetshellmessage = { workspace = true }
swarmauri_tool_jupyterfromdict = { workspace = true }
swarmauri_tool_jupyterexportpython = { workspace = true }
swarmauri_tool_jupyterexportmarkdown = { workspace = true }
swarmauri_tool_jupyterexporthtml = { workspace = true }
swarmauri_tool_jupyterexecutenotebookwithparameters = { workspace = true }
swarmauri_tool_jupyterexecutenotebook = { workspace = true }
swarmauri_tool_jupyterexecutecell = { workspace = true }
swarmauri_tool_jupyterexecuteandconvert = { workspace = true }
swarmauri_tool_jupyterdisplayhtml = { workspace = true }
swarmauri_tool_jupyterdisplay = { workspace = true }
swarmauri_tool_jupyterclearoutput = { workspace = true }
swarmauri_tool_jupyterexportlatex = { workspace = true }
swarmauri_toolkit_jupytertoolkit = { workspace = true }
swarmauri_tool_jupytergetiopubmessage = { workspace = true }
swarmauri_parser_slate = { workspace = true }
swarmauri_tool_searchword = { workspace = true }
swarmauri_keyprovider_gcpkms = { workspace = true }
swarmauri_tool_containernewsession = { workspace = true }
swarmauri_tool_containerfeedchars = { workspace = true }
swarmauri_tool_containermakepr = { workspace = true }
swarmauri_toolkit_containertoolkit = { workspace = true }
swarmauri_workflow_statedriven = { workspace = true }


[tool.pytest.ini_options]
norecursedirs = [
    "deprecated",
    "experimental", 
    #"community",
    "swarmauri_embedding_tfidf",
    "swarmauri_vectorstore_tfidf"
    ]

markers = [
    "test: standard test",
    "unit: Unit tests",
    "i9n: Integration tests",
    "r8n: Regression tests",
    "timeout: mark test to timeout after X seconds",
    "xpass: Expected passes",
    "xfail: Expected failures",
    "acceptance: Acceptance tests",
    "perf: Performance tests that measure execution time and resource usage",
]

timeout = 300

log_cli = true
log_cli_level = "INFO"
log_cli_format = "%(asctime)s [%(levelname)s] %(message)s"
log_cli_date_format = "%Y-%m-%d %H:%M:%S"

asyncio_default_fixture_loop_scope = "function"

[tool.ruff]
exclude = ["experimental", ".config", "**/*.bak.py", "standards/peagen/test_project"]

[build-system]
requires = ["poetry-core>=1.0.0"]
build-backend = "poetry.core.masonry.api"<|MERGE_RESOLUTION|>--- conflicted
+++ resolved
@@ -248,14 +248,10 @@
 swarmauri_mre_crypto_ecdh_es_kw = { workspace = true }
 swarmauri_signing_ed25519 = { workspace = true }
 swarmauri_keyproviders = { workspace = true }
-<<<<<<< HEAD
 swarmauri_keyprovider_aws_kms = { workspace = true }
-=======
 swarmauri_keyprovider_file = { workspace = true }
 swarmauri_keyproviders_mirrored = { workspace = true }
-swarmauri_keyprovider_hierarchical = { workspace = true }
->>>>>>> f656ebd1
-swarmauri_signing_secp256k1 = { workspace = true }
+swarmauri_keyprovider_hierarchical = { workspace = true }e = true }
 swarmauri_signing_hmac = { workspace = true }
 swarmauri_signing_ecdsa = { workspace = true }
 swarmauri_signing_jws = { workspace = true }
