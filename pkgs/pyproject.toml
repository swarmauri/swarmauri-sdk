--- conflicted
+++ resolved
@@ -78,11 +78,8 @@
     "standards/auto_authn",
     "standards/auto_kms",
     "standards/swarmauri_keyproviders",
-<<<<<<< HEAD
     "standards/swarmauri_keyproviders_mirrored",
-=======
     "standards/swarmauri_keyprovider_hierarchical",
->>>>>>> f352126a
     "standards/swarmauri_crypto_paramiko",
     "standards/swarmauri_crypto_pgp",
     "standards/swarmauri_crypto_sodium",
@@ -237,11 +234,8 @@
 swarmauri_mre_crypto_ecdh_es_kw = { workspace = true }
 swarmauri_signing_ed25519 = { workspace = true }
 swarmauri_keyproviders = { workspace = true }
-<<<<<<< HEAD
 swarmauri_keyproviders_mirrored = { workspace = true }
-=======
 swarmauri_keyprovider_hierarchical = { workspace = true }
->>>>>>> f352126a
 swarmauri_signing_secp256k1 = { workspace = true }
 swarmauri_signing_hmac = { workspace = true }
 swarmauri_signing_ecdsa = { workspace = true }
