[project]
name = "swarmauri-monorepo"
version = "0.6.2.dev3"
description = "Monorepo for multiple interdependent Swarmauri Python packages"
readme = { file = "README.md", content-type = "text/markdown" }
requires-python = ">=3.10,<3.13"
authors = [{ name = "Jacob Stewart", email = "jacob@swarmauri.com" }]

package = false

[dependency-groups]
dev = [
    "toml>=0.10.2",
    "pytest>=8.0.0",
    "pytest-xdist>=3.6.1",
    "pytest-asyncio>=0.24.0",
    "pytest-timeout>=2.3.1",
    "pytest-json-report>=1.5.0",
    "python-dotenv>=1.0.0",
    "pytest-mock>=3.14.0",
    "jsonschema>=4.18.5",
    "ruff>=0.9.9",
    "pytest-benchmark>=4.0.0",
]

[tool.uv]
package = false

[tool.uv.workspace]
members = [
    "core",
    "base",
    "swarmauri_standard",
    "swarmauri",
    "typing",
    "cayaml",
    "catoml",
    "jaml",
    "standards/swarmauri_vectorstore_doc2vec",
    "standards/swarmauri_embedding_doc2vec",
    #"standards/swarmauri_embedding_tfidf",
    "standards/swarmauri_embedding_nmf",
    "standards/swarmauri_tool_matplotlib",
    "standards/swarmauri_tool_containerfeedchars",
    "standards/swarmauri_tool_containernewsession",
    "standards/swarmauri_tool_containermakepr",
    "standards/swarmauri_tokens_rotatingjwt",
    "standards/swarmauri_parser_keywordextractor",
    "standards/swarmauri_parser_beautifulsoupelement",
    "standards/swarmauri_evaluator_abstractmethods",
    "standards/swarmauri_evaluator_anyusage",
    "standards/swarmauri_evaluator_externalimports",
    "standards/swarmauri_evaluator_constanttime",
    "standards/swarmauri_evaluator_subprocess",
    "standards/swarmauri_evaluatorpool_accessibility",
    "standards/swarmauri_publisher_rabbitmq",
    "standards/swarmauri_publisher_redis",
    "standards/swarmauri_publisher_webhook",
    #"standards/swarmauri_vectorstore_tfidf",
    "standards/swarmauri_distance_minkowski",
    "standards/swarmauri_middleware_auth",
    "standards/swarmauri_middleware_bulkhead",
    "standards/swarmauri_middleware_cachecontrol",
    "standards/swarmauri_middleware_cors",
    "standards/swarmauri_middleware_exceptionhandling",
    "standards/swarmauri_middleware_gzipcompression",
    "standards/swarmauri_middleware_jwksverifier",
    "standards/swarmauri_middleware_llamaguard",
    "standards/swarmauri_middleware_logging",
    "standards/swarmauri_middleware_ratelimit",
    "standards/swarmauri_middleware_securityheaders",
    "standards/swarmauri_middleware_session",
    "standards/swarmauri_middleware_time",
    "standards/swarmauri_middleware_stdio",
    "standards/swarmauri_middleware_jsonrpc",
    "standards/swarmauri_prompt_j2prompttemplate",
    "standards/autoapi",
    "standards/autoapi_client",
    "standards/peagen",
    "standards/auto_authn",
    "standards/auto_kms",
    "standards/swarmauri_keyprovider_local",
    "standards/swarmauri_keyprovider_pkcs11",
    "standards/swarmauri_keyprovider_remote_jwks",
    "standards/swarmauri_keyprovider_ssh",
    "standards/swarmauri_keyprovider_file",
    "standards/swarmauri_keyproviders_mirrored",
    "standards/swarmauri_keyprovider_hierarchical",
    "standards/swarmauri_certservice_pkcs11",
    "standards/swarmauri_crypto_paramiko",
    "standards/swarmauri_crypto_pgp",
    "standards/swarmauri_crypto_sodium",
    "standards/swarmauri_crypto_nacl_pkcs11",
    "standards/swarmauri_crypto_jwe",
    "standards/swarmauri_crypto_composite",
    "standards/swarmauri_crypto_ecdh_es_a128kw",
    "standards/swarmauri_mre_crypto_shamir",
    "standards/swarmauri_mre_crypto_keyring",
    "standards/swarmauri_mre_crypto_age",
    "standards/swarmauri_mre_crypto_ecdh_es_kw",
    "standards/swarmauri_mre_crypto_pgp",
    "standards/swarmauri_signing_ed25519",
    "standards/swarmauri_signing_secp256k1",
    "standards/swarmauri_signing_hmac",
    "standards/swarmauri_signing_ecdsa",
    "standards/swarmauri_signing_ca",
    "standards/swarmauri_signing_jws",
    "standards/swarmauri_certservice_localca",
    "standards/swarmauri_tokens_jwt",
    "standards/swarmauri_tokens_sshsig",
    "standards/swarmauri_tokens_sshcert",
    "standards/swarmauri_secret_autogpg",
    "standards/swarmauri_tokens_dpopboundjwt",
    "standards/swarmauri_signing_pgp",
    "standards/swarmauri_signing_rsa",
    "standards/swarmauri_signing_ssh",
    "standards/swarmauri_standards",
    "standards/swarmauri_tokens_introspection",
    "standards/swarmauri_tokens_paseto_v4",
    "standards/swarmauri_tokens_composite",
    "standards/swarmauri_tokens_remoteoidc",
    "standards/swarmauri_tokens_tlsboundjwt",
    "standards/swarmauri_certs_remote_ca",
    "community/swarmauri_cert_cfssl",
    "standards/swarmauri_certs_x509",
    "community/swarmauri_middleware_circuitbreaker",
    "community/swarmauri_middleware_ratepolicy",
    "community/swarmauri_keyprovider_aws_kms",
<<<<<<< HEAD
    "community/swarmauri_certservice_stepca",
=======
    "community/swarmauri_cert_acme",
    "community/swarmauri_certservice_aws_kms",
>>>>>>> 854ace97
    "community/swarmauri_vectorstore_redis",
    "community/swarmauri_vectorstore_qdrant",
    "community/swarmauri_vectorstore_pinecone",
    "community/swarmauri_vectorstore_persistentchromadb",
    "community/swarmauri_vectorstore_neo4j",
    "community/swarmauri_vectorstore_mlm",
    "community/swarmauri_vectorstore_duckdb",
    "community/swarmauri_vectorstore_cloudweaviate",
    "community/swarmauri_tool_zapierhook",
    "community/swarmauri_tool_webscraping",
    "community/swarmauri_tool_textlength",
    "community/swarmauri_tool_smogindex",
    "community/swarmauri_tool_sentimentanalysis",
    "community/swarmauri_tool_sentencecomplexity",
    "community/swarmauri_tool_qrcodegenerator",
    "community/swarmauri_tool_lexicaldensity",
    "community/swarmauri_tool_captchagenerator",
    "community/swarmauri_tool_downloadpdf",
    "community/swarmauri_tool_dalechallreadability",
    "community/swarmauri_tool_gmail",
    "community/swarmauri_tool_folium",
    "community/swarmauri_tool_psutil",
    "community/swarmauri_toolkit_github",
    "community/swarmauri_state_clipboard",
    "community/swarmauri_parser_textblob",
    "community/swarmauri_parser_fitzpdf",
    "community/swarmauri_parser_entityrecognition",
    "community/swarmauri_parser_bertembedding",
    "community/swarmauri_parser_pypdf2",
    "community/swarmauri_parser_pypdftk",
    "community/swarmauri_measurement_mutualinformation",
    "community/swarmauri_measurement_tokencountestimator",
    "community/swarmauri_ocr_pytesseract",
    "community/swarmauri_embedding_mlm",
    "community/swarmauri_tool_entityrecognition",
    "community/swarmauri_llm_leptonai",
    "community/swarmauri_vectorstore_annoy",
    "community/swarmauri_tool_jupyterwritenotebook",
    "community/swarmauri_tool_jupytervalidatenotebook",
    "community/swarmauri_tool_jupyterstartkernel",
    "community/swarmauri_tool_jupytershutdownkernel",
    "community/swarmauri_tool_jupyterruncell",
    "community/swarmauri_tool_jupyterreadnotebook",
    "community/swarmauri_tool_jupytergetshellmessage",
    "community/swarmauri_tool_jupyterfromdict",
    "community/swarmauri_tool_jupyterexportpython",
    "community/swarmauri_tool_jupyterexportmarkdown",
    "community/swarmauri_tool_jupyterexporthtml",
    "community/swarmauri_tool_jupyterexecutenotebookwithparameters",
    "community/swarmauri_tool_jupyterexecutenotebook",
    "community/swarmauri_tool_jupyterexecutecell",
    "community/swarmauri_tool_jupyterexecuteandconvert",
    "community/swarmauri_tool_jupyterdisplayhtml",
    "community/swarmauri_tool_jupyterdisplay",
    "community/swarmauri_tool_jupyterclearoutput",
    "community/swarmauri_toolkit_jupytertoolkit",
    "community/swarmauri_tool_jupyterexportlatex",
    "community/swarmauri_tool_jupytergetiopubmessage",
    "community/swarmauri_keyprovider_vaulttransit",
    "community/swarmauri_parser_slate",
    "community/swarmauri_tool_searchword",
    "community/swarmauri_keyprovider_gcpkms",
    "community/swarmauri_certservice_ms_adcs",
    "community/swarmauri_certservice_gcpkms",


    "standards/swarmauri_tool_containernewsession",
    "standards/swarmauri_tool_containerfeedchars",
    "standards/swarmauri_tool_containermakepr",
    "standards/swarmauri_toolkit_containertoolkit",
    "experimental/swarmauri_workflow_statedriven"

]

[tool.uv.sources]
swarmauri_core = { workspace = true }
swarmauri_base = { workspace = true }
swarmauri_standard = { workspace = true }
swarmauri = { workspace = true }
typing = { workspace = true }
cayaml = { workspace = true }
catoml = { workspace = true }
jaml = { workspace = true }


swarmauri_vectorstore_doc2vec = { workspace = true }
swarmauri_embedding_doc2vec = { workspace = true }
#swarmauri_embedding_tfidf = { workspace = true } # We have a tfidf with built-in formula now, this can move to community support with minor rename
swarmauri_embedding_nmf = { workspace = true }
swarmauri_tool_matplotlib = { workspace = true }
swarmauri_parser_keywordextractor = { workspace = true }
swarmauri_parser_beautifulsoupelement = { workspace = true }
swarmauri_prompt_j2prompttemplate = { workspace = true }
swarmauri_evaluator_abstractmethods = { workspace = true }
swarmauri_evaluator_anyusage = { workspace = true }
swarmauri_evaluator_externalimports = { workspace = true }
swarmauri_evaluator_subprocess = { workspace = true }
swarmauri_evaluatorpool_accessibility = { workspace = true }
#swarmauri_vectorstore_tfidf = { workspace = true } # We have a tfidf with built-in formula now, this can move to community support with minor rename
swarmauri_distance_minkowski = { workspace = true }
swarmauri_middleware_auth = { workspace = true }
swarmauri_middleware_bulkhead = { workspace = true }
swarmauri_middleware_cachecontrol = { workspace = true }
swarmauri_middleware_cors = { workspace = true }
swarmauri_middleware_exceptionhadling = { workspace = true }
swarmauri_middleware_gzipcompression = { workspace = true }
swarmauri_middleware_jwksverifier = { workspace = true }
swarmauri_middleware_llamaguard = { workspace = true }
swarmauri_middleware_logging = { workspace = true }
swarmauri_middleware_ratelimit = { workspace = true }
swarmauri_middleware_sercurityheaders = { workspace = true }
swarmauri_middleware_session = { workspace = true }
swarmauri_middleware_time = { workspace = true }
swarmauri_middleware_stdio = { workspace = true }
swarmauri_middleware_jsonrpc = { workspace = true }
swarmauri_middleware_circuitbreaker = { workspace = true }
swarmauri_middleware_ratepolicy = { workspace = true }

autoapi = { workspace = true }
autoapi_client = { workspace = true }
auto_authn = { workspace = true }
peagen = { workspace = true }
auto_kms = { workspace = true }

swarmauri_secret_autogpg = { workspace = true }
swarmauri_crypto_paramiko = { workspace = true }
swarmauri_crypto_pgp = { workspace = true }
swarmauri_crypto_nacl_pkcs11 = { workspace = true }
swarmauri_crypto_composite = { workspace = true }
swarmauri_crypto_ecdh_es_a128kw = { workspace = true }
swarmauri_crypto_jwe = { workspace = true }
swarmauri_mre_crypto_shamir = { workspace = true }
swarmauri_mre_crypto_keyring = { workspace = true }
swarmauri_mre_crypto_age = { workspace = true }
swarmauri_mre_crypto_pgp = { workspace = true }
swarmauri_mre_crypto_ecdh_es_kw = { workspace = true }
swarmauri_signing_ed25519 = { workspace = true }
swarmauri_cert_cfssl = { workspace = true }
swarmauri_keyprovider_local = { workspace = true }
swarmauri_keyprovider_pkcs11 = { workspace = true }
swarmauri_keyprovider_remote_jwks = { workspace = true }
swarmauri_keyprovider_ssh = { workspace = true }
swarmauri_keyprovider_aws_kms = { workspace = true }
<<<<<<< HEAD
swarmauri_certservice_stepca = { workspace = true }
=======
swarmauri_cert_acme = { workspace = true }
>>>>>>> 854ace97
swarmauri_keyprovider_file = { workspace = true }
swarmauri_keyproviders_mirrored = { workspace = true }
swarmauri_keyprovider_hierarchical = { workspace = true }
swarmauri_signing_hmac = { workspace = true }
swarmauri_signing_ecdsa = { workspace = true }
swarmauri_signing_ca = { workspace = true }
swarmauri_certs_remote_ca = { workspace = true }
swarmauri_signing_jws = { workspace = true }
swarmauri_certservice_localca = { workspace = true }
swarmauri_tokens_dpopboundjwt = { workspace = true }
swarmauri_tokens_jwt = { workspace = true }
swarmauri_tokens_sshsig = { workspace = true }
swarmauri_tokens_sshcert = { workspace = true }
swarmauri_signing_pgp = { workspace = true }
swarmauri_signing_rsa = { workspace = true }
swarmauri_signing_ssh = { workspace = true }
swarmauri_standards = { workspace = true }
swarmauri_tokens_introspection = { workspace = true }
swarmauri_tokens_paseto_v4 = { workspace = true }
swarmauri_tokens_composite = { workspace = true }
swarmauri_tokens_remoteoidc = { workspace = true }
swarmauri_tokens_rotatingjwt = { workspace = true }
swarmauri_tokens_tlsboundjwt = { workspace = true }
swarmauri_certs_x509 = { workspace = true }
swarmauri_vectorstore_redis = { workspace = true }
swarmauri_vectorstore_qdrant = { workspace = true }
swarmauri_vectorstore_pinecone = { workspace = true }
swarmauri_vectorstore_persistentchromadb = { workspace = true }
swarmauri_vectorstore_neo4j = { workspace = true }
swarmauri_vectorstore_mlm = { workspace = true }
swarmauri_vectorstore_duckdb = { workspace = true }
swarmauri_vectorstore_cloudweaviate = { workspace = true }
swarmauri_tool_zapierhook = { workspace = true }
swarmauri_tool_webscraping = { workspace = true }
swarmauri_tool_textlength = { workspace = true }
swarmauri_tool_smogindex = { workspace = true }
swarmauri_tool_sentimentanalysis = { workspace = true }
swarmauri_tool_sentencecomplexity = { workspace = true }
swarmauri_tool_qrcodegenerator = { workspace = true }
swarmauri_tool_lexicaldensity = { workspace = true }
swarmauri_tool_captchagenerator = { workspace = true }
swarmauri_tool_downloadpdf = { workspace = true }
swarmauri_tool_dalechallreadability = { workspace = true }
swarmauri_tool_gmail = { workspace = true }
swarmauri_tool_folium = { workspace = true }
swarmauri_tool_psutil = { workspace = true }
swarmauri_toolkit_github = { workspace = true }
swarmauri_state_clipboard = { workspace = true }
swarmauri_parser_textblob = { workspace = true }
swarmauri_parser_fitzpdf = { workspace = true }
swarmauri_parser_entityrecognition = { workspace = true }
swarmauri_parser_bertembedding = { workspace = true }
swarmauri_parser_pypdf2 = { workspace = true }
swarmauri_parser_pypdftk = { workspace = true }
swarmauri_measurement_mutualinformation = { workspace = true }
swarmauri_measurement_tokencountestimator = { workspace = true }
swarmauri_ocr_pytesseract = { workspace = true }
swarmauri_embedding_mlm = { workspace = true }
swarmauri_tool_entityrecognition = { workspace = true }
swarmauri_certservice_ms_adcs = { workspace = true }
swarmauri_keyprovider_vaulttransit = { workspace = true }
swarmauri_llm_leptonai = { workspace = true }
swarmauri_standards = { workspace = true }
swarmauri_vectorstore_annoy = { workspace = true }
swarmauri_tool_jupyterwritenotebook = { workspace = true }
swarmauri_tool_jupytervalidatenotebook = { workspace = true }
swarmauri_tool_jupyterstartkernel = { workspace = true }
swarmauri_tool_jupytershutdownkernel = { workspace = true }
swarmauri_tool_jupyterruncell = { workspace = true }
swarmauri_tool_jupyterreadnotebook = { workspace = true }
swarmauri_tool_jupytergetshellmessage = { workspace = true }
swarmauri_tool_jupyterfromdict = { workspace = true }
swarmauri_tool_jupyterexportpython = { workspace = true }
swarmauri_tool_jupyterexportmarkdown = { workspace = true }
swarmauri_tool_jupyterexporthtml = { workspace = true }
swarmauri_tool_jupyterexecutenotebookwithparameters = { workspace = true }
swarmauri_tool_jupyterexecutenotebook = { workspace = true }
swarmauri_tool_jupyterexecutecell = { workspace = true }
swarmauri_tool_jupyterexecuteandconvert = { workspace = true }
swarmauri_tool_jupyterdisplayhtml = { workspace = true }
swarmauri_tool_jupyterdisplay = { workspace = true }
swarmauri_tool_jupyterclearoutput = { workspace = true }
swarmauri_tool_jupyterexportlatex = { workspace = true }
swarmauri_toolkit_jupytertoolkit = { workspace = true }
swarmauri_tool_jupytergetiopubmessage = { workspace = true }
swarmauri_parser_slate = { workspace = true }
swarmauri_tool_searchword = { workspace = true }
swarmauri_keyprovider_gcpkms = { workspace = true }
swarmauri_tool_containernewsession = { workspace = true }
swarmauri_tool_containerfeedchars = { workspace = true }
swarmauri_tool_containermakepr = { workspace = true }
swarmauri_toolkit_containertoolkit = { workspace = true }
swarmauri_workflow_statedriven = { workspace = true }
swarmauri_certservice_gcpkms = { workspace = true }


[tool.pytest.ini_options]
norecursedirs = [
    "deprecated",
    "experimental", 
    #"community",
    "swarmauri_embedding_tfidf",
    "swarmauri_vectorstore_tfidf"
    ]

markers = [
    "test: standard test",
    "unit: Unit tests",
    "i9n: Integration tests",
    "r8n: Regression tests",
    "timeout: mark test to timeout after X seconds",
    "xpass: Expected passes",
    "xfail: Expected failures",
    "acceptance: Acceptance tests",
    "perf: Performance tests that measure execution time and resource usage",
]

timeout = 300

log_cli = true
log_cli_level = "INFO"
log_cli_format = "%(asctime)s [%(levelname)s] %(message)s"
log_cli_date_format = "%Y-%m-%d %H:%M:%S"

asyncio_default_fixture_loop_scope = "function"

[tool.ruff]
exclude = ["experimental", ".config", "**/*.bak.py", "standards/peagen/test_project"]

[build-system]
requires = ["poetry-core>=1.0.0"]
build-backend = "poetry.core.masonry.api"<|MERGE_RESOLUTION|>--- conflicted
+++ resolved
@@ -126,12 +126,9 @@
     "community/swarmauri_middleware_circuitbreaker",
     "community/swarmauri_middleware_ratepolicy",
     "community/swarmauri_keyprovider_aws_kms",
-<<<<<<< HEAD
     "community/swarmauri_certservice_stepca",
-=======
     "community/swarmauri_cert_acme",
     "community/swarmauri_certservice_aws_kms",
->>>>>>> 854ace97
     "community/swarmauri_vectorstore_redis",
     "community/swarmauri_vectorstore_qdrant",
     "community/swarmauri_vectorstore_pinecone",
@@ -275,11 +272,8 @@
 swarmauri_keyprovider_remote_jwks = { workspace = true }
 swarmauri_keyprovider_ssh = { workspace = true }
 swarmauri_keyprovider_aws_kms = { workspace = true }
-<<<<<<< HEAD
 swarmauri_certservice_stepca = { workspace = true }
-=======
 swarmauri_cert_acme = { workspace = true }
->>>>>>> 854ace97
 swarmauri_keyprovider_file = { workspace = true }
 swarmauri_keyproviders_mirrored = { workspace = true }
 swarmauri_keyprovider_hierarchical = { workspace = true }
