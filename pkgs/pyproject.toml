--- conflicted
+++ resolved
@@ -81,19 +81,12 @@
     "standards/swarmauri_crypto_pgp",
     "standards/swarmauri_crypto_sodium",
     "standards/swarmauri_crypto_nacl_pkcs11",
+    "standards/swarmauri_crypto_jwe",
     "standards/swarmauri_crypto_composite",
-<<<<<<< HEAD
     "standards/swarmauri_mre_crypto_shamir",
     "standards/swarmauri_mre_crypto_keyring",
     "standards/swarmauri_mre_crypto_age",
     "standards/swarmauri_mre_crypto_ecdh_es_kw",
-=======
-    "standards/swarmauri_crypto_shamir",
-    "standards/swarmauri_crypto_keyring",
-    "standards/swarmauri_crypto_age_mre",
-    "standards/swarmauri_crypto_ecdh_es_a128kw",
-    "standards/swarmauri_crypto_jwe",
->>>>>>> 2ba8d22b
     "standards/swarmauri_mre_crypto_pgp",
     "standards/swarmauri_signing_ed25519",
     "standards/swarmauri_signing_secp256k1",
@@ -228,17 +221,10 @@
 swarmauri_crypto_pgp = { workspace = true }
 swarmauri_crypto_nacl_pkcs11 = { workspace = true }
 swarmauri_crypto_composite = { workspace = true }
-<<<<<<< HEAD
+swarmauri_crypto_jwe = { workspace = true }
 swarmauri_mre_crypto_shamir = { workspace = true }
 swarmauri_mre_crypto_keyring = { workspace = true }
 swarmauri_mre_crypto_age = { workspace = true }
-=======
-swarmauri_crypto_shamir = { workspace = true }
-swarmauri_crypto_keyring = { workspace = true }
-swarmauri_crypto_age_mre = { workspace = true }
-swarmauri_crypto_ecdh_es_a128kw = { workspace = true }
-swarmauri_crypto_jwe = { workspace = true }
->>>>>>> 2ba8d22b
 swarmauri_mre_crypto_pgp = { workspace = true }
 swarmauri_mre_crypto_ecdh_es_kw = { workspace = true }
 swarmauri_signing_ed25519 = { workspace = true }
