[project]
name = "swarmauri-monorepo"
version = "0.6.2.dev3"
description = "Monorepo for multiple interdependent Swarmauri Python packages"
readme = { file = "README.md", content-type = "text/markdown" }
requires-python = ">=3.10,<3.13"
authors = [{ name = "Jacob Stewart", email = "jacob@swarmauri.com" }]

package = false

[dependency-groups]
dev = [
    "toml>=0.10.2",
    "pytest>=8.0.0",
    "pytest-xdist>=3.6.1",
    "pytest-asyncio>=0.24.0",
    "pytest-timeout>=2.3.1",
    "pytest-json-report>=1.5.0",
    "python-dotenv>=1.0.0",
    "pytest-mock>=3.14.0",
    "jsonschema>=4.18.5",
    "ruff>=0.9.9",
    "pytest-benchmark>=4.0.0",
]

[tool.uv]
package = false

[tool.uv.workspace]
members = [
    "core",
    "base",
    "swarmauri_standard",
    "swarmauri",
    "typing",
    "cayaml",
    "catoml",
    "jaml",
    "standards/swarmauri_vectorstore_doc2vec",
    "standards/swarmauri_embedding_doc2vec",
    #"standards/swarmauri_embedding_tfidf",
    "standards/swarmauri_embedding_nmf",
    "standards/swarmauri_tool_matplotlib",
    "standards/swarmauri_tool_containerfeedchars",
    "standards/swarmauri_tool_containernewsession",
    "standards/swarmauri_tool_containermakepr",
    "standards/swarmauri_tokens_rotatingjwt",
    "standards/swarmauri_parser_keywordextractor",
    "standards/swarmauri_parser_beautifulsoupelement",
    "standards/swarmauri_evaluator_abstractmethods",
    "standards/swarmauri_evaluator_anyusage",
    "standards/swarmauri_evaluator_externalimports",
    "standards/swarmauri_evaluator_constanttime",
    "standards/swarmauri_evaluator_subprocess",
    "standards/swarmauri_evaluatorpool_accessibility",
    "standards/swarmauri_publisher_rabbitmq",
    "standards/swarmauri_publisher_redis",
    "standards/swarmauri_publisher_webhook",
    #"standards/swarmauri_vectorstore_tfidf",
    "standards/swarmauri_distance_minkowski",
    "standards/swarmauri_middleware_auth",
    "standards/swarmauri_middleware_bulkhead",
    "standards/swarmauri_middleware_cachecontrol",
    "standards/swarmauri_middleware_cors",
    "standards/swarmauri_middleware_exceptionhandling",
    "standards/swarmauri_middleware_gzipcompression",
    "standards/swarmauri_middleware_jwksverifier",
    "standards/swarmauri_middleware_llamaguard",
    "standards/swarmauri_middleware_logging",
    "standards/swarmauri_middleware_ratelimit",
    "standards/swarmauri_middleware_securityheaders",
    "standards/swarmauri_middleware_session",
    "standards/swarmauri_middleware_time",
    "standards/swarmauri_middleware_stdio",
    "standards/swarmauri_middleware_jsonrpc",
    "standards/swarmauri_prompt_j2prompttemplate",
    "standards/autoapi",
    "standards/autoapi_client",
    "standards/peagen",
    "standards/swarmauri_storage_file",
    "standards/swarmauri_storage_github",
    "standards/swarmauri_storage_github_release",
    "standards/swarmauri_storage_minio",
    "standards/swarmauri_gitfilter_file",
    "standards/swarmauri_gitfilter_s3fs",
    "standards/swarmauri_gitfilter_minio",
    "standards/swarmauri_gitfilter_gh_release",
    "standards/auto_authn",
    "standards/auto_kms",
    "standards/swarmauri_certs_composite",
    "standards/swarmauri_keyprovider_local",
<<<<<<< HEAD
    "experimental/swarmauri_keyprovider_pkcs11",
=======
>>>>>>> b6b20bb6
    "standards/swarmauri_keyprovider_remote_jwks",
    "standards/swarmauri_keyprovider_ssh",
    "standards/swarmauri_keyprovider_file",
    "standards/swarmauri_keyproviders_mirrored",
    "standards/swarmauri_keyprovider_hierarchical",
    "standards/swarmauri_keyprovider_inmemory",
    "experimental/swarmauri_certs_pkcs11",
    "experimental/swarmauri_keyprovider_pkcs11",
    "standards/swarmauri_crypto_paramiko",
    "standards/swarmauri_crypto_pgp",
    "standards/swarmauri_crypto_sodium",
    "standards/swarmauri_crypto_nacl_pkcs11",
    "standards/swarmauri_crypto_jwe",
    "standards/swarmauri_crypto_composite",
    "standards/swarmauri_crypto_ecdh_es_a128kw",
    "standards/swarmauri_mre_crypto_shamir",
    "standards/swarmauri_mre_crypto_keyring",
    "standards/swarmauri_mre_crypto_age",
    "standards/swarmauri_mre_crypto_ecdh_es_kw",
    "standards/swarmauri_mre_crypto_pgp",
    "standards/swarmauri_signing_ed25519",
    "standards/swarmauri_signing_secp256k1",
    "standards/swarmauri_signing_hmac",
    "standards/swarmauri_signing_ecdsa",
    "standards/swarmauri_signing_ca",
    "standards/swarmauri_signing_jws",
    "standards/swarmauri_certs_local_ca",
    "standards/swarmauri_certs_self_signed",
    "standards/swarmauri_tokens_jwt",
    "standards/swarmauri_tokens_sshsig",
    "standards/swarmauri_tokens_sshcert",
    "standards/swarmauri_secret_autogpg",
    "standards/swarmauri_tokens_dpopboundjwt",
    "standards/swarmauri_signing_pgp",
    "standards/swarmauri_signing_rsa",
    "standards/swarmauri_signing_ssh",
    "standards/swarmauri_certs_x509verify",

    "standards/swarmauri_tokens_introspection",
    "standards/swarmauri_tokens_paseto_v4",
    "standards/swarmauri_tokens_composite",
    "standards/swarmauri_tokens_remoteoidc",
    "standards/swarmauri_tokens_tlsboundjwt",
    "community/swarmauri_certs_csronly",
    "community/swarmauri_certs_azure",
    "standards/swarmauri_certs_remote_ca",
    "community/swarmauri_cert_cfssl",
    "standards/swarmauri_certs_x509",
    "community/swarmauri_middleware_circuitbreaker",
    "community/swarmauri_middleware_ratepolicy",
    "community/swarmauri_keyprovider_aws_kms",
    "community/swarmauri_certservice_stepca",
    "community/swarmauri_cert_acme",
    "community/swarmauri_certservice_aws_kms",
    "community/swarmauri_vectorstore_redis",
    "community/swarmauri_vectorstore_qdrant",
    "community/swarmauri_vectorstore_pinecone",
    "community/swarmauri_vectorstore_persistentchromadb",
    "community/swarmauri_vectorstore_neo4j",
    "community/swarmauri_vectorstore_mlm",
    "community/swarmauri_vectorstore_duckdb",
    "community/swarmauri_vectorstore_cloudweaviate",
    "community/swarmauri_tool_zapierhook",
    "community/swarmauri_tool_webscraping",
    "community/swarmauri_tool_textlength",
    "community/swarmauri_tool_smogindex",
    "community/swarmauri_tool_sentimentanalysis",
    "community/swarmauri_tool_sentencecomplexity",
    "community/swarmauri_tool_qrcodegenerator",
    "community/swarmauri_tool_lexicaldensity",
    "community/swarmauri_tool_captchagenerator",
    "community/swarmauri_tool_downloadpdf",
    "community/swarmauri_tool_dalechallreadability",
    "community/swarmauri_tool_gmail",
    "community/swarmauri_tool_folium",
    "community/swarmauri_tool_psutil",
    "community/swarmauri_toolkit_github",
    "community/swarmauri_state_clipboard",
    "community/swarmauri_parser_textblob",
    "community/swarmauri_parser_fitzpdf",
    "community/swarmauri_parser_entityrecognition",
    "community/swarmauri_parser_bertembedding",
    "community/swarmauri_parser_pypdf2",
    "community/swarmauri_parser_pypdftk",
    "community/swarmauri_measurement_mutualinformation",
    "community/swarmauri_measurement_tokencountestimator",
    "community/swarmauri_ocr_pytesseract",
    "community/swarmauri_embedding_mlm",
    "community/swarmauri_tool_entityrecognition",
    "community/swarmauri_llm_leptonai",
    "community/swarmauri_vectorstore_annoy",
    "community/swarmauri_tool_jupyterwritenotebook",
    "community/swarmauri_tool_jupytervalidatenotebook",
    "community/swarmauri_tool_jupyterstartkernel",
    "community/swarmauri_tool_jupytershutdownkernel",
    "community/swarmauri_tool_jupyterruncell",
    "community/swarmauri_tool_jupyterreadnotebook",
    "community/swarmauri_tool_jupytergetshellmessage",
    "community/swarmauri_tool_jupyterfromdict",
    "community/swarmauri_tool_jupyterexportpython",
    "community/swarmauri_tool_jupyterexportmarkdown",
    "community/swarmauri_tool_jupyterexporthtml",
    "community/swarmauri_tool_jupyterexecutenotebookwithparameters",
    "community/swarmauri_tool_jupyterexecutenotebook",
    "community/swarmauri_tool_jupyterexecutecell",
    "community/swarmauri_tool_jupyterexecuteandconvert",
    "community/swarmauri_tool_jupyterdisplayhtml",
    "community/swarmauri_tool_jupyterdisplay",
    "community/swarmauri_tool_jupyterclearoutput",
    "community/swarmauri_toolkit_jupytertoolkit",
    "community/swarmauri_tool_jupyterexportlatex",
    "community/swarmauri_tool_jupytergetiopubmessage",
    "community/swarmauri_keyprovider_vaulttransit",
    "community/swarmauri_parser_slate",
    "community/swarmauri_tool_searchword",
    "community/swarmauri_keyprovider_gcpkms",
    "community/swarmauri_certs_crlverifyservice",
    "community/swarmauri_cert_ocspverify",
    "community/swarmauri_certservice_scep",
    "community/swarmauri_certservice_ms_adcs",
    "community/swarmauri_certservice_gcpkms",
    "standards/swarmauri_tool_containernewsession",
    "standards/swarmauri_tool_containerfeedchars",
    "standards/swarmauri_tool_containermakepr",
    "standards/swarmauri_toolkit_containertoolkit",
    "experimental/swarmauri_workflow_statedriven"

]

[tool.uv.sources]
swarmauri_core = { workspace = true }
swarmauri_base = { workspace = true }
swarmauri_standard = { workspace = true }
swarmauri = { workspace = true }
typing = { workspace = true }
cayaml = { workspace = true }
catoml = { workspace = true }
jaml = { workspace = true }


swarmauri_vectorstore_doc2vec = { workspace = true }
swarmauri_embedding_doc2vec = { workspace = true }
#swarmauri_embedding_tfidf = { workspace = true } # We have a tfidf with built-in formula now, this can move to community support with minor rename
swarmauri_embedding_nmf = { workspace = true }
swarmauri_tool_matplotlib = { workspace = true }
swarmauri_parser_keywordextractor = { workspace = true }
swarmauri_parser_beautifulsoupelement = { workspace = true }
swarmauri_prompt_j2prompttemplate = { workspace = true }
swarmauri_evaluator_abstractmethods = { workspace = true }
swarmauri_evaluator_anyusage = { workspace = true }
swarmauri_evaluator_externalimports = { workspace = true }
swarmauri_evaluator_subprocess = { workspace = true }
swarmauri_evaluatorpool_accessibility = { workspace = true }
#swarmauri_vectorstore_tfidf = { workspace = true } # We have a tfidf with built-in formula now, this can move to community support with minor rename
swarmauri_distance_minkowski = { workspace = true }
swarmauri_middleware_auth = { workspace = true }
swarmauri_middleware_bulkhead = { workspace = true }
swarmauri_middleware_cachecontrol = { workspace = true }
swarmauri_middleware_cors = { workspace = true }
swarmauri_middleware_exceptionhadling = { workspace = true }
swarmauri_middleware_gzipcompression = { workspace = true }
swarmauri_middleware_jwksverifier = { workspace = true }
swarmauri_middleware_llamaguard = { workspace = true }
swarmauri_middleware_logging = { workspace = true }
swarmauri_middleware_ratelimit = { workspace = true }
swarmauri_middleware_sercurityheaders = { workspace = true }
swarmauri_middleware_session = { workspace = true }
swarmauri_middleware_time = { workspace = true }
swarmauri_middleware_stdio = { workspace = true }
swarmauri_middleware_jsonrpc = { workspace = true }
swarmauri_middleware_circuitbreaker = { workspace = true }
swarmauri_middleware_ratepolicy = { workspace = true }

autoapi = { workspace = true }
autoapi_client = { workspace = true }
auto_authn = { workspace = true }
peagen = { workspace = true }
swarmauri_storage_file = { workspace = true }
swarmauri_storage_github = { workspace = true }
swarmauri_storage_github_release = { workspace = true }
swarmauri_storage_minio = { workspace = true }
swarmauri_gitfilter_file = { workspace = true }
swarmauri_gitfilter_s3fs = { workspace = true }
swarmauri_gitfilter_minio = { workspace = true }
swarmauri_gitfilter_gh_release = { workspace = true }
auto_kms = { workspace = true }

swarmauri_secret_autogpg = { workspace = true }
swarmauri_crypto_paramiko = { workspace = true }
swarmauri_crypto_pgp = { workspace = true }
swarmauri_crypto_nacl_pkcs11 = { workspace = true }
swarmauri_crypto_composite = { workspace = true }
swarmauri_crypto_ecdh_es_a128kw = { workspace = true }
swarmauri_crypto_jwe = { workspace = true }
swarmauri_mre_crypto_shamir = { workspace = true }
swarmauri_mre_crypto_keyring = { workspace = true }
swarmauri_mre_crypto_age = { workspace = true }
swarmauri_mre_crypto_pgp = { workspace = true }
swarmauri_mre_crypto_ecdh_es_kw = { workspace = true }
swarmauri_signing_ed25519 = { workspace = true }
swarmauri_cert_cfssl = { workspace = true }
swarmauri_keyprovider_local = { workspace = true }
swarmauri_keyprovider_pkcs11 = { workspace = true }
swarmauri_keyprovider_remote_jwks = { workspace = true }
swarmauri_keyprovider_ssh = { workspace = true }
swarmauri_keyprovider_aws_kms = { workspace = true }
swarmauri_certservice_stepca = { workspace = true }
swarmauri_cert_acme = { workspace = true }
swarmauri_keyprovider_file = { workspace = true }
swarmauri_keyproviders_mirrored = { workspace = true }
swarmauri_keyprovider_hierarchical = { workspace = true }
swarmauri_keyprovider_inmemory = { workspace = true }
swarmauri_signing_hmac = { workspace = true }
swarmauri_signing_ecdsa = { workspace = true }
swarmauri_signing_ca = { workspace = true }
swarmauri_certs_remote_ca = { workspace = true }
swarmauri_signing_jws = { workspace = true }
swarmauri_certs_pkcs11 = { workspace = true }
swarmauri_certs_local_ca = { workspace = true }
swarmauri_certs_self_signed = { workspace = true }
swarmauri_tokens_dpopboundjwt = { workspace = true }
swarmauri_tokens_jwt = { workspace = true }
swarmauri_tokens_sshsig = { workspace = true }
swarmauri_tokens_sshcert = { workspace = true }
swarmauri_signing_pgp = { workspace = true }
swarmauri_signing_rsa = { workspace = true }
swarmauri_signing_ssh = { workspace = true }
swarmauri_certs_x509verify = { workspace = true }

swarmauri_tokens_introspection = { workspace = true }
swarmauri_tokens_paseto_v4 = { workspace = true }
swarmauri_tokens_composite = { workspace = true }
swarmauri_tokens_remoteoidc = { workspace = true }
swarmauri_tokens_rotatingjwt = { workspace = true }
swarmauri_tokens_tlsboundjwt = { workspace = true }
swarmauri_certs_x509 = { workspace = true }
swarmauri_vectorstore_redis = { workspace = true }
swarmauri_vectorstore_qdrant = { workspace = true }
swarmauri_vectorstore_pinecone = { workspace = true }
swarmauri_vectorstore_persistentchromadb = { workspace = true }
swarmauri_vectorstore_neo4j = { workspace = true }
swarmauri_vectorstore_mlm = { workspace = true }
swarmauri_vectorstore_duckdb = { workspace = true }
swarmauri_vectorstore_cloudweaviate = { workspace = true }
swarmauri_tool_zapierhook = { workspace = true }
swarmauri_tool_webscraping = { workspace = true }
swarmauri_tool_textlength = { workspace = true }
swarmauri_tool_smogindex = { workspace = true }
swarmauri_tool_sentimentanalysis = { workspace = true }
swarmauri_tool_sentencecomplexity = { workspace = true }
swarmauri_tool_qrcodegenerator = { workspace = true }
swarmauri_tool_lexicaldensity = { workspace = true }
swarmauri_tool_captchagenerator = { workspace = true }
swarmauri_tool_downloadpdf = { workspace = true }
swarmauri_tool_dalechallreadability = { workspace = true }
swarmauri_tool_gmail = { workspace = true }
swarmauri_tool_folium = { workspace = true }
swarmauri_tool_psutil = { workspace = true }
swarmauri_toolkit_github = { workspace = true }
swarmauri_state_clipboard = { workspace = true }
swarmauri_parser_textblob = { workspace = true }
swarmauri_parser_fitzpdf = { workspace = true }
swarmauri_parser_entityrecognition = { workspace = true }
swarmauri_parser_bertembedding = { workspace = true }
swarmauri_parser_pypdf2 = { workspace = true }
swarmauri_parser_pypdftk = { workspace = true }
swarmauri_measurement_mutualinformation = { workspace = true }
swarmauri_measurement_tokencountestimator = { workspace = true }
swarmauri_ocr_pytesseract = { workspace = true }
swarmauri_embedding_mlm = { workspace = true }
swarmauri_tool_entityrecognition = { workspace = true }
swarmauri_certservice_ms_adcs = { workspace = true }
swarmauri_keyprovider_vaulttransit = { workspace = true }
swarmauri_llm_leptonai = { workspace = true }
swarmauri_vectorstore_annoy = { workspace = true }
swarmauri_tool_jupyterwritenotebook = { workspace = true }
swarmauri_tool_jupytervalidatenotebook = { workspace = true }
swarmauri_tool_jupyterstartkernel = { workspace = true }
swarmauri_tool_jupytershutdownkernel = { workspace = true }
swarmauri_tool_jupyterruncell = { workspace = true }
swarmauri_tool_jupyterreadnotebook = { workspace = true }
swarmauri_tool_jupytergetshellmessage = { workspace = true }
swarmauri_tool_jupyterfromdict = { workspace = true }
swarmauri_tool_jupyterexportpython = { workspace = true }
swarmauri_tool_jupyterexportmarkdown = { workspace = true }
swarmauri_tool_jupyterexporthtml = { workspace = true }
swarmauri_tool_jupyterexecutenotebookwithparameters = { workspace = true }
swarmauri_tool_jupyterexecutenotebook = { workspace = true }
swarmauri_tool_jupyterexecutecell = { workspace = true }
swarmauri_tool_jupyterexecuteandconvert = { workspace = true }
swarmauri_tool_jupyterdisplayhtml = { workspace = true }
swarmauri_tool_jupyterdisplay = { workspace = true }
swarmauri_tool_jupyterclearoutput = { workspace = true }
swarmauri_tool_jupyterexportlatex = { workspace = true }
swarmauri_toolkit_jupytertoolkit = { workspace = true }
swarmauri_tool_jupytergetiopubmessage = { workspace = true }
swarmauri_parser_slate = { workspace = true }
swarmauri_tool_searchword = { workspace = true }
swarmauri_keyprovider_gcpkms = { workspace = true }
swarmauri_certs_csronly = { workspace = true }
swarmauri_certs_azure = { workspace = true }
swarmauri_cert_ocspverify = { workspace = true }
swarmauri_tool_containernewsession = { workspace = true }
swarmauri_tool_containerfeedchars = { workspace = true }
swarmauri_tool_containermakepr = { workspace = true }
swarmauri_toolkit_containertoolkit = { workspace = true }
swarmauri_workflow_statedriven = { workspace = true }
swarmauri_certservice_gcpkms = { workspace = true }


[tool.pytest.ini_options]
norecursedirs = [
    "deprecated",
    "experimental", 
    #"community",
    "swarmauri_embedding_tfidf",
    "swarmauri_vectorstore_tfidf"
    ]

markers = [
    "test: standard test",
    "unit: Unit tests",
    "i9n: Integration tests",
    "r8n: Regression tests",
    "timeout: mark test to timeout after X seconds",
    "xpass: Expected passes",
    "xfail: Expected failures",
    "acceptance: Acceptance tests",
    "perf: Performance tests that measure execution time and resource usage",
    "example: Documentation examples verifying usage instructions",
]

timeout = 300

log_cli = true
log_cli_level = "INFO"
log_cli_format = "%(asctime)s [%(levelname)s] %(message)s"
log_cli_date_format = "%Y-%m-%d %H:%M:%S"

asyncio_default_fixture_loop_scope = "function"

[tool.ruff]
exclude = ["experimental", ".config", "**/*.bak.py", "standards/peagen/test_project"]

[build-system]
requires = ["poetry-core>=1.0.0"]
build-backend = "poetry.core.masonry.api"<|MERGE_RESOLUTION|>--- conflicted
+++ resolved
@@ -89,10 +89,7 @@
     "standards/auto_kms",
     "standards/swarmauri_certs_composite",
     "standards/swarmauri_keyprovider_local",
-<<<<<<< HEAD
     "experimental/swarmauri_keyprovider_pkcs11",
-=======
->>>>>>> b6b20bb6
     "standards/swarmauri_keyprovider_remote_jwks",
     "standards/swarmauri_keyprovider_ssh",
     "standards/swarmauri_keyprovider_file",
