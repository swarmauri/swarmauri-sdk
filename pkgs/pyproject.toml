--- conflicted
+++ resolved
@@ -191,14 +191,9 @@
     "community/swarmauri_parser_slate",
     "community/swarmauri_tool_searchword",
     "community/swarmauri_keyprovider_gcpkms",
-<<<<<<< HEAD
     "community/swarmauri_certservice_scep",
-=======
     "community/swarmauri_certservice_ms_adcs",
     "community/swarmauri_certservice_gcpkms",
-
-
->>>>>>> f0ce6ceb
     "standards/swarmauri_tool_containernewsession",
     "standards/swarmauri_tool_containerfeedchars",
     "standards/swarmauri_tool_containermakepr",
