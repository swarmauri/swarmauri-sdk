[project]
name = "swarmauri-monorepo"
version = "0.6.2.dev3"
description = "Monorepo for multiple interdependent Swarmauri Python packages"
readme = { file = "README.md", content-type = "text/markdown" }
requires-python = ">=3.10,<3.13"
authors = [{ name = "Jacob Stewart", email = "jacob@swarmauri.com" }]

package = false

[dependency-groups]
dev = [
    "toml>=0.10.2",
    "pytest>=8.0.0",
    "pytest-xdist>=3.6.1",
    "pytest-asyncio>=0.24.0",
    "pytest-timeout>=2.3.1",
    "pytest-json-report>=1.5.0",
    "python-dotenv>=1.0.0",
    "pytest-mock>=3.14.0",
    "jsonschema>=4.18.5",
    "ruff>=0.9.9",
    "pytest-benchmark>=4.0.0",
]

[tool.uv]
package = false

[tool.uv.workspace]
members = [
    "core",
    "base",
    "swarmauri_standard",
    "swarmauri",
    "typing",
    "cayaml",
    "catoml",
    "jaml",
    "standards/swarmauri_vectorstore_doc2vec",
    "standards/swarmauri_embedding_doc2vec",
    #"standards/swarmauri_embedding_tfidf",
    "standards/swarmauri_embedding_nmf",
    "standards/swarmauri_tool_matplotlib",
    "standards/swarmauri_tool_containerfeedchars",
    "standards/swarmauri_tool_containernewsession",
    "standards/swarmauri_tool_containermakepr",
    "standards/swarmauri_tokens_rotatingjwt",
    "standards/swarmauri_parser_keywordextractor",
    "standards/swarmauri_parser_beautifulsoupelement",
    "standards/swarmauri_evaluator_abstractmethods",
    "standards/swarmauri_evaluator_anyusage",
    "standards/swarmauri_evaluator_externalimports",
    "standards/swarmauri_evaluator_constanttime",
    "standards/swarmauri_evaluator_subprocess",
    "standards/swarmauri_evaluatorpool_accessibility",
    "standards/swarmauri_publisher_rabbitmq",
    "standards/swarmauri_publisher_redis",
    "standards/swarmauri_publisher_webhook",
    #"standards/swarmauri_vectorstore_tfidf",
    "standards/swarmauri_distance_minkowski",
    "standards/swarmauri_middleware_auth",
    "standards/swarmauri_middleware_bulkhead",
    "standards/swarmauri_middleware_cachecontrol",
    "standards/swarmauri_middleware_cors",
    "standards/swarmauri_middleware_exceptionhandling",
    "standards/swarmauri_middleware_gzipcompression",
    "standards/swarmauri_middleware_jwksverifier",
    "standards/swarmauri_middleware_llamaguard",
    "standards/swarmauri_middleware_logging",
    "standards/swarmauri_middleware_ratelimit",
    "standards/swarmauri_middleware_securityheaders",
    "standards/swarmauri_middleware_session",
    "standards/swarmauri_middleware_time",
    "standards/swarmauri_middleware_stdio",
    "standards/swarmauri_middleware_jsonrpc",
    "standards/swarmauri_prompt_j2prompttemplate",
    "standards/autoapi",
    "standards/autoapi_client",
    "standards/peagen",
    "standards/auto_authn",
    "standards/auto_kms",
    "standards/swarmauri_keyproviders",
    "standards/swarmauri_keyprovider_file",
    "standards/swarmauri_keyproviders_mirrored",
    "standards/swarmauri_keyprovider_hierarchical",
    "standards/swarmauri_crypto_paramiko",
    "standards/swarmauri_crypto_pgp",
    "standards/swarmauri_crypto_sodium",
    "standards/swarmauri_crypto_nacl_pkcs11",
    "standards/swarmauri_crypto_jwe",
    "standards/swarmauri_crypto_composite",
    "standards/swarmauri_mre_crypto_shamir",
    "standards/swarmauri_mre_crypto_keyring",
    "standards/swarmauri_mre_crypto_age",
    "standards/swarmauri_mre_crypto_ecdh_es_kw",
    "standards/swarmauri_mre_crypto_pgp",
    "standards/swarmauri_signing_ed25519",
    "standards/swarmauri_signing_secp256k1",
    "standards/swarmauri_signing_hmac",
    "standards/swarmauri_signing_ecdsa",
    "standards/swarmauri_signing_jws",
    "standards/swarmauri_token_jwt",
<<<<<<< HEAD
    "standards/swarmauri_token_sshsig",
=======
    "standards/swarmauri_token_sshcert",
>>>>>>> 3c5c95ed
    "standards/swarmauri_secret_autogpg",
    "standards/swarmauri_tokens_dpopboundjwt",
    "standards/swarmauri_signing_pgp",
    "standards/swarmauri_signing_rsa",
    "standards/swarmauri_signing_ssh",
    "standards/swarmauri_token_introspection",
    "standards/swarmauri_token_paseto_v4",
    "standards/swarmauri_token_composite",
    "standards/swarmauri_token_remoteoidc",
    "standards/swarmauri_tokens_tlsboundjwt",
    "community/swarmauri_middleware_circuitbreaker",
    "community/swarmauri_middleware_ratepolicy",
    "community/swarmauri_vectorstore_redis",
    "community/swarmauri_vectorstore_qdrant",
    "community/swarmauri_vectorstore_pinecone",
    "community/swarmauri_vectorstore_persistentchromadb",
    "community/swarmauri_vectorstore_neo4j",
    "community/swarmauri_vectorstore_mlm",
    "community/swarmauri_vectorstore_duckdb",
    "community/swarmauri_vectorstore_cloudweaviate",
    "community/swarmauri_tool_zapierhook",
    "community/swarmauri_tool_webscraping",
    "community/swarmauri_tool_textlength",
    "community/swarmauri_tool_smogindex",
    "community/swarmauri_tool_sentimentanalysis",
    "community/swarmauri_tool_sentencecomplexity",
    "community/swarmauri_tool_qrcodegenerator",
    "community/swarmauri_tool_lexicaldensity",
    "community/swarmauri_tool_captchagenerator",
    "community/swarmauri_tool_downloadpdf",
    "community/swarmauri_tool_dalechallreadability",
    "community/swarmauri_tool_gmail",
    "community/swarmauri_tool_folium",
    "community/swarmauri_tool_psutil",
    "community/swarmauri_toolkit_github",
    "community/swarmauri_state_clipboard",
    "community/swarmauri_parser_textblob",
    "community/swarmauri_parser_fitzpdf",
    "community/swarmauri_parser_entityrecognition",
    "community/swarmauri_parser_bertembedding",
    "community/swarmauri_parser_pypdf2",
    "community/swarmauri_parser_pypdftk",
    "community/swarmauri_measurement_mutualinformation",
    "community/swarmauri_measurement_tokencountestimator",
    "community/swarmauri_ocr_pytesseract",
    "community/swarmauri_embedding_mlm",
    "community/swarmauri_tool_entityrecognition",
    "community/swarmauri_llm_leptonai",
    "community/swarmauri_vectorstore_annoy",
    "community/swarmauri_tool_jupyterwritenotebook",
    "community/swarmauri_tool_jupytervalidatenotebook",
    "community/swarmauri_tool_jupyterstartkernel",
    "community/swarmauri_tool_jupytershutdownkernel",
    "community/swarmauri_tool_jupyterruncell",
    "community/swarmauri_tool_jupyterreadnotebook",
    "community/swarmauri_tool_jupytergetshellmessage",
    "community/swarmauri_tool_jupyterfromdict",
    "community/swarmauri_tool_jupyterexportpython",
    "community/swarmauri_tool_jupyterexportmarkdown",
    "community/swarmauri_tool_jupyterexporthtml",
    "community/swarmauri_tool_jupyterexecutenotebookwithparameters",
    "community/swarmauri_tool_jupyterexecutenotebook",
    "community/swarmauri_tool_jupyterexecutecell",
    "community/swarmauri_tool_jupyterexecuteandconvert",
    "community/swarmauri_tool_jupyterdisplayhtml",
    "community/swarmauri_tool_jupyterdisplay",
    "community/swarmauri_tool_jupyterclearoutput",
    "community/swarmauri_toolkit_jupytertoolkit",
    "community/swarmauri_tool_jupyterexportlatex",
    "community/swarmauri_tool_jupytergetiopubmessage",
    "community/swarmauri_keyprovider_vaulttransit",
    "community/swarmauri_parser_slate",
    "community/swarmauri_tool_searchword",
    "community/swarmauri_keyprovider_gcpkms",
    "standards/swarmauri_tool_containernewsession",
    "standards/swarmauri_tool_containerfeedchars",
    "standards/swarmauri_tool_containermakepr",
    "standards/swarmauri_toolkit_containertoolkit",
    "experimental/swarmauri_workflow_statedriven"

]

[tool.uv.sources]
swarmauri_core = { workspace = true }
swarmauri_base = { workspace = true }
swarmauri_standard = { workspace = true }
swarmauri = { workspace = true }
typing = { workspace = true }
cayaml = { workspace = true }
catoml = { workspace = true }
jaml = { workspace = true }


swarmauri_vectorstore_doc2vec = { workspace = true }
swarmauri_embedding_doc2vec = { workspace = true }
#swarmauri_embedding_tfidf = { workspace = true } # We have a tfidf with built-in formula now, this can move to community support with minor rename
swarmauri_embedding_nmf = { workspace = true }
swarmauri_tool_matplotlib = { workspace = true }
swarmauri_parser_keywordextractor = { workspace = true }
swarmauri_parser_beautifulsoupelement = { workspace = true }
swarmauri_prompt_j2prompttemplate = { workspace = true }
swarmauri_evaluator_abstractmethods = { workspace = true }
swarmauri_evaluator_anyusage = { workspace = true }
swarmauri_evaluator_externalimports = { workspace = true }
swarmauri_evaluator_subprocess = { workspace = true }
swarmauri_evaluatorpool_accessibility = { workspace = true }
#swarmauri_vectorstore_tfidf = { workspace = true } # We have a tfidf with built-in formula now, this can move to community support with minor rename
swarmauri_distance_minkowski = { workspace = true }
swarmauri_middleware_auth = { workspace = true }
swarmauri_middleware_bulkhead = { workspace = true }
swarmauri_middleware_cachecontrol = { workspace = true }
swarmauri_middleware_cors = { workspace = true }
swarmauri_middleware_exceptionhadling = { workspace = true }
swarmauri_middleware_gzipcompression = { workspace = true }
swarmauri_middleware_jwksverifier = { workspace = true }
swarmauri_middleware_llamaguard = { workspace = true }
swarmauri_middleware_logging = { workspace = true }
swarmauri_middleware_ratelimit = { workspace = true }
swarmauri_middleware_sercurityheaders = { workspace = true }
swarmauri_middleware_session = { workspace = true }
swarmauri_middleware_time = { workspace = true }
swarmauri_middleware_stdio = { workspace = true }
swarmauri_middleware_jsonrpc = { workspace = true }
swarmauri_middleware_circuitbreaker = { workspace = true }
swarmauri_middleware_ratepolicy = { workspace = true }

autoapi = { workspace = true }
autoapi_client = { workspace = true }
auto_authn = { workspace = true }
peagen = { workspace = true }
auto_kms = { workspace = true }

swarmauri_secret_autogpg = { workspace = true }
swarmauri_crypto_paramiko = { workspace = true }
swarmauri_crypto_pgp = { workspace = true }
swarmauri_crypto_nacl_pkcs11 = { workspace = true }
swarmauri_crypto_composite = { workspace = true }
swarmauri_crypto_jwe = { workspace = true }
swarmauri_mre_crypto_shamir = { workspace = true }
swarmauri_mre_crypto_keyring = { workspace = true }
swarmauri_mre_crypto_age = { workspace = true }
swarmauri_mre_crypto_pgp = { workspace = true }
swarmauri_mre_crypto_ecdh_es_kw = { workspace = true }
swarmauri_signing_ed25519 = { workspace = true }
swarmauri_keyproviders = { workspace = true }
swarmauri_keyprovider_file = { workspace = true }
swarmauri_keyproviders_mirrored = { workspace = true }
swarmauri_keyprovider_hierarchical = { workspace = true }
swarmauri_signing_secp256k1 = { workspace = true }
swarmauri_signing_hmac = { workspace = true }
swarmauri_signing_ecdsa = { workspace = true }
swarmauri_signing_jws = { workspace = true }
swarmauri_tokens_dpopboundjwt = { workspace = true }
swarmauri_token_jwt = { workspace = true }
<<<<<<< HEAD
swarmauri_token_sshsig = { workspace = true }
=======
swarmauri_token_sshcert = { workspace = true }
>>>>>>> 3c5c95ed
swarmauri_signing_pgp = { workspace = true }
swarmauri_signing_rsa = { workspace = true }
swarmauri_signing_ssh = { workspace = true }
swarmauri_token_introspection = { workspace = true }
swarmauri_token_paseto_v4 = { workspace = true }
swarmauri_token_composite = { workspace = true }
swarmauri_tokens_rotatingjwt = { workspace = true }
swarmauri_tokens_tlsboundjwt = { workspace = true }
swarmauri_vectorstore_redis = { workspace = true }
swarmauri_vectorstore_qdrant = { workspace = true }
swarmauri_vectorstore_pinecone = { workspace = true }
swarmauri_vectorstore_persistentchromadb = { workspace = true }
swarmauri_vectorstore_neo4j = { workspace = true }
swarmauri_vectorstore_mlm = { workspace = true }
swarmauri_vectorstore_duckdb = { workspace = true }
swarmauri_vectorstore_cloudweaviate = { workspace = true }
swarmauri_tool_zapierhook = { workspace = true }
swarmauri_tool_webscraping = { workspace = true }
swarmauri_tool_textlength = { workspace = true }
swarmauri_tool_smogindex = { workspace = true }
swarmauri_tool_sentimentanalysis = { workspace = true }
swarmauri_tool_sentencecomplexity = { workspace = true }
swarmauri_tool_qrcodegenerator = { workspace = true }
swarmauri_tool_lexicaldensity = { workspace = true }
swarmauri_tool_captchagenerator = { workspace = true }
swarmauri_tool_downloadpdf = { workspace = true }
swarmauri_tool_dalechallreadability = { workspace = true }
swarmauri_tool_gmail = { workspace = true }
swarmauri_tool_folium = { workspace = true }
swarmauri_tool_psutil = { workspace = true }
swarmauri_toolkit_github = { workspace = true }
swarmauri_state_clipboard = { workspace = true }
swarmauri_parser_textblob = { workspace = true }
swarmauri_parser_fitzpdf = { workspace = true }
swarmauri_parser_entityrecognition = { workspace = true }
swarmauri_parser_bertembedding = { workspace = true }
swarmauri_parser_pypdf2 = { workspace = true }
swarmauri_parser_pypdftk = { workspace = true }
swarmauri_measurement_mutualinformation = { workspace = true }
swarmauri_measurement_tokencountestimator = { workspace = true }
swarmauri_ocr_pytesseract = { workspace = true }
swarmauri_embedding_mlm = { workspace = true }
swarmauri_tool_entityrecognition = { workspace = true }
swarmauri_keyprovider_vaulttransit = { workspace = true }
swarmauri_llm_leptonai = { workspace = true }
swarmauri_vectorstore_annoy = { workspace = true }
swarmauri_tool_jupyterwritenotebook = { workspace = true }
swarmauri_tool_jupytervalidatenotebook = { workspace = true }
swarmauri_tool_jupyterstartkernel = { workspace = true }
swarmauri_tool_jupytershutdownkernel = { workspace = true }
swarmauri_tool_jupyterruncell = { workspace = true }
swarmauri_tool_jupyterreadnotebook = { workspace = true }
swarmauri_tool_jupytergetshellmessage = { workspace = true }
swarmauri_tool_jupyterfromdict = { workspace = true }
swarmauri_tool_jupyterexportpython = { workspace = true }
swarmauri_tool_jupyterexportmarkdown = { workspace = true }
swarmauri_tool_jupyterexporthtml = { workspace = true }
swarmauri_tool_jupyterexecutenotebookwithparameters = { workspace = true }
swarmauri_tool_jupyterexecutenotebook = { workspace = true }
swarmauri_tool_jupyterexecutecell = { workspace = true }
swarmauri_tool_jupyterexecuteandconvert = { workspace = true }
swarmauri_tool_jupyterdisplayhtml = { workspace = true }
swarmauri_tool_jupyterdisplay = { workspace = true }
swarmauri_tool_jupyterclearoutput = { workspace = true }
swarmauri_tool_jupyterexportlatex = { workspace = true }
swarmauri_toolkit_jupytertoolkit = { workspace = true }
swarmauri_tool_jupytergetiopubmessage = { workspace = true }
swarmauri_parser_slate = { workspace = true }
swarmauri_tool_searchword = { workspace = true }
swarmauri_keyprovider_gcpkms = { workspace = true }
swarmauri_tool_containernewsession = { workspace = true }
swarmauri_tool_containerfeedchars = { workspace = true }
swarmauri_tool_containermakepr = { workspace = true }
swarmauri_toolkit_containertoolkit = { workspace = true }
swarmauri_workflow_statedriven = { workspace = true }


[tool.pytest.ini_options]
norecursedirs = [
    "deprecated",
    "experimental", 
    #"community",
    "swarmauri_embedding_tfidf",
    "swarmauri_vectorstore_tfidf"
    ]

markers = [
    "test: standard test",
    "unit: Unit tests",
    "i9n: Integration tests",
    "r8n: Regression tests",
    "timeout: mark test to timeout after X seconds",
    "xpass: Expected passes",
    "xfail: Expected failures",
    "acceptance: Acceptance tests",
    "perf: Performance tests that measure execution time and resource usage",
]

timeout = 300

log_cli = true
log_cli_level = "INFO"
log_cli_format = "%(asctime)s [%(levelname)s] %(message)s"
log_cli_date_format = "%Y-%m-%d %H:%M:%S"

asyncio_default_fixture_loop_scope = "function"

[tool.ruff]
exclude = ["experimental", ".config", "**/*.bak.py", "standards/peagen/test_project"]

[build-system]
requires = ["poetry-core>=1.0.0"]
build-backend = "poetry.core.masonry.api"<|MERGE_RESOLUTION|>--- conflicted
+++ resolved
@@ -100,11 +100,8 @@
     "standards/swarmauri_signing_ecdsa",
     "standards/swarmauri_signing_jws",
     "standards/swarmauri_token_jwt",
-<<<<<<< HEAD
     "standards/swarmauri_token_sshsig",
-=======
     "standards/swarmauri_token_sshcert",
->>>>>>> 3c5c95ed
     "standards/swarmauri_secret_autogpg",
     "standards/swarmauri_tokens_dpopboundjwt",
     "standards/swarmauri_signing_pgp",
@@ -259,11 +256,8 @@
 swarmauri_signing_jws = { workspace = true }
 swarmauri_tokens_dpopboundjwt = { workspace = true }
 swarmauri_token_jwt = { workspace = true }
-<<<<<<< HEAD
 swarmauri_token_sshsig = { workspace = true }
-=======
 swarmauri_token_sshcert = { workspace = true }
->>>>>>> 3c5c95ed
 swarmauri_signing_pgp = { workspace = true }
 swarmauri_signing_rsa = { workspace = true }
 swarmauri_signing_ssh = { workspace = true }
