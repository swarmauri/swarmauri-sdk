--- conflicted
+++ resolved
@@ -114,11 +114,8 @@
     "standards/swarmauri_signing_pgp",
     "standards/swarmauri_signing_rsa",
     "standards/swarmauri_signing_ssh",
-<<<<<<< HEAD
     "standards/swarmauri_certs_x509verify",
-=======
-    "standards/swarmauri_standards",
->>>>>>> 5b10f4d8
+
     "standards/swarmauri_tokens_introspection",
     "standards/swarmauri_tokens_paseto_v4",
     "standards/swarmauri_tokens_composite",
@@ -294,11 +291,8 @@
 swarmauri_signing_pgp = { workspace = true }
 swarmauri_signing_rsa = { workspace = true }
 swarmauri_signing_ssh = { workspace = true }
-<<<<<<< HEAD
 swarmauri_certs_x509verify = { workspace = true }
-=======
-swarmauri_standards = { workspace = true }
->>>>>>> 5b10f4d8
+
 swarmauri_tokens_introspection = { workspace = true }
 swarmauri_tokens_paseto_v4 = { workspace = true }
 swarmauri_tokens_composite = { workspace = true }
