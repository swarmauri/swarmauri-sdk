[project]
name = "swarmauri-monorepo"
version = "0.6.2.dev3"
description = "Monorepo for multiple interdependent Swarmauri Python packages"
readme = { file = "README.md", content-type = "text/markdown" }
requires-python = ">=3.10,<3.13"
authors = [{ name = "Jacob Stewart", email = "jacob@swarmauri.com" }]

package = false

[dependency-groups]
dev = [
    "toml>=0.10.2",
    "pytest>=8.0.0",
    "pytest-xdist>=3.6.1",
    "pytest-asyncio>=0.24.0",
    "pytest-timeout>=2.3.1",
    "pytest-json-report>=1.5.0",
    "python-dotenv>=1.0.0",
    "pytest-mock>=3.14.0",
    "jsonschema>=4.18.5",
    "ruff>=0.9.9",
    "pytest-benchmark>=4.0.0",
]

[tool.uv]
package = false

[tool.uv.workspace]
members = [
    "core",
    "base",
    "swarmauri_standard",
    "swarmauri",
    "typing",
    "cayaml",
    "catoml",
    "jaml",
    "standards/swarmauri_vectorstore_doc2vec",
    "standards/swarmauri_embedding_doc2vec",
    #"standards/swarmauri_embedding_tfidf",
    "standards/swarmauri_embedding_nmf",
    "standards/swarmauri_tool_matplotlib",
    "standards/swarmauri_tool_containerfeedchars",
    "standards/swarmauri_tool_containernewsession",
    "standards/swarmauri_tool_containermakepr",
    "standards/swarmauri_tool_httploaded",
    "standards/swarmauri_parser_keywordextractor",
    "standards/swarmauri_parser_beautifulsoupelement",
    "standards/swarmauri_evaluator_abstractmethods",
    "standards/swarmauri_evaluator_anyusage",
    "standards/swarmauri_evaluator_externalimports",
    "standards/swarmauri_evaluator_subprocess",
    "standards/swarmauri_evaluatorpool_accessibility",
    "standards/swarmauri_publisher_rabbitmq",
    "standards/swarmauri_publisher_redis",
    "standards/swarmauri_publisher_webhook",
    #"standards/swarmauri_vectorstore_tfidf",
    "standards/swarmauri_distance_minkowski",
    "standards/swarmauri_middleware_auth",
    "standards/swarmauri_middleware_bulkhead",
    "standards/swarmauri_middleware_cachecontrol",
    "standards/swarmauri_middleware_cors",
    "standards/swarmauri_middleware_exceptionhandling",
    "standards/swarmauri_middleware_gzipcompression",
    "standards/swarmauri_middleware_llamaguard",
    "standards/swarmauri_middleware_logging",
    "standards/swarmauri_middleware_ratelimit",
    "standards/swarmauri_middleware_securityheaders",
    "standards/swarmauri_middleware_httpsig",
    "standards/swarmauri_middleware_session",
    "standards/swarmauri_middleware_time",
    "standards/swarmauri_prompt_j2prompttemplate",
    "standards/peagen",
    "community/swarmauri_middleware_circuitbreaker",
    "community/swarmauri_middleware_ratepolicy",
    "community/swarmauri_vectorstore_redis",
    "community/swarmauri_vectorstore_qdrant",
    "community/swarmauri_vectorstore_pinecone",
    "community/swarmauri_vectorstore_persistentchromadb",
    "community/swarmauri_vectorstore_neo4j",
    "community/swarmauri_vectorstore_mlm",
    "community/swarmauri_vectorstore_duckdb",
    "community/swarmauri_vectorstore_cloudweaviate",
    "community/swarmauri_tool_zapierhook",
    "community/swarmauri_tool_webscraping",
    "community/swarmauri_tool_textlength",
    "community/swarmauri_tool_smogindex",
    "community/swarmauri_tool_sentimentanalysis",
    "community/swarmauri_tool_sentencecomplexity",
    "community/swarmauri_tool_qrcodegenerator",
    "community/swarmauri_tool_lexicaldensity",
    "community/swarmauri_tool_captchagenerator",
    "community/swarmauri_tool_downloadpdf",
    "community/swarmauri_tool_dalechallreadability",
    "community/swarmauri_tool_gmail",
    "community/swarmauri_tool_folium",
    "community/swarmauri_tool_psutil",
    "community/swarmauri_toolkit_github",
    "community/swarmauri_state_clipboard",
    "community/swarmauri_parser_textblob",
    "community/swarmauri_parser_fitzpdf",
    "community/swarmauri_parser_entityrecognition",
    "community/swarmauri_parser_bertembedding",
    "community/swarmauri_parser_pypdf2",
    "community/swarmauri_parser_pypdftk",
    "community/swarmauri_measurement_mutualinformation",
    "community/swarmauri_measurement_tokencountestimator",
    "community/swarmauri_ocr_pytesseract",
    "community/swarmauri_embedding_mlm",
    "community/swarmauri_tool_entityrecognition",
    "community/swarmauri_llm_leptonai",
    "community/swarmauri_vectorstore_annoy",
    "community/swarmauri_tool_jupyterwritenotebook",
    "community/swarmauri_tool_jupytervalidatenotebook",
    "community/swarmauri_tool_jupyterstartkernel",
    "community/swarmauri_tool_jupytershutdownkernel",
    "community/swarmauri_tool_jupyterruncell",
    "community/swarmauri_tool_jupyterreadnotebook",
    "community/swarmauri_tool_jupytergetshellmessage",
    "community/swarmauri_tool_jupyterfromdict",
    "community/swarmauri_tool_jupyterexportpython",
    "community/swarmauri_tool_jupyterexportmarkdown",
    "community/swarmauri_tool_jupyterexporthtml",
    "community/swarmauri_tool_jupyterexecutenotebookwithparameters",
    "community/swarmauri_tool_jupyterexecutenotebook",
    "community/swarmauri_tool_jupyterexecutecell",
    "community/swarmauri_tool_jupyterexecuteandconvert",
    "community/swarmauri_tool_jupyterdisplayhtml",
    "community/swarmauri_tool_jupyterdisplay",
    "community/swarmauri_tool_jupyterclearoutput",
    "community/swarmauri_toolkit_jupytertoolkit",
    "community/swarmauri_tool_jupyterexportlatex",
    "community/swarmauri_tool_jupytergetiopubmessage",
    "community/swarmauri_parser_slate",
    "community/swarmauri_tool_searchword",
    "standards/swarmauri_tool_containernewsession",
    "standards/swarmauri_tool_containerfeedchars",
    "standards/swarmauri_tool_containermakepr",
    "standards/swarmauri_tool_githubloader",
    "standards/swarmauri_toolkit_containertoolkit",
    "experimental/swarmauri_workflow_statedriven"

]

[tool.uv.sources]
swarmauri_core = { workspace = true }
swarmauri_base = { workspace = true }
swarmauri_standard = { workspace = true }
swarmauri = { workspace = true }
typing = { workspace = true }
cayaml = { workspace = true }
catoml = { workspace = true }
jaml = { workspace = true }


swarmauri_vectorstore_doc2vec = { workspace = true }
swarmauri_embedding_doc2vec = { workspace = true }
#swarmauri_embedding_tfidf = { workspace = true } # We have a tfidf with built-in formula now, this can move to community support with minor rename
swarmauri_embedding_nmf = { workspace = true }
swarmauri_tool_matplotlib = { workspace = true }
swarmauri_parser_keywordextractor = { workspace = true }
swarmauri_parser_beautifulsoupelement = { workspace = true }
swarmauri_prompt_j2prompttemplate = { workspace = true }
swarmauri_evaluator_abstractmethods = { workspace = true }
swarmauri_evaluator_anyusage = { workspace = true }
swarmauri_evaluator_externalimports = { workspace = true }
swarmauri_evaluator_subprocess = { workspace = true }
swarmauri_evaluatorpool_accessibility = { workspace = true }
#swarmauri_vectorstore_tfidf = { workspace = true } # We have a tfidf with built-in formula now, this can move to community support with minor rename
swarmauri_distance_minkowski = { workspace = true }
swarmauri_middleware_auth = { workspace = true }
swarmauri_middleware_bulkhead = { workspace = true }
swarmauri_middleware_cachecontrol = { workspace = true }
swarmauri_middleware_cors = { workspace = true }
swarmauri_middleware_exceptionhadling = { workspace = true }
swarmauri_middleware_gzipcompression = { workspace = true }
swarmauri_middleware_llamaguard = { workspace = true }
swarmauri_middleware_logging = { workspace = true }
swarmauri_middleware_ratelimit = { workspace = true }
swarmauri_middleware_sercurityheaders = { workspace = true }
swarmauri_middleware_httpsig = { workspace = true }
swarmauri_middleware_session = { workspace = true }
swarmauri_middleware_time = { workspace = true }
swarmauri_middleware_circuitbreaker = { workspace = true }
swarmauri_middleware_ratepolicy = { workspace = true }
peagen = { workspace = true }

swarmauri_vectorstore_redis = { workspace = true }
swarmauri_vectorstore_qdrant = { workspace = true }
swarmauri_vectorstore_pinecone = { workspace = true }
swarmauri_vectorstore_persistentchromadb = { workspace = true }
swarmauri_vectorstore_neo4j = { workspace = true }
swarmauri_vectorstore_mlm = { workspace = true }
swarmauri_vectorstore_duckdb = { workspace = true }
swarmauri_vectorstore_cloudweaviate = { workspace = true }
swarmauri_tool_zapierhook = { workspace = true }
swarmauri_tool_webscraping = { workspace = true }
swarmauri_tool_textlength = { workspace = true }
swarmauri_tool_smogindex = { workspace = true }
swarmauri_tool_sentimentanalysis = { workspace = true }
swarmauri_tool_sentencecomplexity = { workspace = true }
swarmauri_tool_qrcodegenerator = { workspace = true }
swarmauri_tool_lexicaldensity = { workspace = true }
swarmauri_tool_captchagenerator = { workspace = true }
swarmauri_tool_downloadpdf = { workspace = true }
swarmauri_tool_dalechallreadability = { workspace = true }
swarmauri_tool_gmail = { workspace = true }
swarmauri_tool_folium = { workspace = true }
swarmauri_tool_psutil = { workspace = true }
swarmauri_toolkit_github = { workspace = true }
swarmauri_state_clipboard = { workspace = true }
swarmauri_parser_textblob = { workspace = true }
swarmauri_parser_fitzpdf = { workspace = true }
swarmauri_parser_entityrecognition = { workspace = true }
swarmauri_parser_bertembedding = { workspace = true }
swarmauri_parser_pypdf2 = { workspace = true }
swarmauri_parser_pypdftk = { workspace = true }
swarmauri_measurement_mutualinformation = { workspace = true }
swarmauri_measurement_tokencountestimator = { workspace = true }
swarmauri_ocr_pytesseract = { workspace = true }
swarmauri_embedding_mlm = { workspace = true }
swarmauri_tool_entityrecognition = { workspace = true }
swarmauri_llm_leptonai = { workspace = true }
swarmauri_vectorstore_annoy = { workspace = true }
swarmauri_tool_jupyterwritenotebook = { workspace = true }
swarmauri_tool_jupytervalidatenotebook = { workspace = true }
swarmauri_tool_jupyterstartkernel = { workspace = true }
swarmauri_tool_jupytershutdownkernel = { workspace = true }
swarmauri_tool_jupyterruncell = { workspace = true }
swarmauri_tool_jupyterreadnotebook = { workspace = true }
swarmauri_tool_jupytergetshellmessage = { workspace = true }
swarmauri_tool_jupyterfromdict = { workspace = true }
swarmauri_tool_jupyterexportpython = { workspace = true }
swarmauri_tool_jupyterexportmarkdown = { workspace = true }
swarmauri_tool_jupyterexporthtml = { workspace = true }
swarmauri_tool_jupyterexecutenotebookwithparameters = { workspace = true }
swarmauri_tool_jupyterexecutenotebook = { workspace = true }
swarmauri_tool_jupyterexecutecell = { workspace = true }
swarmauri_tool_jupyterexecuteandconvert = { workspace = true }
swarmauri_tool_jupyterdisplayhtml = { workspace = true }
swarmauri_tool_jupyterdisplay = { workspace = true }
swarmauri_tool_jupyterclearoutput = { workspace = true }
swarmauri_tool_jupyterexportlatex = { workspace = true }
swarmauri_toolkit_jupytertoolkit = { workspace = true }
swarmauri_tool_jupytergetiopubmessage = { workspace = true }
swarmauri_parser_slate = { workspace = true }
swarmauri_tool_searchword = { workspace = true }
swarmauri_tool_containernewsession = { workspace = true }
swarmauri_tool_containerfeedchars = { workspace = true }
swarmauri_tool_containermakepr = { workspace = true }
<<<<<<< HEAD
swarmauri_tool_httploaded = { workspace = true }
=======
swarmauri_tool_githubloader = { workspace = true }
>>>>>>> 39b158a5
swarmauri_toolkit_containertoolkit = { workspace = true }
swarmauri_workflow_statedriven = { workspace = true }


[tool.pytest.ini_options]
norecursedirs = [
    "deprecated",
    "experimental", 
    #"community",
    "swarmauri_embedding_tfidf",
    "swarmauri_vectorstore_tfidf"
    ]

markers = [
    "test: standard test",
    "unit: Unit tests",
    "i9n: Integration tests",
    "r8n: Regression tests",
    "timeout: mark test to timeout after X seconds",
    "xpass: Expected passes",
    "xfail: Expected failures",
    "acceptance: Acceptance tests",
    "perf: Performance tests that measure execution time and resource usage",
]

timeout = 300

log_cli = true
log_cli_level = "INFO"
log_cli_format = "%(asctime)s [%(levelname)s] %(message)s"
log_cli_date_format = "%Y-%m-%d %H:%M:%S"

asyncio_default_fixture_loop_scope = "function"

[tool.ruff]
exclude = ["experimental", "**/*.bak.py"]

[build-system]
requires = ["poetry-core>=1.0.0"]
build-backend = "poetry.core.masonry.api"<|MERGE_RESOLUTION|>--- conflicted
+++ resolved
@@ -249,11 +249,8 @@
 swarmauri_tool_containernewsession = { workspace = true }
 swarmauri_tool_containerfeedchars = { workspace = true }
 swarmauri_tool_containermakepr = { workspace = true }
-<<<<<<< HEAD
 swarmauri_tool_httploaded = { workspace = true }
-=======
 swarmauri_tool_githubloader = { workspace = true }
->>>>>>> 39b158a5
 swarmauri_toolkit_containertoolkit = { workspace = true }
 swarmauri_workflow_statedriven = { workspace = true }
 
