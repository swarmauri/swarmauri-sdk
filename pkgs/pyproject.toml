--- conflicted
+++ resolved
@@ -126,11 +126,8 @@
     "community/swarmauri_middleware_circuitbreaker",
     "community/swarmauri_middleware_ratepolicy",
     "community/swarmauri_keyprovider_aws_kms",
-<<<<<<< HEAD
     "community/swarmauri_cert_acme",
-=======
     "community/swarmauri_certservice_aws_kms",
->>>>>>> 9057cad5
     "community/swarmauri_vectorstore_redis",
     "community/swarmauri_vectorstore_qdrant",
     "community/swarmauri_vectorstore_pinecone",
