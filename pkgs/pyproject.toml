[project]
name = "swarmauri-monorepo"
version = "0.6.2.dev3"
description = "Monorepo for multiple interdependent Swarmauri Python packages"
readme = { file = "README.md", content-type = "text/markdown" }
requires-python = ">=3.10,<3.13"
authors = [{ name = "Jacob Stewart", email = "jacob@swarmauri.com" }]

package = false

[dependency-groups]
dev = [
    "toml>=0.10.2",
    "pytest>=8.0.0",
    "pytest-xdist>=3.6.1",
    "pytest-asyncio>=0.24.0",
    "pytest-timeout>=2.3.1",
    "pytest-json-report>=1.5.0",
    "python-dotenv>=1.0.0",
    "pytest-mock>=3.14.0",
    "jsonschema>=4.18.5",
    "ruff>=0.9.9",
    "pytest-benchmark>=4.0.0",
]

[tool.uv]
package = false

[tool.uv.workspace]
members = [
    "core",
    "base",
    "swarmauri_standard",
    "swarmauri",
    "typing",
    "cayaml",
    "catoml",
    "jaml",
    "standards/swarmauri_vectorstore_doc2vec",
    "standards/swarmauri_embedding_doc2vec",
    #"standards/swarmauri_embedding_tfidf",
    "standards/swarmauri_embedding_nmf",
    "standards/swarmauri_tool_matplotlib",
    "standards/swarmauri_tool_containerfeedchars",
    "standards/swarmauri_tool_containernewsession",
    "standards/swarmauri_tool_containermakepr",
    "standards/swarmauri_tokens_rotatingjwt",
    "standards/swarmauri_parser_keywordextractor",
    "standards/swarmauri_parser_beautifulsoupelement",
    "standards/swarmauri_evaluator_abstractmethods",
    "standards/swarmauri_evaluator_anyusage",
    "standards/swarmauri_evaluator_externalimports",
    "standards/swarmauri_evaluator_constanttime",
    "standards/swarmauri_evaluator_subprocess",
    "standards/swarmauri_evaluatorpool_accessibility",
    "standards/swarmauri_publisher_rabbitmq",
    "standards/swarmauri_publisher_redis",
    "standards/swarmauri_publisher_webhook",
    #"standards/swarmauri_vectorstore_tfidf",
    "standards/swarmauri_distance_minkowski",
    "standards/swarmauri_middleware_auth",
    "standards/swarmauri_middleware_bulkhead",
    "standards/swarmauri_middleware_cachecontrol",
    "standards/swarmauri_middleware_cors",
    "standards/swarmauri_middleware_exceptionhandling",
    "standards/swarmauri_middleware_gzipcompression",
    "standards/swarmauri_middleware_jwksverifier",
    "standards/swarmauri_middleware_llamaguard",
    "standards/swarmauri_middleware_logging",
    "standards/swarmauri_middleware_ratelimit",
    "standards/swarmauri_middleware_securityheaders",
    "standards/swarmauri_middleware_session",
    "standards/swarmauri_middleware_time",
    "standards/swarmauri_middleware_stdio",
    "standards/swarmauri_middleware_jsonrpc",
    "standards/swarmauri_prompt_j2prompttemplate",
    "standards/autoapi",
    "standards/autoapi_client",
    "standards/peagen",
    "standards/auto_authn",
    "standards/auto_kms",
    "standards/swarmauri_certs_composite",
    "standards/swarmauri_keyprovider_local",
    "standards/swarmauri_keyprovider_pkcs11",
    "standards/swarmauri_keyprovider_remote_jwks",
    "standards/swarmauri_keyprovider_ssh",
    "standards/swarmauri_keyprovider_file",
    "standards/swarmauri_keyproviders_mirrored",
    "standards/swarmauri_keyprovider_hierarchical",
    "swarmauri_certs_pkcs11",
    "standards/swarmauri_crypto_paramiko",
    "standards/swarmauri_crypto_pgp",
    "standards/swarmauri_crypto_sodium",
    "standards/swarmauri_crypto_nacl_pkcs11",
    "standards/swarmauri_crypto_jwe",
    "standards/swarmauri_crypto_composite",
    "standards/swarmauri_crypto_ecdh_es_a128kw",
    "standards/swarmauri_mre_crypto_shamir",
    "standards/swarmauri_mre_crypto_keyring",
    "standards/swarmauri_mre_crypto_age",
    "standards/swarmauri_mre_crypto_ecdh_es_kw",
    "standards/swarmauri_mre_crypto_pgp",
    "standards/swarmauri_signing_ed25519",
    "standards/swarmauri_signing_secp256k1",
    "standards/swarmauri_signing_hmac",
    "standards/swarmauri_signing_ecdsa",
    "standards/swarmauri_signing_ca",
    "standards/swarmauri_signing_jws",
    "swarmauri_certs_local_ca",
    "standards/swarmauri_tokens_jwt",
    "standards/swarmauri_tokens_sshsig",
    "standards/swarmauri_tokens_sshcert",
    "standards/swarmauri_secret_autogpg",
    "standards/swarmauri_tokens_dpopboundjwt",
    "standards/swarmauri_signing_pgp",
    "standards/swarmauri_signing_rsa",
    "standards/swarmauri_signing_ssh",
    "standards/swarmauri_certs_x509verify",

    "standards/swarmauri_tokens_introspection",
    "standards/swarmauri_tokens_paseto_v4",
    "standards/swarmauri_tokens_composite",
    "standards/swarmauri_tokens_remoteoidc",
    "standards/swarmauri_tokens_tlsboundjwt",
    "community/swarmauri_certs_csronly",
    "standards/swarmauri_certs_remote_ca",
    "community/swarmauri_cert_cfssl",
    "standards/swarmauri_certs_x509",
    "community/swarmauri_middleware_circuitbreaker",
    "community/swarmauri_middleware_ratepolicy",
    "community/swarmauri_keyprovider_aws_kms",
    "community/swarmauri_certservice_stepca",
    "community/swarmauri_cert_acme",
    "community/swarmauri_certservice_aws_kms",
    "community/swarmauri_vectorstore_redis",
    "community/swarmauri_vectorstore_qdrant",
    "community/swarmauri_vectorstore_pinecone",
    "community/swarmauri_vectorstore_persistentchromadb",
    "community/swarmauri_vectorstore_neo4j",
    "community/swarmauri_vectorstore_mlm",
    "community/swarmauri_vectorstore_duckdb",
    "community/swarmauri_vectorstore_cloudweaviate",
    "community/swarmauri_tool_zapierhook",
    "community/swarmauri_tool_webscraping",
    "community/swarmauri_tool_textlength",
    "community/swarmauri_tool_smogindex",
    "community/swarmauri_tool_sentimentanalysis",
    "community/swarmauri_tool_sentencecomplexity",
    "community/swarmauri_tool_qrcodegenerator",
    "community/swarmauri_tool_lexicaldensity",
    "community/swarmauri_tool_captchagenerator",
    "community/swarmauri_tool_downloadpdf",
    "community/swarmauri_tool_dalechallreadability",
    "community/swarmauri_tool_gmail",
    "community/swarmauri_tool_folium",
    "community/swarmauri_tool_psutil",
    "community/swarmauri_toolkit_github",
    "community/swarmauri_state_clipboard",
    "community/swarmauri_parser_textblob",
    "community/swarmauri_parser_fitzpdf",
    "community/swarmauri_parser_entityrecognition",
    "community/swarmauri_parser_bertembedding",
    "community/swarmauri_parser_pypdf2",
    "community/swarmauri_parser_pypdftk",
    "community/swarmauri_measurement_mutualinformation",
    "community/swarmauri_measurement_tokencountestimator",
    "community/swarmauri_ocr_pytesseract",
    "community/swarmauri_embedding_mlm",
    "community/swarmauri_tool_entityrecognition",
    "community/swarmauri_llm_leptonai",
    "community/swarmauri_vectorstore_annoy",
    "community/swarmauri_tool_jupyterwritenotebook",
    "community/swarmauri_tool_jupytervalidatenotebook",
    "community/swarmauri_tool_jupyterstartkernel",
    "community/swarmauri_tool_jupytershutdownkernel",
    "community/swarmauri_tool_jupyterruncell",
    "community/swarmauri_tool_jupyterreadnotebook",
    "community/swarmauri_tool_jupytergetshellmessage",
    "community/swarmauri_tool_jupyterfromdict",
    "community/swarmauri_tool_jupyterexportpython",
    "community/swarmauri_tool_jupyterexportmarkdown",
    "community/swarmauri_tool_jupyterexporthtml",
    "community/swarmauri_tool_jupyterexecutenotebookwithparameters",
    "community/swarmauri_tool_jupyterexecutenotebook",
    "community/swarmauri_tool_jupyterexecutecell",
    "community/swarmauri_tool_jupyterexecuteandconvert",
    "community/swarmauri_tool_jupyterdisplayhtml",
    "community/swarmauri_tool_jupyterdisplay",
    "community/swarmauri_tool_jupyterclearoutput",
    "community/swarmauri_toolkit_jupytertoolkit",
    "community/swarmauri_tool_jupyterexportlatex",
    "community/swarmauri_tool_jupytergetiopubmessage",
    "community/swarmauri_keyprovider_vaulttransit",
    "community/swarmauri_parser_slate",
    "community/swarmauri_tool_searchword",
    "community/swarmauri_keyprovider_gcpkms",
    "community/swarmauri_certs_crlverifyservice",
    "community/swarmauri_cert_ocspverify",
    "community/swarmauri_certservice_scep",
    "community/swarmauri_certservice_ms_adcs",
    "community/swarmauri_certservice_gcpkms",
    "standards/swarmauri_tool_containernewsession",
    "standards/swarmauri_tool_containerfeedchars",
    "standards/swarmauri_tool_containermakepr",
    "standards/swarmauri_toolkit_containertoolkit",
    "experimental/swarmauri_workflow_statedriven"

]

[tool.uv.sources]
swarmauri_core = { workspace = true }
swarmauri_base = { workspace = true }
swarmauri_standard = { workspace = true }
swarmauri = { workspace = true }
typing = { workspace = true }
cayaml = { workspace = true }
catoml = { workspace = true }
jaml = { workspace = true }


swarmauri_vectorstore_doc2vec = { workspace = true }
swarmauri_embedding_doc2vec = { workspace = true }
#swarmauri_embedding_tfidf = { workspace = true } # We have a tfidf with built-in formula now, this can move to community support with minor rename
swarmauri_embedding_nmf = { workspace = true }
swarmauri_tool_matplotlib = { workspace = true }
swarmauri_parser_keywordextractor = { workspace = true }
swarmauri_parser_beautifulsoupelement = { workspace = true }
swarmauri_prompt_j2prompttemplate = { workspace = true }
swarmauri_evaluator_abstractmethods = { workspace = true }
swarmauri_evaluator_anyusage = { workspace = true }
swarmauri_evaluator_externalimports = { workspace = true }
swarmauri_evaluator_subprocess = { workspace = true }
swarmauri_evaluatorpool_accessibility = { workspace = true }
#swarmauri_vectorstore_tfidf = { workspace = true } # We have a tfidf with built-in formula now, this can move to community support with minor rename
swarmauri_distance_minkowski = { workspace = true }
swarmauri_middleware_auth = { workspace = true }
swarmauri_middleware_bulkhead = { workspace = true }
swarmauri_middleware_cachecontrol = { workspace = true }
swarmauri_middleware_cors = { workspace = true }
swarmauri_middleware_exceptionhadling = { workspace = true }
swarmauri_middleware_gzipcompression = { workspace = true }
swarmauri_middleware_jwksverifier = { workspace = true }
swarmauri_middleware_llamaguard = { workspace = true }
swarmauri_middleware_logging = { workspace = true }
swarmauri_middleware_ratelimit = { workspace = true }
swarmauri_middleware_sercurityheaders = { workspace = true }
swarmauri_middleware_session = { workspace = true }
swarmauri_middleware_time = { workspace = true }
swarmauri_middleware_stdio = { workspace = true }
swarmauri_middleware_jsonrpc = { workspace = true }
swarmauri_middleware_circuitbreaker = { workspace = true }
swarmauri_middleware_ratepolicy = { workspace = true }

autoapi = { workspace = true }
autoapi_client = { workspace = true }
auto_authn = { workspace = true }
peagen = { workspace = true }
auto_kms = { workspace = true }

swarmauri_secret_autogpg = { workspace = true }
swarmauri_crypto_paramiko = { workspace = true }
swarmauri_crypto_pgp = { workspace = true }
swarmauri_crypto_nacl_pkcs11 = { workspace = true }
swarmauri_crypto_composite = { workspace = true }
swarmauri_crypto_ecdh_es_a128kw = { workspace = true }
swarmauri_crypto_jwe = { workspace = true }
swarmauri_mre_crypto_shamir = { workspace = true }
swarmauri_mre_crypto_keyring = { workspace = true }
swarmauri_mre_crypto_age = { workspace = true }
swarmauri_mre_crypto_pgp = { workspace = true }
swarmauri_mre_crypto_ecdh_es_kw = { workspace = true }
swarmauri_signing_ed25519 = { workspace = true }
swarmauri_cert_cfssl = { workspace = true }
swarmauri_keyprovider_local = { workspace = true }
swarmauri_keyprovider_pkcs11 = { workspace = true }
swarmauri_keyprovider_remote_jwks = { workspace = true }
swarmauri_keyprovider_ssh = { workspace = true }
swarmauri_keyprovider_aws_kms = { workspace = true }
swarmauri_certservice_stepca = { workspace = true }
swarmauri_cert_acme = { workspace = true }
swarmauri_keyprovider_file = { workspace = true }
swarmauri_keyproviders_mirrored = { workspace = true }
swarmauri_keyprovider_hierarchical = { workspace = true }
swarmauri_signing_hmac = { workspace = true }
swarmauri_signing_ecdsa = { workspace = true }
swarmauri_signing_ca = { workspace = true }
swarmauri_certs_remote_ca = { workspace = true }
swarmauri_signing_jws = { workspace = true }
swarmauri_certs_pkcs11 = { workspace = true }
swarmauri_certs_local_ca = { workspace = true }
swarmauri_tokens_dpopboundjwt = { workspace = true }
swarmauri_tokens_jwt = { workspace = true }
swarmauri_tokens_sshsig = { workspace = true }
swarmauri_tokens_sshcert = { workspace = true }
swarmauri_signing_pgp = { workspace = true }
swarmauri_signing_rsa = { workspace = true }
swarmauri_signing_ssh = { workspace = true }
swarmauri_certs_x509verify = { workspace = true }

swarmauri_tokens_introspection = { workspace = true }
swarmauri_tokens_paseto_v4 = { workspace = true }
swarmauri_tokens_composite = { workspace = true }
swarmauri_tokens_remoteoidc = { workspace = true }
swarmauri_tokens_rotatingjwt = { workspace = true }
swarmauri_tokens_tlsboundjwt = { workspace = true }
swarmauri_certs_x509 = { workspace = true }
swarmauri_vectorstore_redis = { workspace = true }
swarmauri_vectorstore_qdrant = { workspace = true }
swarmauri_vectorstore_pinecone = { workspace = true }
swarmauri_vectorstore_persistentchromadb = { workspace = true }
swarmauri_vectorstore_neo4j = { workspace = true }
swarmauri_vectorstore_mlm = { workspace = true }
swarmauri_vectorstore_duckdb = { workspace = true }
swarmauri_vectorstore_cloudweaviate = { workspace = true }
swarmauri_tool_zapierhook = { workspace = true }
swarmauri_tool_webscraping = { workspace = true }
swarmauri_tool_textlength = { workspace = true }
swarmauri_tool_smogindex = { workspace = true }
swarmauri_tool_sentimentanalysis = { workspace = true }
swarmauri_tool_sentencecomplexity = { workspace = true }
swarmauri_tool_qrcodegenerator = { workspace = true }
swarmauri_tool_lexicaldensity = { workspace = true }
swarmauri_tool_captchagenerator = { workspace = true }
swarmauri_tool_downloadpdf = { workspace = true }
swarmauri_tool_dalechallreadability = { workspace = true }
swarmauri_tool_gmail = { workspace = true }
swarmauri_tool_folium = { workspace = true }
swarmauri_tool_psutil = { workspace = true }
swarmauri_toolkit_github = { workspace = true }
swarmauri_state_clipboard = { workspace = true }
swarmauri_parser_textblob = { workspace = true }
swarmauri_parser_fitzpdf = { workspace = true }
swarmauri_parser_entityrecognition = { workspace = true }
swarmauri_parser_bertembedding = { workspace = true }
swarmauri_parser_pypdf2 = { workspace = true }
swarmauri_parser_pypdftk = { workspace = true }
swarmauri_measurement_mutualinformation = { workspace = true }
swarmauri_measurement_tokencountestimator = { workspace = true }
swarmauri_ocr_pytesseract = { workspace = true }
swarmauri_embedding_mlm = { workspace = true }
swarmauri_tool_entityrecognition = { workspace = true }
swarmauri_certservice_ms_adcs = { workspace = true }
swarmauri_keyprovider_vaulttransit = { workspace = true }
swarmauri_llm_leptonai = { workspace = true }
swarmauri_standards = { workspace = true }
swarmauri_vectorstore_annoy = { workspace = true }
swarmauri_tool_jupyterwritenotebook = { workspace = true }
swarmauri_tool_jupytervalidatenotebook = { workspace = true }
swarmauri_tool_jupyterstartkernel = { workspace = true }
swarmauri_tool_jupytershutdownkernel = { workspace = true }
swarmauri_tool_jupyterruncell = { workspace = true }
swarmauri_tool_jupyterreadnotebook = { workspace = true }
swarmauri_tool_jupytergetshellmessage = { workspace = true }
swarmauri_tool_jupyterfromdict = { workspace = true }
swarmauri_tool_jupyterexportpython = { workspace = true }
swarmauri_tool_jupyterexportmarkdown = { workspace = true }
swarmauri_tool_jupyterexporthtml = { workspace = true }
swarmauri_tool_jupyterexecutenotebookwithparameters = { workspace = true }
swarmauri_tool_jupyterexecutenotebook = { workspace = true }
swarmauri_tool_jupyterexecutecell = { workspace = true }
swarmauri_tool_jupyterexecuteandconvert = { workspace = true }
swarmauri_tool_jupyterdisplayhtml = { workspace = true }
swarmauri_tool_jupyterdisplay = { workspace = true }
swarmauri_tool_jupyterclearoutput = { workspace = true }
swarmauri_tool_jupyterexportlatex = { workspace = true }
swarmauri_toolkit_jupytertoolkit = { workspace = true }
swarmauri_tool_jupytergetiopubmessage = { workspace = true }
swarmauri_parser_slate = { workspace = true }
swarmauri_tool_searchword = { workspace = true }
swarmauri_keyprovider_gcpkms = { workspace = true }
swarmauri_certs_csronly = { workspace = true }
swarmauri_cert_ocspverify = { workspace = true }
swarmauri_tool_containernewsession = { workspace = true }
swarmauri_tool_containerfeedchars = { workspace = true }
swarmauri_tool_containermakepr = { workspace = true }
swarmauri_toolkit_containertoolkit = { workspace = true }
swarmauri_workflow_statedriven = { workspace = true }
swarmauri_certservice_gcpkms = { workspace = true }


[tool.pytest.ini_options]
norecursedirs = [
    "deprecated",
    "experimental", 
    #"community",
    "swarmauri_embedding_tfidf",
    "swarmauri_vectorstore_tfidf"
    ]

markers = [
    "test: standard test",
    "unit: Unit tests",
    "i9n: Integration tests",
    "r8n: Regression tests",
    "timeout: mark test to timeout after X seconds",
    "xpass: Expected passes",
    "xfail: Expected failures",
    "acceptance: Acceptance tests",
    "perf: Performance tests that measure execution time and resource usage",
<<<<<<< HEAD
    "example: Examples used in documentation",
=======
    "example: Documentation examples verifying usage instructions",
>>>>>>> 5e7f1307
]

timeout = 300

log_cli = true
log_cli_level = "INFO"
log_cli_format = "%(asctime)s [%(levelname)s] %(message)s"
log_cli_date_format = "%Y-%m-%d %H:%M:%S"

asyncio_default_fixture_loop_scope = "function"

[tool.ruff]
exclude = ["experimental", ".config", "**/*.bak.py", "standards/peagen/test_project"]

[build-system]
requires = ["poetry-core>=1.0.0"]
build-backend = "poetry.core.masonry.api"<|MERGE_RESOLUTION|>--- conflicted
+++ resolved
@@ -397,11 +397,7 @@
     "xfail: Expected failures",
     "acceptance: Acceptance tests",
     "perf: Performance tests that measure execution time and resource usage",
-<<<<<<< HEAD
-    "example: Examples used in documentation",
-=======
     "example: Documentation examples verifying usage instructions",
->>>>>>> 5e7f1307
 ]
 
 timeout = 300
