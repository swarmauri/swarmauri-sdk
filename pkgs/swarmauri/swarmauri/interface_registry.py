--- conflicted
+++ resolved
@@ -122,13 +122,7 @@
         "swarmauri.crypto": CryptoBase,
         "swarmauri.mre_cryptos": MreCryptoBase,
         "swarmauri.secrets": SecretDriveBase,
-<<<<<<< HEAD
-        "swarmauri.signings": SigningBase,  # includes HmacEnvelopeSigner
-=======
-        "swarmauri.signings": SigningBase,
-        "swarmauri.signings.EcdsaEnvelopeSigner": SigningBase,
-        "swarmauri.signings.RSAEnvelopeSigner": SigningBase,
->>>>>>> f570ad8b
+        "swarmauri.signings": SigningBase,  
         "swarmauri.logger_formatters": FormatterBase,
         "swarmauri.loggers": LoggerBase,
         "swarmauri.logger_handlers": HandlerBase,
