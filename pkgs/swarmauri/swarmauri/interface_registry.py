# interface_registry.py

"""
interface_registry.py

Centralized registry for mapping resource kinds to their validation interfaces.
Provides mechanisms to retrieve and manage interface classes based on resource namespaces.
"""

from typing import Optional, Type, Dict, Any, List
import logging

# Example imports for interface definitions
from swarmauri_base.agents.AgentBase import AgentBase
from swarmauri_base.chains.ChainBase import ChainBase
from swarmauri_base.chunkers.ChunkerBase import ChunkerBase
from swarmauri_base.control_panels.ControlPanelBase import ControlPanelBase
from swarmauri_base.conversations.ConversationBase import ConversationBase
from swarmauri_base.dataconnectors.DataConnectorBase import DataConnectorBase
<<<<<<< HEAD
from swarmauri_base.crypto.CryptoBase import CryptoBase
from swarmauri_base.secrets.SecretDriveBase import SecretDriveBase
from swarmauri_base.signing.SigningBase import SigningBase
=======

try:
    from swarmauri_base.crypto.CryptoBase import CryptoBase
except Exception:  # pragma: no cover

    class CryptoBase:  # type: ignore[too-many-ancestors]
        pass


try:
    from swarmauri_base.secrets.SecretDriveBase import SecretDriveBase
except Exception:  # pragma: no cover

    class SecretDriveBase:  # type: ignore[too-many-ancestors]
        pass


>>>>>>> 3a7119cb
from swarmauri_base.distances.DistanceBase import DistanceBase
from swarmauri_base.documents.DocumentBase import DocumentBase
from swarmauri_base.embeddings.EmbeddingBase import EmbeddingBase
from swarmauri_base.factories.FactoryBase import FactoryBase
from swarmauri_base.image_gens.ImageGenBase import ImageGenBase
from swarmauri_base.llms.LLMBase import LLMBase
from swarmauri_base.tool_llms.ToolLLMBase import ToolLLMBase
from swarmauri_base.tts.TTSBase import TTSBase
from swarmauri_base.ocrs.OCRBase import OCRBase
from swarmauri_base.stt.STTBase import STTBase
from swarmauri_base.vlms.VLMBase import VLMBase
from swarmauri_base.measurements.MeasurementBase import MeasurementBase
from swarmauri_base.messages.MessageBase import MessageBase
from swarmauri_base.parsers.ParserBase import ParserBase
from swarmauri_base.pipelines.PipelineBase import PipelineBase
from swarmauri_base.prompts.PromptBase import PromptBase
from swarmauri_base.prompt_templates.PromptTemplateBase import PromptTemplateBase
from swarmauri_base.schema_converters.SchemaConverterBase import SchemaConverterBase
from swarmauri_base.service_registries.ServiceRegistryBase import ServiceRegistryBase
from swarmauri_base.state.StateBase import StateBase
from swarmauri_base.swarms.SwarmBase import SwarmBase
from swarmauri_base.task_mgmt_strategies.TaskMgmtStrategyBase import (
    TaskMgmtStrategyBase,
)
from swarmauri_base.toolkits.ToolkitBase import ToolkitBase
from swarmauri_base.tools.ToolBase import ToolBase
from swarmauri_base.transports.TransportBase import TransportBase
from swarmauri_base.vector_stores.VectorStoreBase import VectorStoreBase
from swarmauri_base.vectors.VectorBase import VectorBase
from swarmauri_base.logger_formatters.FormatterBase import FormatterBase
from swarmauri_base.loggers.LoggerBase import LoggerBase
from swarmauri_base.logger_handlers.HandlerBase import HandlerBase
from swarmauri_base.rate_limits.RateLimitBase import RateLimitBase
from swarmauri_base.middlewares.MiddlewareBase import MiddlewareBase

try:
    from swarmauri_base.signing.SigningBase import SigningBase
except Exception:  # pragma: no cover

    class SigningBase:  # type: ignore[too-many-ancestors]
        pass


# Configure logging
logger = logging.getLogger(__name__)


class InterfaceRegistry:
    """
    InterfaceRegistry

    A centralized registry for mapping resource kinds to their corresponding interface classes.
    Provides methods to retrieve and manage interface classes based on resource namespaces.
    """

    # Define the mapping as a class variable
    INTERFACE_REGISTRY: Dict[str, Optional[Type[Any]]] = {
        "swarmauri.agents": AgentBase,
        "swarmauri.chains": ChainBase,
        "swarmauri.chunkers": ChunkerBase,
        "swarmauri.control_panels": ControlPanelBase,
        "swarmauri.conversations": ConversationBase,
        "swarmauri.dataconnectors": DataConnectorBase,
        "swarmauri.decorators": None,
        "swarmauri.distances": DistanceBase,
        "swarmauri.documents": DocumentBase,
        "swarmauri.embeddings": EmbeddingBase,
        "swarmauri.exceptions": None,
        "swarmauri.factories": FactoryBase,
        "swarmauri.image_gens": ImageGenBase,
        "swarmauri.llms": LLMBase,
        "swarmauri.tool_llms": ToolLLMBase,
        "swarmauri.tts": TTSBase,
        "swarmauri.ocrs": OCRBase,
        "swarmauri.stt": STTBase,
        "swarmauri.vlms": VLMBase,
        "swarmauri.measurements": MeasurementBase,
        "swarmauri.messages": MessageBase,
        "swarmauri.middlewares": MiddlewareBase,
        "swarmauri.parsers": ParserBase,
        "swarmauri.pipelines": PipelineBase,
        "swarmauri.prompts": PromptBase,
        "swarmauri.prompt_templates": PromptTemplateBase,
        "swarmauri.plugins": None,
        "swarmauri.schema_converters": SchemaConverterBase,
        "swarmauri.service_registries": ServiceRegistryBase,
        "swarmauri.state": StateBase,
        "swarmauri.swarms": SwarmBase,
        "swarmauri.task_mgmt_strategies": TaskMgmtStrategyBase,
        "swarmauri.toolkits": ToolkitBase,
        "swarmauri.tools": ToolBase,
        "swarmauri.tracing": None,
        "swarmauri.transports": TransportBase,
        "swarmauri.utils": None,
        "swarmauri.vector_stores": VectorStoreBase,
        "swarmauri.vectors": VectorBase,
        "swarmauri.crypto": CryptoBase,
        "swarmauri.secrets": SecretDriveBase,
        "swarmauri.signings": SigningBase,
        "swarmauri.logger_formatters": FormatterBase,
        "swarmauri.loggers": LoggerBase,
        "swarmauri.logger_handlers": HandlerBase,
        "swarmauri.rate_limits": RateLimitBase,
    }

    @classmethod
    def get_interface_for_resource(cls, resource_kind: str) -> Optional[Type[Any]]:
        """
        Retrieve the interface class for a given resource kind.

        :param resource_kind: The namespace or resource kind (e.g., "swarmauri.conversations").
        :return: The corresponding interface class if registered; otherwise, None.
        :raises KeyError: If the resource kind is not registered.
        """
        if resource_kind not in cls.INTERFACE_REGISTRY:
            logger.error(f"No interface registered for resource kind: {resource_kind}")
            raise KeyError(
                f"No interface registered for resource kind: {resource_kind}"
            )

        interface = cls.INTERFACE_REGISTRY[resource_kind]
        if interface is None:
            logger.warning(
                f"Resource kind '{resource_kind}' has no associated interface."
            )
        else:
            logger.debug(
                f"Retrieved interface '{interface.__name__}' for resource kind '{resource_kind}'."
            )

        return interface

    @classmethod
    def register_interface(
        cls, resource_kind: str, interface_class: Optional[Type[Any]]
    ) -> None:
        """
        Register or update the interface class for a given resource kind.

        :param resource_kind: The namespace or resource kind (e.g., "swarmauri.conversations").
        :param interface_class: The interface class to associate with the resource kind.
                                If None, removes the existing association.
        """
        if not isinstance(resource_kind, str):
            logger.error("Resource kind must be a string.")
            raise ValueError("Resource kind must be a string.")

        cls.INTERFACE_REGISTRY[resource_kind] = interface_class
        if interface_class:
            logger.info(
                f"Registered interface '{interface_class.__name__}' for resource kind '{resource_kind}'."
            )
        else:
            logger.info(
                f"Removed interface association for resource kind '{resource_kind}'."
            )

    @classmethod
    def unregister_interface(cls, resource_kind: str) -> None:
        """
        Unregister the interface class for a given resource kind.

        :param resource_kind: The namespace or resource kind to unregister.
        """
        cls.register_interface(resource_kind, None)

    @classmethod
    def list_registered_interfaces(cls) -> Dict[str, Optional[Type[Any]]]:
        """
        List all registered resource kinds and their corresponding interfaces.

        :return: A dictionary mapping resource kinds to their interface classes.
        """
        return cls.INTERFACE_REGISTRY.copy()

    @classmethod
    def list_registered_namespaces(cls) -> List[str]:
        """
        Lists all registered interface namespaces.

        :return: A list of registered namespace strings.
        """
        namespaces = list(cls.INTERFACE_REGISTRY.keys()).copy()
        logger.debug(f"Registered namespaces retrieved: {namespaces}")
        return namespaces<|MERGE_RESOLUTION|>--- conflicted
+++ resolved
@@ -17,29 +17,9 @@
 from swarmauri_base.control_panels.ControlPanelBase import ControlPanelBase
 from swarmauri_base.conversations.ConversationBase import ConversationBase
 from swarmauri_base.dataconnectors.DataConnectorBase import DataConnectorBase
-<<<<<<< HEAD
 from swarmauri_base.crypto.CryptoBase import CryptoBase
 from swarmauri_base.secrets.SecretDriveBase import SecretDriveBase
 from swarmauri_base.signing.SigningBase import SigningBase
-=======
-
-try:
-    from swarmauri_base.crypto.CryptoBase import CryptoBase
-except Exception:  # pragma: no cover
-
-    class CryptoBase:  # type: ignore[too-many-ancestors]
-        pass
-
-
-try:
-    from swarmauri_base.secrets.SecretDriveBase import SecretDriveBase
-except Exception:  # pragma: no cover
-
-    class SecretDriveBase:  # type: ignore[too-many-ancestors]
-        pass
-
-
->>>>>>> 3a7119cb
 from swarmauri_base.distances.DistanceBase import DistanceBase
 from swarmauri_base.documents.DocumentBase import DocumentBase
 from swarmauri_base.embeddings.EmbeddingBase import EmbeddingBase
