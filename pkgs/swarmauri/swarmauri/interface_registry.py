# interface_registry.py

"""
interface_registry.py

Centralized registry for mapping resource kinds to their validation interfaces.
Provides mechanisms to retrieve and manage interface classes based on resource namespaces.
"""

from typing import Optional, Type, Dict, Any, List
import logging

# Example imports for interface definitions
from swarmauri_base.agents.AgentBase import AgentBase
from swarmauri_base.chains.ChainBase import ChainBase
from swarmauri_base.chunkers.ChunkerBase import ChunkerBase
from swarmauri_base.control_panels.ControlPanelBase import ControlPanelBase
from swarmauri_base.conversations.ConversationBase import ConversationBase
from swarmauri_base.dataconnectors.DataConnectorBase import DataConnectorBase
from swarmauri_base.crypto.CryptoBase import CryptoBase
<<<<<<< HEAD
from swarmauri_base.mre_crypto import MreCryptoBase
=======
from swarmauri_base.mre_crypto.MreCryptoBase import MreCryptoBase
>>>>>>> c9633468
from swarmauri_base.secrets.SecretDriveBase import SecretDriveBase
from swarmauri_base.signing.SigningBase import SigningBase
from swarmauri_base.distances.DistanceBase import DistanceBase
from swarmauri_base.documents.DocumentBase import DocumentBase
from swarmauri_base.embeddings.EmbeddingBase import EmbeddingBase
from swarmauri_base.factories.FactoryBase import FactoryBase
from swarmauri_base.image_gens.ImageGenBase import ImageGenBase
from swarmauri_base.llms.LLMBase import LLMBase
from swarmauri_base.tool_llms.ToolLLMBase import ToolLLMBase
from swarmauri_base.tts.TTSBase import TTSBase
from swarmauri_base.ocrs.OCRBase import OCRBase
from swarmauri_base.stt.STTBase import STTBase
from swarmauri_base.vlms.VLMBase import VLMBase
from swarmauri_base.measurements.MeasurementBase import MeasurementBase
from swarmauri_base.messages.MessageBase import MessageBase
from swarmauri_base.parsers.ParserBase import ParserBase
from swarmauri_base.pipelines.PipelineBase import PipelineBase
from swarmauri_base.prompts.PromptBase import PromptBase
from swarmauri_base.prompt_templates.PromptTemplateBase import PromptTemplateBase
from swarmauri_base.schema_converters.SchemaConverterBase import SchemaConverterBase
from swarmauri_base.service_registries.ServiceRegistryBase import ServiceRegistryBase
from swarmauri_base.state.StateBase import StateBase
from swarmauri_base.swarms.SwarmBase import SwarmBase
from swarmauri_base.task_mgmt_strategies.TaskMgmtStrategyBase import (
    TaskMgmtStrategyBase,
)
from swarmauri_base.toolkits.ToolkitBase import ToolkitBase
from swarmauri_base.tools.ToolBase import ToolBase
from swarmauri_base.transports.TransportBase import TransportBase
from swarmauri_base.vector_stores.VectorStoreBase import VectorStoreBase
from swarmauri_base.vectors.VectorBase import VectorBase
from swarmauri_base.logger_formatters.FormatterBase import FormatterBase
from swarmauri_base.loggers.LoggerBase import LoggerBase
from swarmauri_base.logger_handlers.HandlerBase import HandlerBase
from swarmauri_base.rate_limits.RateLimitBase import RateLimitBase
from swarmauri_base.middlewares.MiddlewareBase import MiddlewareBase
from swarmauri_base.mre_crypto.MreCryptoBase import MreCryptoBase

try:
    from swarmauri_base.signing.SigningBase import SigningBase
except Exception:  # pragma: no cover

    class SigningBase:  # type: ignore[too-many-ancestors]
        pass


# Configure logging
logger = logging.getLogger(__name__)


class InterfaceRegistry:
    """
    InterfaceRegistry

    A centralized registry for mapping resource kinds to their corresponding interface classes.
    Provides methods to retrieve and manage interface classes based on resource namespaces.
    """

    # Define the mapping as a class variable
    INTERFACE_REGISTRY: Dict[str, Optional[Type[Any]]] = {
        "swarmauri.agents": AgentBase,
        "swarmauri.chains": ChainBase,
        "swarmauri.chunkers": ChunkerBase,
        "swarmauri.control_panels": ControlPanelBase,
        "swarmauri.conversations": ConversationBase,
        "swarmauri.dataconnectors": DataConnectorBase,
        "swarmauri.decorators": None,
        "swarmauri.distances": DistanceBase,
        "swarmauri.documents": DocumentBase,
        "swarmauri.embeddings": EmbeddingBase,
        "swarmauri.exceptions": None,
        "swarmauri.factories": FactoryBase,
        "swarmauri.image_gens": ImageGenBase,
        "swarmauri.llms": LLMBase,
        "swarmauri.tool_llms": ToolLLMBase,
        "swarmauri.tts": TTSBase,
        "swarmauri.ocrs": OCRBase,
        "swarmauri.stt": STTBase,
        "swarmauri.vlms": VLMBase,
        "swarmauri.measurements": MeasurementBase,
        "swarmauri.messages": MessageBase,
        "swarmauri.middlewares": MiddlewareBase,
        "swarmauri.parsers": ParserBase,
        "swarmauri.pipelines": PipelineBase,
        "swarmauri.prompts": PromptBase,
        "swarmauri.prompt_templates": PromptTemplateBase,
        "swarmauri.plugins": None,
        "swarmauri.schema_converters": SchemaConverterBase,
        "swarmauri.service_registries": ServiceRegistryBase,
        "swarmauri.state": StateBase,
        "swarmauri.swarms": SwarmBase,
        "swarmauri.task_mgmt_strategies": TaskMgmtStrategyBase,
        "swarmauri.toolkits": ToolkitBase,
        "swarmauri.tools": ToolBase,
        "swarmauri.tracing": None,
        "swarmauri.transports": TransportBase,
        "swarmauri.utils": None,
        "swarmauri.vector_stores": VectorStoreBase,
        "swarmauri.vectors": VectorBase,
        "swarmauri.crypto": CryptoBase,
<<<<<<< HEAD
        "swarmauri.mre_cryptos": MreCryptoBase,
=======
        "swarmauri.mre_crypto": MreCryptoBase,
>>>>>>> c9633468
        "swarmauri.secrets": SecretDriveBase,
        "swarmauri.signings": SigningBase,
        "swarmauri.logger_formatters": FormatterBase,
        "swarmauri.loggers": LoggerBase,
        "swarmauri.logger_handlers": HandlerBase,
        "swarmauri.rate_limits": RateLimitBase,
        "swarmauri.mre_crypto": MreCryptoBase,
    }

    @classmethod
    def get_interface_for_resource(cls, resource_kind: str) -> Optional[Type[Any]]:
        """
        Retrieve the interface class for a given resource kind.

        :param resource_kind: The namespace or resource kind (e.g., "swarmauri.conversations").
        :return: The corresponding interface class if registered; otherwise, None.
        :raises KeyError: If the resource kind is not registered.
        """
        if resource_kind not in cls.INTERFACE_REGISTRY:
            logger.error(f"No interface registered for resource kind: {resource_kind}")
            raise KeyError(
                f"No interface registered for resource kind: {resource_kind}"
            )

        interface = cls.INTERFACE_REGISTRY[resource_kind]
        if interface is None:
            logger.warning(
                f"Resource kind '{resource_kind}' has no associated interface."
            )
        else:
            logger.debug(
                f"Retrieved interface '{interface.__name__}' for resource kind '{resource_kind}'."
            )

        return interface

    @classmethod
    def register_interface(
        cls, resource_kind: str, interface_class: Optional[Type[Any]]
    ) -> None:
        """
        Register or update the interface class for a given resource kind.

        :param resource_kind: The namespace or resource kind (e.g., "swarmauri.conversations").
        :param interface_class: The interface class to associate with the resource kind.
                                If None, removes the existing association.
        """
        if not isinstance(resource_kind, str):
            logger.error("Resource kind must be a string.")
            raise ValueError("Resource kind must be a string.")

        cls.INTERFACE_REGISTRY[resource_kind] = interface_class
        if interface_class:
            logger.info(
                f"Registered interface '{interface_class.__name__}' for resource kind '{resource_kind}'."
            )
        else:
            logger.info(
                f"Removed interface association for resource kind '{resource_kind}'."
            )

    @classmethod
    def unregister_interface(cls, resource_kind: str) -> None:
        """
        Unregister the interface class for a given resource kind.

        :param resource_kind: The namespace or resource kind to unregister.
        """
        cls.register_interface(resource_kind, None)

    @classmethod
    def list_registered_interfaces(cls) -> Dict[str, Optional[Type[Any]]]:
        """
        List all registered resource kinds and their corresponding interfaces.

        :return: A dictionary mapping resource kinds to their interface classes.
        """
        return cls.INTERFACE_REGISTRY.copy()

    @classmethod
    def list_registered_namespaces(cls) -> List[str]:
        """
        Lists all registered interface namespaces.

        :return: A list of registered namespace strings.
        """
        namespaces = list(cls.INTERFACE_REGISTRY.keys()).copy()
        logger.debug(f"Registered namespaces retrieved: {namespaces}")
        return namespaces<|MERGE_RESOLUTION|>--- conflicted
+++ resolved
@@ -18,11 +18,7 @@
 from swarmauri_base.conversations.ConversationBase import ConversationBase
 from swarmauri_base.dataconnectors.DataConnectorBase import DataConnectorBase
 from swarmauri_base.crypto.CryptoBase import CryptoBase
-<<<<<<< HEAD
-from swarmauri_base.mre_crypto import MreCryptoBase
-=======
 from swarmauri_base.mre_crypto.MreCryptoBase import MreCryptoBase
->>>>>>> c9633468
 from swarmauri_base.secrets.SecretDriveBase import SecretDriveBase
 from swarmauri_base.signing.SigningBase import SigningBase
 from swarmauri_base.distances.DistanceBase import DistanceBase
@@ -123,11 +119,7 @@
         "swarmauri.vector_stores": VectorStoreBase,
         "swarmauri.vectors": VectorBase,
         "swarmauri.crypto": CryptoBase,
-<<<<<<< HEAD
         "swarmauri.mre_cryptos": MreCryptoBase,
-=======
-        "swarmauri.mre_crypto": MreCryptoBase,
->>>>>>> c9633468
         "swarmauri.secrets": SecretDriveBase,
         "swarmauri.signings": SigningBase,
         "swarmauri.logger_formatters": FormatterBase,
