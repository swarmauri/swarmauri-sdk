--- conflicted
+++ resolved
@@ -122,14 +122,7 @@
         "swarmauri.crypto": CryptoBase,
         "swarmauri.mre_cryptos": MreCryptoBase,
         "swarmauri.secrets": SecretDriveBase,
-<<<<<<< HEAD
         "swarmauri.signings": SigningBase,
-        "swarmauri.signings.EcdsaEnvelopeSigner": SigningBase,
-        "swarmauri.signings.RSAEnvelopeSigner": SigningBase,
-        "swarmauri.signings.SshEnvelopeSigner": SigningBase,
-=======
-        "swarmauri.signings": SigningBase,  
->>>>>>> 45b16612
         "swarmauri.logger_formatters": FormatterBase,
         "swarmauri.loggers": LoggerBase,
         "swarmauri.logger_handlers": HandlerBase,
