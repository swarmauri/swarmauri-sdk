# plugin_citizenship_registry.py

"""
plugin_citizenship_registry.py

Defines the PluginCitizenshipRegistry class responsible for managing plugin registrations across
first, second, and third-class citizens within the swarmauri framework.
"""

import logging
from importlib.metadata import EntryPoint
from typing import Dict, Optional

# Configure logger
logger = logging.getLogger(__name__)


class PluginCitizenshipRegistry:
    """
    PluginCitizenshipRegistry

    A centralized class to manage the registration and retrieval of plugins categorized
    as first, second, or third-class citizens within the swarmauri framework.

    Citizenship Classification:
        - **First-Class Plugins**:
            - Pre-registered and have priority.
            - Mapped under specific namespaces like `swarmauri.agents`.
            - Must implement required interfaces.
        - **Second-Class Plugins**:
            - Community-contributed.
            - Not pre-registered but share the same namespace as first-class plugins.
            - Must implement required interfaces.
        - **Third-Class Plugins**:
            - Generic plugins not tied to specific resource kinds.
            - Mapped under `swarmauri.plugins`.
            - Do not require interface validation.

    Mappings:
        - **Resource Path to Module Path**: Each plugin is identified by a unique resource path (e.g.,
          `'swarmauri.llms.OpenAIModel'`), which maps to its corresponding external module path (e.g.,
          `'external_repo.OpenAIModel'`). This mapping facilitates dynamic loading and validation
          of plugins based on their classification and interface requirements.
    """

    # Class variables for registries
    FIRST_CLASS_REGISTRY: Dict[str, str] = {
        "swarmauri.crypto.ICrypto": "swarmauri_core.crypto.ICrypto",
        "swarmauri.crypto.CryptoBase": "swarmauri_base.crypto.CryptoBase",
        "swarmauri.secrets.ISecretDrive": "swarmauri_core.secrets.ISecretDrive",
        "swarmauri.secrets.SecretDriveBase": "swarmauri_base.secrets.SecretDriveBase",
        "swarmauri.signings.Ed25519EnvelopeSigner": "swarmauri_signing_ed25519.Ed25519EnvelopeSigner",
        "swarmauri.signing.ISigning": "swarmauri_core.signing.ISigning",
        "swarmauri.signing.SigningBase": "swarmauri_base.signing.SigningBase",
        "swarmauri.signings.PgpEnvelopeSigner": "swarmauri_signing_pgp.PgpEnvelopeSigner",
        "swarmauri.agents.ExampleAgent": "swm_example_package.ExampleAgent",
        "swarmauri.agents.QAAgent": "swarmauri_standard.agents.QAAgent",
        "swarmauri.agents.RagAgent": "swarmauri_standard.agents.RagAgent",
        "swarmauri.agents.SimpleConversationAgent": "swarmauri_standard.agents.SimpleConversationAgent",
        "swarmauri.agents.ToolAgent": "swarmauri_standard.agents.ToolAgent",
        "swarmauri.chains.CallableChain": "swarmauri_standard.chains.CallableChain",
        "swarmauri.chains.ChainStep": "swarmauri_standard.chains.ChainStep",
        "swarmauri.chains.ContextChain": "swarmauri_standard.chains.ContextChain",
        "swarmauri.chains.PromptContextChain": "swarmauri_standard.chains.PromptContextChain",
        "swarmauri.chunkers.DelimiterBasedChunker": "swarmauri_standard.chunkers.DelimiterBasedChunker",
        "swarmauri.chunkers.FixedLengthChunker": "swarmauri_standard.chunkers.FixedLengthChunker",
        "swarmauri.chunkers.MdSnippetChunker": "swarmauri_standard.chunkers.MdSnippetChunker",
        "swarmauri.chunkers.SentenceChunker": "swarmauri_standard.chunkers.SentenceChunker",
        "swarmauri.chunkers.SlidingWindowChunker": "swarmauri_standard.chunkers.SlidingWindowChunker",
        "swarmauri.control_panels.ControlPanel": "swarmauri_standard.control_panels.ControlPanel",
        "swarmauri.conversations.Conversation": "swarmauri_standard.conversations.Conversation",
        "swarmauri.conversations.MaxSizeConversation": "swarmauri_standard.conversations.MaxSizeConversation",
        "swarmauri.conversations.MaxSystemContextConversation": "swarmauri_standard.conversations.MaxSystemContextConversation",
        "swarmauri.conversations.SessionCacheConversation": "swarmauri_standard.conversations.SessionCacheConversation",
        "swarmauri.dataconnectors.GoogleDriveDataConnector": "swarmauri_standard.dataconnectors.GoogleDriveDataConnector",
        "swarmauri.distances.CanberraDistance": "swarmauri_standard.distances.CanberraDistance",
        "swarmauri.distances.ChebyshevDistance": "swarmauri_standard.distances.ChebyshevDistance",
        "swarmauri.distances.ChiSquaredDistance": "swarmauri_standard.distances.ChiSquaredDistance",
        "swarmauri.distances.CosineDistance": "swarmauri_standard.distances.CosineDistance",
        "swarmauri.distances.EuclideanDistance": "swarmauri_standard.distances.EuclideanDistance",
        "swarmauri.distances.HaversineDistance": "swarmauri_standard.distances.HaversineDistance",
        "swarmauri.distances.JaccardIndexDistance": "swarmauri_standard.distances.JaccardIndexDistance",
        "swarmauri.distances.LevenshteinDistance": "swarmauri_standard.distances.LevenshteinDistance",
        "swarmauri.distances.ManhattanDistance": "swarmauri_standard.distances.ManhattanDistance",
        # "swarmauri.distances.MinkowskiDistance": "swarmauri_standard.distances.MinkowskiDistance",
        "swarmauri.distances.SorensenDiceDistance": "swarmauri_standard.distances.SorensenDiceDistance",
        "swarmauri.distances.SquaredEuclideanDistance": "swarmauri_standard.distances.SquaredEuclideanDistance",
        ###
        # decorators
        ###
        "swarmauri.decorators.maybe_async": "swarmauri.decorators.maybe_async",
        "swarmauri.decorators.tool_decorator": "swarmauri.decorators.tool_decorator",
        "swarmauri.decorators.retry_on_status_codes": "swarmauri.decorators.retry_on_status_codes",
        "swarmauri.decorators.deprecate": "swarmauri.decorators.deprecate",
        ###
        # documents
        ###
        "swarmauri.documents.Document": "swarmauri_standard.documents.Document",
        ###
        # embeddings
        ###
        "swarmauri.embeddings.CohereEmbedding": "swarmauri_standard.embeddings.CohereEmbedding",
        "swarmauri.embeddings.GeminiEmbedding": "swarmauri_standard.embeddings.GeminiEmbedding",
        "swarmauri.embeddings.MistralEmbedding": "swarmauri_standard.embeddings.MistralEmbedding",
        # "swarmauri.embeddings.NmfEmbedding": "swarmauri_standard.embeddings.NmfEmbedding",
        "swarmauri.embeddings.OpenAIEmbedding": "swarmauri_standard.embeddings.OpenAIEmbedding",
        "swarmauri.embeddings.TfidfEmbedding": "swarmauri_standard.embeddings.TfidfEmbedding",
        "swarmauri.embeddings.VoyageEmbedding": "swarmauri_standard.embeddings.VoyageEmbedding",
        "swarmauri.exceptions.IndexErrorWithContext": "swarmauri_standard.exceptions.IndexErrorWithContext",
        "swarmauri.factories.AgentFactory": "swarmauri_standard.factories.AgentFactory",
        "swarmauri.factories.Factory": "swarmauri_standard.factories.Factory",
        "swarmauri.image_gens.BlackForestImgGenModel": "swarmauri_standard.image_gens.BlackForestImgGenModel",
        "swarmauri.image_gens.DeepInfraImgGenModel": "swarmauri_standard.image_gens.DeepInfraImgGenModel",
        "swarmauri.image_gens.FalAIImgGenModel": "swarmauri_standard.image_gens.FalAIImgGenModel",
        "swarmauri.image_gens.HyperbolicImgGenModel": "swarmauri_standard.image_gens.HyperbolicImgGenModel",
        "swarmauri.image_gens.OpenAIImgGenModel": "swarmauri_standard.image_gens.OpenAIImgGenModel",
        ###
        # LLMS
        ##
        "swarmauri.llms.AI21StudioModel": "swarmauri_standard.llms.AI21StudioModel",
        "swarmauri.llms.AnthropicModel": "swarmauri_standard.llms.AnthropicModel",
        "swarmauri.llms.AnthropicToolModel": "swarmauri_standard.llms.AnthropicToolModel",
        "swarmauri.llms.CerebrasModel": "swarmauri_standard.llms.CerebrasModel",
        "swarmauri.llms.CohereModel": "swarmauri_standard.llms.CohereModel",
        "swarmauri.llms.CohereToolModel": "swarmauri_standard.llms.CohereToolModel",
        "swarmauri.llms.DeepInfraModel": "swarmauri_standard.llms.DeepInfraModel",
        "swarmauri.llms.DeepSeekModel": "swarmauri_standard.llms.DeepSeekModel",
        "swarmauri.llms.FalAIVisionModel": "swarmauri_standard.llms.FalAIVisionModel",
        "swarmauri.llms.GeminiProModel": "swarmauri_standard.llms.GeminiProModel",
        "swarmauri.llms.GeminiToolModel": "swarmauri_standard.llms.GeminiToolModel",
        "swarmauri.llms.GroqAIAudio": "swarmauri_standard.llms.GroqAIAudio",
        "swarmauri.llms.GroqModel": "swarmauri_standard.llms.GroqModel",
        "swarmauri.llms.GroqToolModel": "swarmauri_standard.llms.GroqToolModel",
        "swarmauri.llms.GroqVisionModel": "swarmauri_standard.llms.GroqVisionModel",
        "swarmauri.llms.HyperbolicAudioTTS": "swarmauri_standard.llms.HyperbolicAudioTTS",
        "swarmauri.llms.HyperbolicModel": "swarmauri_standard.llms.HyperbolicModel",
        "swarmauri.llms.HyperbolicVisionModel": "swarmauri_standard.llms.HyperbolicVisionModel",
        "swarmauri.llms.LlamaCppModel": "swarmauri_standard.llms.LlamaCppModel",
        "swarmauri.llms.MistralModel": "swarmauri_standard.llms.MistralModel",
        "swarmauri.llms.MistralToolModel": "swarmauri_standard.llms.MistralToolModel",
        "swarmauri.llms.OpenAIAudio": "swarmauri_standard.llms.OpenAIAudio",
        "swarmauri.llms.OpenAIAudioTTS": "swarmauri_standard.llms.OpenAIAudioTTS",
        "swarmauri.llms.OpenAIModel": "swarmauri_standard.llms.OpenAIModel",
        "swarmauri.llms.OpenAIToolModel": "swarmauri_standard.llms.OpenAIToolModel",
        "swarmauri.llms.PerplexityModel": "swarmauri_standard.llms.PerplexityModel",
        "swarmauri.llms.PlayHTModel": "swarmauri_standard.llms.PlayHTModel",
        "swarmauri.llms.WhisperLargeModel": "swarmauri_standard.llms.WhisperLargeModel",
        ###
        # Tool LLMS
        ###
        "swarmauri.tool_llms.OpenAIToolModel": "swarmauri_standard.tool_llms.OpenAIToolModel",
        "swarmauri.tool_llms.AnthropicToolModel": "swarmauri_standard.tool_llms.AnthropicToolModel",
        "swarmauri.tool_llms.CohereToolModel": "swarmauri_standard.tool_llms.CohereToolModel",
        "swarmauri.tool_llms.GeminiToolModel": "swarmauri_standard.tool_llms.GeminiToolModel",
        "swarmauri.tool_llms.GroqToolModel": "swarmauri_standard.tool_llms.GroqToolModel",
        "swarmauri.tool_llms.MistralToolModel": "swarmauri_standard.tool_llms.MistralToolModel",
        "swarmauri.tool_llms.ToolLLM": "swarmauri_standard.tool_llms.ToolLLM",
        "swarmauri.stt.WhisperLargeSTT": "swarmauri_standard.stt.WhisperLargeSTT",
        "swarmauri.stt.GroqSTT": "swarmauri_standard.stt.GroqSTT",
        "swarmauri.stt.OpenaiSTT": "swarmauri_standard.stt.OpenaiSTT",
        "swarmauri.tts.HyperbolicTTS": "swarmauri_standard.tts.HyperbolicTTS",
        "swarmauri.tts.OpenaiTTS": "swarmauri_standard.tts.OpenaiTTS",
        "swarmauri.tts.PlayhtTTS": "swarmauri_standard.tts.PlayhtTTS",
        "swarmauri.vlms.FalVLM": "swarmauri_standard.vlms.FalVLM",
        "swarmauri.vlms.GroqVLM": "swarmauri_standard.vlms.GroqVLM",
        "swarmauri.vlms.HyperbolicVLM": "swarmauri_standard.vlms.HyperbolicVLM",
        "swarmauri.measurements.CompletenessMeasurement": "swarmauri_standard.measurements.CompletenessMeasurement",
        "swarmauri.measurements.DistinctivenessMeasurement": "swarmauri_standard.measurements.DistinctivenessMeasurement",
        "swarmauri.measurements.FirstImpressionMeasurement": "swarmauri_standard.measurements.FirstImpressionMeasurement",
        "swarmauri.measurements.MeanMeasurement": "swarmauri_standard.measurements.MeanMeasurement",
        "swarmauri.measurements.MiscMeasurement": "swarmauri_standard.measurements.MiscMeasurement",
        "swarmauri.measurements.MissingnessMeasurement": "swarmauri_standard.measurements.MissingnessMeasurement",
        "swarmauri.measurements.PatternMatchingMeasurement": "swarmauri_standard.measurements.PatternMatchingMeasurement",
        "swarmauri.measurements.RatioOfSumsMeasurement": "swarmauri_standard.measurements.RatioOfSumsMeasurement",
        "swarmauri.measurements.StaticMeasurement": "swarmauri_standard.measurements.StaticMeasurement",
        "swarmauri.measurements.UniquenessMeasurement": "swarmauri_standard.measurements.UniquenessMeasurement",
        "swarmauri.measurements.ZeroMeasurement": "swarmauri_standard.measurements.ZeroMeasurement",
        "swarmauri.messages.AgentMessage": "swarmauri_standard.messages.AgentMessage",
        "swarmauri.messages.FunctionMessage": "swarmauri_standard.messages.FunctionMessage",
        "swarmauri.messages.HumanMessage": "swarmauri_standard.messages.HumanMessage",
        "swarmauri.messages.SystemMessage": "swarmauri_standard.messages.SystemMessage",
        # "swarmauri.parsers.BeautifulSoupElementParser": "swarmauri_standard.parsers.BeautifulSoupElementParser",
        "swarmauri.parsers.CSVParser": "swarmauri_standard.parsers.CSVParser",
        "swarmauri.parsers.HTMLTagStripParser": "swarmauri_standard.parsers.HTMLTagStripParser",
        # "swarmauri.parsers.KeywordExtractorParser": "swarmauri_standard.parsers.KeywordExtractorParser",
        "swarmauri.parsers.Md2HtmlParser": "swarmauri_standard.parsers.Md2HtmlParser",
        "swarmauri.parsers.OpenAPISpecParser": "swarmauri_standard.parsers.OpenAPISpecParser",
        "swarmauri.parsers.PhoneNumberExtractorParser": "swarmauri_standard.parsers.PhoneNumberExtractorParser",
        "swarmauri.parsers.PythonParser": "swarmauri_standard.parsers.PythonParser",
        "swarmauri.parsers.RegExParser": "swarmauri_standard.parsers.RegExParser",
        "swarmauri.parsers.URLExtractorParser": "swarmauri_standard.parsers.URLExtractorParser",
        "swarmauri.parsers.XMLParser": "swarmauri_standard.parsers.XMLParser",
        "swarmauri.pipelines.Pipeline": "swarmauri_standard.pipelines.Pipeline",
        "swarmauri.prompts.Prompt": "swarmauri_standard.prompts.Prompt",
        "swarmauri.prompts.PromptGenerator": "swarmauri_standard.prompts.PromptGenerator",
        "swarmauri.prompts.PromptMatrix": "swarmauri_standard.prompts.PromptMatrix",
        "swarmauri.prompt_templates.PromptTemplate": "swarmauri_standard.prompt_templates.PromptTemplate",
        "swarmauri.schema_converters.AnthropicSchemaConverter": "swarmauri_standard.schema_converters.AnthropicSchemaConverter",
        "swarmauri.schema_converters.CohereSchemaConverter": "swarmauri_standard.schema_converters.CohereSchemaConverter",
        "swarmauri.schema_converters.GeminiSchemaConverter": "swarmauri_standard.schema_converters.GeminiSchemaConverter",
        "swarmauri.schema_converters.GroqSchemaConverter": "swarmauri_standard.schema_converters.GroqSchemaConverter",
        "swarmauri.schema_converters.MistralSchemaConverter": "swarmauri_standard.schema_converters.MistralSchemaConverter",
        "swarmauri.schema_converters.OpenAISchemaConverter": "swarmauri_standard.schema_converters.OpenAISchemaConverter",
        "swarmauri.schema_converters.ShuttleAISchemaConverter": "swarmauri_standard.schema_converters.ShuttleAISchemaConverter",
        "swarmauri.service_registries.ServiceRegistry": "swarmauri_standard.service_registries.ServiceRegistry",
        "swarmauri.state.DictState": "swarmauri_standard.state.DictState",
        "swarmauri.swarms.Swarm": "swarmauri_standard.swarms.Swarm",
        "swarmauri.task_mgmt_strategies.RoundRobinStrategy": "swarmauri_standard.task_mgmt_strategies.RoundRobinStrategy",
        "swarmauri.toolkits.AccessibilityToolkit": "swarmauri_standard.toolkits.AccessibilityToolkit",
        "swarmauri.toolkits.Toolkit": "swarmauri_standard.toolkits.Toolkit",
        "swarmauri.tools.AdditionTool": "swarmauri_standard.tools.AdditionTool",
        "swarmauri.tools.AutomatedReadabilityIndexTool": "swarmauri_standard.tools.AutomatedReadabilityIndexTool",
        "swarmauri.tools.CalculatorTool": "swarmauri_standard.tools.CalculatorTool",
        "swarmauri.tools.CodeExtractorTool": "swarmauri_standard.tools.CodeExtractorTool",
        "swarmauri.tools.CodeInterpreterTool": "swarmauri_standard.tools.CodeInterpreterTool",
        "swarmauri.tools.ColemanLiauIndexTool": "swarmauri_standard.tools.ColemanLiauIndexTool",
        "swarmauri.tools.FleschKincaidTool": "swarmauri_standard.tools.FleschKincaidTool",
        "swarmauri.tools.FleschReadingEaseTool": "swarmauri_standard.tools.FleschReadingEaseTool",
        "swarmauri.tools.GunningFogTool": "swarmauri_standard.tools.GunningFogTool",
        "swarmauri.tools.ImportMemoryModuleTool": "swarmauri_standard.tools.ImportMemoryModuleTool",
        "swarmauri.tools.JSONRequestsTool": "swarmauri_standard.tools.JSONRequestsTool",
        # "swarmauri.tools.MatplotlibCsvTool": "swarmauri_standard.tools.MatplotlibCsvTool",
        # "swarmauri.tools.MatplotlibTool": "swarmauri_standard.tools.MatplotlibTool",
        "swarmauri.tools.Parameter": "swarmauri_standard.tools.Parameter",
        "swarmauri.tools.RequestsTool": "swarmauri_standard.tools.RequestsTool",
        "swarmauri.tools.SentenceComplexityTool": "swarmauri_standard.tools.SentenceComplexityTool",
        "swarmauri.tools.TemperatureConverterTool": "swarmauri_standard.tools.TemperatureConverterTool",
        "swarmauri.tools.TestTool": "swarmauri_standard.tools.TestTool",
        "swarmauri.tools.WeatherTool": "swarmauri_standard.tools.WeatherTool",
        "swarmauri.tracing.CallableTracer": "swarmauri_standard.tracing.CallableTracer",
        "swarmauri.tracing.ChainTracer": "swarmauri_standard.tracing.ChainTracer",
        "swarmauri.tracing.SimpleTraceContext": "swarmauri_standard.tracing.SimpleTraceContext",
        "swarmauri.tracing.SimpleTracer": "swarmauri_standard.tracing.SimpleTracer",
        "swarmauri.tracing.TracedVariable": "swarmauri_standard.tracing.TracedVariable",
        "swarmauri.tracing.VariableTracer": "swarmauri_standard.tracing.VariableTracer",
        "swarmauri.transports.PubSubTransport": "swarmauri_standard.transports.PubSubTransport",
        ###
        # Utils
        ##
        "swarmauri.utils.LazyLoader": "swarmauri_standard.utils.LazyLoader",
        "swarmauri.utils._get_subclasses": "swarmauri_standard.utils._get_subclasses",
        "swarmauri.utils._lazy_import": "swarmauri_standard.utils._lazy_import",
        "swarmauri.utils.apply_metaclass": "swarmauri_standard.utils.apply_metaclass",
        "swarmauri.utils.base64_encoder": "swarmauri_standard.utils.base64_encoder",
        "swarmauri.utils.base64_to_file_path": "swarmauri_standard.utils.base64_to_file_path",
        "swarmauri.utils.base64_to_img_url": "swarmauri_standard.utils.base64_to_img_url",
        "swarmauri.utils.base64_to_in_memory_img": "swarmauri_standard.utils.base64_to_in_memory_img",
        "swarmauri.utils.decorate": "swarmauri_standard.utils.decorate",
        "swarmauri.utils.duration_manager": "swarmauri_standard.utils.duration_manager",
        "swarmauri.utils.file_path_to_base64": "swarmauri_standard.utils.file_path_to_base64",
        "swarmauri.utils.file_path_to_img_url": "swarmauri_standard.utils.file_path_to_img_url",
        "swarmauri.utils.file_path_to_in_memory_img": "swarmauri_standard.utils.file_path_to_in_memory_img",
        "swarmauri.utils.get_class_hash": "swarmauri_standard.utils.get_class_hash",
        "swarmauri.utils.img_url_to_base64": "swarmauri_standard.utils.img_url_to_base64",
        "swarmauri.utils.img_url_to_file_path": "swarmauri_standard.utils.img_url_to_file_path",
        "swarmauri.utils.img_url_to_in_memory_img": "swarmauri_standard.utils.img_url_to_in_memory_img",
        "swarmauri.utils.in_memory_img_to_base64": "swarmauri_standard.utils.in_memory_img_to_base64",
        "swarmauri.utils.in_memory_img_to_file_path": "swarmauri_standard.utils.in_memory_img_to_file_path",
        "swarmauri.utils.in_memory_img_to_img_url": "swarmauri_standard.utils.in_memory_img_to_img_url",
        "swarmauri.utils.json_validator": "swarmauri_standard.utils.json_validator",
        "swarmauri.utils.load_documents_from_folder": "swarmauri_standard.utils.load_documents_from_folder",
        "swarmauri.utils.load_documents_from_json": "swarmauri_standard.utils.load_documents_from_json",
        "swarmauri.utils.memoize": "swarmauri_standard.utils.memoize",
        "swarmauri.utils.method_signature_extractor_decorator": "swarmauri_standard.utils.method_signature_extractor_decorator",
        "swarmauri.utils.print_notebook_metadata": "swarmauri_standard.utils.print_notebook_metadata",
        "swarmauri.utils.retry_decorator": "swarmauri_standard.utils.retry_decorator",
        "swarmauri.utils.sql_log": "swarmauri_standard.utils.sql_log",
        "swarmauri.utils.timeout_wrapper": "swarmauri_standard.utils.timeout_wrapper",
        ###
        # Vector Stores
        ###
        "swarmauri.vector_stores.SqliteVectorStore": "swarmauri_standard.vector_stores.SqliteVectorStore",
        "swarmauri.vector_stores.TfidfVectorStore": "swarmauri_standard.vector_stores.TfidfVectorStore",
        "swarmauri.vectors.Vector": "swarmauri_standard.vectors.Vector",
        # extra
        "swarmauri.vector_stores.Doc2vecVectorStore": "swarmauri_vectorstore_doc2vec.Doc2vecVectorStore",
        "swarmauri.embeddings.Doc2VecEmbedding": "swarmauri_embedding_doc2vec.Doc2VecEmbedding",
        "swarmauri.tools.MatplotlibCsvTool": "swarmauri_tool_matplotlib.MatplotlibCsvTool",
        "swarmauri.tools.MatplotlibTool": "swarmauri_tool_matplotlib.MatplotlibTool",
        "swarmauri.parsers.KeywordExtractorParser": "swarmauri_parser_keywordextractor.KeywordExtractorParser",
        "swarmauri.embeddings.NmfEmbedding": "swarmauri_embedding_nmf.NmfEmbedding",
        "swarmauri.parsers.BeautifulSoupElementParser": "swarmauri_parser_beautifulsoupelement.BeautifulSoupElementParser",
        "swarmauri.distances.MinkowskiDistance": "swarmauri_distance_minkowski.MinkowskiDistance",
        "swarmauri.loggers.Logger": "swarmauri_standard.loggers.Logger",
        "swarmauri.logger_handlers.StreamHandler": "swarmauri_standard.logger_handlers.StreamHandler",
        "swarmauri.logger_formatters.LoggerFormatter": "swarmauri_standard.logger_formatters.LoggerFormatter",
        "swarmauri.middlewares.AuthMiddleware": "swarmauri_middleware_auth.AuthMiddleware",
        "swarmauri.middlewares.BulkheadMiddleware": "swarmauri_middleware_bulkhead.BulkheadMiddleware",
        "swarmauri.middlewares.CacheControlMiddleware": "swarmauri_middleware_cachecontrol.CacheControlMiddleware",
        "swarmauri.middlewares.CustomCORSMiddleware": "swarmauri_middleware_cors.CustomCORSMiddleware",
        "swarmauri.middlewares.ExceptionHandlingMiddleware": "swarmauri_middleware_exceptionhadling.ExceptionHandlingMiddleware",
        "swarmauri.middlewares.GzipCompressionMiddleware": "swarmauri_middleware_gzipcompression.GzipCompressionMiddleware",
        "swarmauri.middlewares.LlamaGuardMiddleware": "swarmauri_middleware_llamaguard.LlamaGuardMiddleware",
        "swarmauri.middlewares.LoggingMiddleware": "swarmauri_middleware_logging.LoggingMiddleware",
        "swarmauri.middlewares.RateLimitMiddleware": "swarmauri_middleware_ratelimit.RateLimitMiddleware",
        "swarmauri.middlewares.SecurityHeadersMiddleware": "swarmauri_middleware_sercurityheaders.SecurityHeadersMiddleware",
        "swarmauri.middlewares.SessionMiddleware": "swarmauri_middleware_session.SessionMiddleware",
        "swarmauri.middlewares.TimerMiddleware": "swarmauri_middleware_time.TimerMiddleware",
        "swarmauri.rate_limits.TokenBucketRateLimit": "swarmauri_standard.rate_limits.TokenBucketRateLimit",
        "swarmauri.crypto.ParamikoCrypto": "swarmauri_crypto_paramiko.ParamikoCrypto",
        "swarmauri.crypto.PGPCrypto": "swarmauri_crypto_pgp.PGPCrypto",
<<<<<<< HEAD
        "swarmauri.mre_crypto.AgeMreCrypto": "swarmauri_crypto_age_mre.AgeMreCrypto",
=======
        "swarmauri.mre_crypto.PGPSealMreCrypto": "swarmauri_mre_crypto_pgp.PGPSealMreCrypto",
>>>>>>> b5c397a1
        "swarmauri.secret.AutoGpgSecretDrive": "swarmauri_secret_autogpg.AutoGpgSecretDrive",
    }
    SECOND_CLASS_REGISTRY: Dict[str, str] = {}
    THIRD_CLASS_REGISTRY: Dict[str, str] = {}

    @classmethod
    def total_registry(cls) -> Dict[str, str]:
        """
        Property: total_registry

        Aggregates all plugin registrations from first, second, and third-class registries.
        Provides a comprehensive mapping of resource paths to their corresponding external module paths.

        :return: A dictionary containing all registered plugins across all classifications.
        """
        aggregated_registry = {
            **cls.FIRST_CLASS_REGISTRY,
            **cls.SECOND_CLASS_REGISTRY,
            **cls.THIRD_CLASS_REGISTRY,
        }
        logger.debug("Aggregated total registry from all class registries.")
        return aggregated_registry

    @classmethod
    def add_to_registry(
        cls, class_type: str, resource_path: str, module_path: str
    ) -> None:
        """
        Add an entry to the appropriate registry.

        :param class_type: Type of the plugin ('first', 'second', 'third').
        :param resource_path: The resource path (e.g., 'swarmauri.llms.OpenAIModel').
        :param module_path: The external module path it maps to (e.g., 'external_repo.OpenAIModel').
        :raises ValueError: If class_type is invalid or resource_path already exists in the specified registry.
        """
        registry_map = {
            "first": cls.FIRST_CLASS_REGISTRY,
            "second": cls.SECOND_CLASS_REGISTRY,
            "third": cls.THIRD_CLASS_REGISTRY,
        }

        if class_type not in registry_map:
            logger.error(
                f"Invalid class type '{class_type}'. Must be 'first', 'second', or 'third'."
            )
            raise ValueError(
                f"Invalid class type '{class_type}'. Must be 'first', 'second', or 'third'."
            )

        registry = registry_map[class_type]

        if resource_path in registry:
            logger.error(
                f"Resource path '{resource_path}' already exists in the {class_type}-class registry."
            )
            raise ValueError(
                f"Resource path '{resource_path}' already exists in the {class_type}-class registry."
            )

        # Add to the specific registry
        registry[resource_path] = module_path
        logger.info(
            f"Added to {class_type}-class registry: {resource_path} -> {module_path}"
        )

    @classmethod
    def remove_from_registry(cls, class_type: str, resource_path: str) -> None:
        """
        Remove an entry from the appropriate registry.

        :param class_type: Type of the plugin ('first', 'second', 'third').
        :param resource_path: The resource path to remove.
        :raises ValueError: If class_type is invalid.
        :raises KeyError: If resource_path does not exist in the specified registry.
        """
        registry_map = {
            "first": cls.FIRST_CLASS_REGISTRY,
            "second": cls.SECOND_CLASS_REGISTRY,
            "third": cls.THIRD_CLASS_REGISTRY,
        }

        if class_type not in registry_map:
            logger.error(
                f"Invalid class type '{class_type}'. Must be 'first', 'second', or 'third'."
            )
            raise ValueError(
                f"Invalid class type '{class_type}'. Must be 'first', 'second', or 'third'."
            )

        registry = registry_map[class_type]

        if resource_path not in registry:
            logger.error(
                f"Resource path '{resource_path}' does not exist in the {class_type}-class registry."
            )
            raise KeyError(
                f"Resource path '{resource_path}' does not exist in the {class_type}-class registry."
            )

        # Remove from the specific registry
        del registry[resource_path]
        logger.info(f"Removed from {class_type}-class registry: {resource_path}")

    @classmethod
    def list_registry(cls, class_type: Optional[str] = None) -> Dict[str, str]:
        """
        List all entries in a specific registry or the total registry.

        :param class_type: Type of the registry to list ('first', 'second', 'third').
                           If None, lists the total registry.
        :return: A dictionary of resource_path to module_path.
        :raises ValueError: If class_type is invalid.
        """
        if class_type is None:
            logger.debug("Listing TOTAL registry.")
            return cls.total_registry()

        registry_map = {
            "first": cls.FIRST_CLASS_REGISTRY,
            "second": cls.SECOND_CLASS_REGISTRY,
            "third": cls.THIRD_CLASS_REGISTRY,
        }

        if class_type not in registry_map:
            logger.error(
                f"Invalid class type '{class_type}'. Must be 'first', 'second', or 'third'."
            )
            raise ValueError(
                f"Invalid class type '{class_type}'. Must be 'first', 'second', or 'third'."
            )

        logger.debug(f"Listing {class_type}-class registry.")
        return dict(registry_map[class_type])

    @classmethod
    def get_external_module_path(cls, resource_path: str) -> Optional[str]:
        """
        Get the external module path for a given resource path.

        :param resource_path: Full resource path (e.g., 'swarmauri.llms.OpenAIModel').
        :return: External module path or None if not found.
        """
        module_path = cls.total_registry().get(resource_path)
        if module_path:
            logger.debug(
                f"Retrieved module path '{module_path}' for resource path '{resource_path}'."
            )
        else:
            logger.debug(
                f"Resource path '{resource_path}' not found in TOTAL registry."
            )
        return module_path

    @classmethod
    def update_entry(
        cls, class_type: str, resource_path: str, new_module_path: str
    ) -> None:
        """
        Update an existing entry in the appropriate registry.

        :param class_type: Type of the plugin ('first', 'second', 'third').
        :param resource_path: The resource path to update.
        :param new_module_path: The new external module path to associate with the resource path.
        :raises ValueError: If class_type is invalid.
        :raises KeyError: If resource_path does not exist in the specified registry.
        """
        registry_map = {
            "first": cls.FIRST_CLASS_REGISTRY,
            "second": cls.SECOND_CLASS_REGISTRY,
            "third": cls.THIRD_CLASS_REGISTRY,
        }

        if class_type not in registry_map:
            logger.error(
                f"Invalid class type '{class_type}'. Must be 'first', 'second', or 'third'."
            )
            raise ValueError(
                f"Invalid class type '{class_type}'. Must be 'first', 'second', or 'third'."
            )

        registry = registry_map[class_type]

        if resource_path not in registry:
            logger.error(
                f"Resource path '{resource_path}' does not exist in the {class_type}-class registry."
            )
            raise KeyError(
                f"Resource path '{resource_path}' does not exist in the {class_type}-class registry."
            )

        old_module_path = registry[resource_path]
        registry[resource_path] = new_module_path
        logger.info(
            f"Updated {class_type}-class registry entry: {resource_path} -> {new_module_path} (was: {old_module_path})"
        )

    @classmethod
    def delete_entry(cls, class_type: str, resource_path: str) -> None:
        """
        Delete an entry from the appropriate registry.

        :param class_type: Type of the plugin ('first', 'second', 'third').
        :param resource_path: The resource path to delete.
        :raises ValueError: If class_type is invalid.
        :raises KeyError: If resource_path does not exist in the specified registry.
        """
        cls.remove_from_registry(class_type, resource_path)

    @classmethod
    def list_all_registries(cls) -> Dict[str, Dict[str, str]]:
        """
        Lists all registries: first, second, third, and total.

        :return: A dictionary containing all registries.
        """
        logger.debug("Listing all registries.")
        return {
            "first": cls.list_registry("first"),
            "second": cls.list_registry("second"),
            "third": cls.list_registry("third"),
            "total": cls.total_registry(),
        }

    @classmethod
    def is_first_class(cls, entry_point: EntryPoint) -> bool:
        """
        Determines if the given plugin is a first-class citizen.

        :param entry_point: The entry point of the plugin.
        :return: True if first-class, False otherwise.
        """
        resource_path = f"{entry_point.group}.{entry_point.name}"
        is_first = resource_path in cls.FIRST_CLASS_REGISTRY
        logger.debug(
            f"Plugin '{entry_point.name}' is {'first-class' if is_first else 'not first-class'}."
        )
        return is_first

    @classmethod
    def is_second_class(cls, entry_point: EntryPoint) -> bool:
        """
        Determines if the given plugin is a second-class citizen.

        :param entry_point: The entry point of the plugin.
        :return: True if second-class, False otherwise.
        """
        resource_path = f"{entry_point.group}.{entry_point.name}"
        is_second = resource_path in cls.SECOND_CLASS_REGISTRY
        logger.debug(
            f"Plugin '{entry_point.name}' is {'second-class' if is_second else 'not second-class'}."
        )
        return is_second

    @classmethod
    def register_first_class_plugin(cls, entry_point: EntryPoint, module_path: str):
        """
        Registers a first-class plugin.

        :param entry_point: The entry point of the plugin.
        :param module_path: The external module path of the plugin.
        """
        resource_path = f"{entry_point.group}.{entry_point.name}"
        cls.FIRST_CLASS_REGISTRY[resource_path] = module_path
        logger.info(f"Registered first-class plugin: {resource_path} -> {module_path}")

    @classmethod
    def register_second_class_plugin(cls, entry_point: EntryPoint, module_path: str):
        """
        Registers a second-class plugin.

        :param entry_point: The entry point of the plugin.
        :param module_path: The external module path of the plugin.
        """
        resource_path = f"{entry_point.group}.{entry_point.name}"
        cls.SECOND_CLASS_REGISTRY[resource_path] = module_path
        logger.info(f"Registered second-class plugin: {resource_path} -> {module_path}")

    @classmethod
    def register_third_class_plugin(cls, entry_point: EntryPoint, module_path: str):
        """
        Registers a third-class plugin.

        :param entry_point: The entry point of the plugin.
        :param module_path: The external module path of the plugin.
        """
        resource_path = f"{entry_point.group}.{entry_point.name}"
        cls.THIRD_CLASS_REGISTRY[resource_path] = module_path
        logger.info(f"Registered third-class plugin: {resource_path} -> {module_path}")<|MERGE_RESOLUTION|>--- conflicted
+++ resolved
@@ -299,11 +299,8 @@
         "swarmauri.rate_limits.TokenBucketRateLimit": "swarmauri_standard.rate_limits.TokenBucketRateLimit",
         "swarmauri.crypto.ParamikoCrypto": "swarmauri_crypto_paramiko.ParamikoCrypto",
         "swarmauri.crypto.PGPCrypto": "swarmauri_crypto_pgp.PGPCrypto",
-<<<<<<< HEAD
         "swarmauri.mre_crypto.AgeMreCrypto": "swarmauri_crypto_age_mre.AgeMreCrypto",
-=======
         "swarmauri.mre_crypto.PGPSealMreCrypto": "swarmauri_mre_crypto_pgp.PGPSealMreCrypto",
->>>>>>> b5c397a1
         "swarmauri.secret.AutoGpgSecretDrive": "swarmauri_secret_autogpg.AutoGpgSecretDrive",
     }
     SECOND_CLASS_REGISTRY: Dict[str, str] = {}
