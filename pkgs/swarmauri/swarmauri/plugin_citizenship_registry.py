--- conflicted
+++ resolved
@@ -53,13 +53,10 @@
         "swarmauri.signing.ISigning": "swarmauri_core.signing.ISigning",
         "swarmauri.signing.SigningBase": "swarmauri_base.signing.SigningBase",
         "swarmauri.signings.PgpEnvelopeSigner": "swarmauri_signing_pgp.PgpEnvelopeSigner",
-<<<<<<< HEAD
         "swarmauri.signings.Secp256k1EnvelopeSigner": "swarmauri_signing_secp256k1.Secp256k1EnvelopeSigner",
-=======
         "swarmauri.signings.HmacEnvelopeSigner": "swarmauri_signing_hmac.HmacEnvelopeSigner",
         "swarmauri.signings.EcdsaEnvelopeSigner": "swarmauri_signing_ecdsa.EcdsaEnvelopeSigner",
         "swarmauri.signings.RSAEnvelopeSigner": "swarmauri_signing_rsa.RSAEnvelopeSigner",
->>>>>>> 835d2da9
         "swarmauri.agents.ExampleAgent": "swm_example_package.ExampleAgent",
         "swarmauri.agents.QAAgent": "swarmauri_standard.agents.QAAgent",
         "swarmauri.agents.RagAgent": "swarmauri_standard.agents.RagAgent",
