--- conflicted
+++ resolved
@@ -23,7 +23,6 @@
 _cached_entry_points: Dict[str, list[EntryPoint]] | None = None
 
 
-<<<<<<< HEAD
 def _fetch_and_group_entry_points(group_prefix="swarmauri."):
     """Scan environment for relevant entry points grouped by namespace.
 
@@ -47,41 +46,6 @@
                 namespace = group[prefix_len:]
                 grouped_entry_points.setdefault(namespace, []).append(ep)
         logger.debug(f"Grouped entry points (fresh scan): {grouped_entry_points}")
-=======
-def _fetch_and_group_entry_points(
-    group_prefix: str = "swarmauri.",
-) -> Dict[str, list[EntryPoint]]:
-    """Scan environment for relevant entry points grouped by namespace.
-
-    The previous implementation skipped scanning once the
-    :class:`PluginCitizenshipRegistry` contained any groups which effectively
-    disabled discovery during development. This version always performs a
-    targeted scan for only the groups we care about, dramatically reducing the
-    overhead compared to scanning all entry points.
-    """
-
-    grouped_entry_points: Dict[str, list[EntryPoint]] = {}
-    try:
-        if PluginCitizenshipRegistry.known_groups():
-            target_groups = {
-                g
-                for g in PluginCitizenshipRegistry.known_groups()
-                if g.startswith(group_prefix)
-            }
-        else:
-            target_groups = {
-                g
-                for g in InterfaceRegistry.list_registered_namespaces()
-                if g.startswith(group_prefix)
-            }
-
-        for group in target_groups:
-            selected = importlib.metadata.entry_points(group=group)
-            if selected:
-                namespace = group[len(group_prefix) :]
-                grouped_entry_points[namespace] = list(selected)
-        logger.debug("Grouped entry points (fresh scan): %s", grouped_entry_points)
->>>>>>> 0df1d28d
     except Exception as e:
         logger.error("Failed to retrieve entry points: %s", e)
         return {}
