[project]
name = "swarmauri_tool_jupyterdisplayhtml"
<<<<<<< HEAD
version = "0.7.4.dev8"
=======
version = "0.7.4.dev9"
>>>>>>> 54a5e00d
description = "A tool designed to render HTML content within a Jupyter Notebook using IPython's HTML display method."
license = "Apache-2.0"
readme = "README.md"
repository = "https://github.com/swarmauri/swarmauri-sdk"
requires-python = ">=3.10,<3.13"
classifiers = [
    "License :: OSI Approved :: Apache Software License",
    "Programming Language :: Python :: 3.10",
    "Programming Language :: Python :: 3.11",
    "Programming Language :: Python :: 3.12",
    "Programming Language :: Python :: 3.13",
]
authors = [{ name = "Jacob Stewart", email = "jacob@swarmauri.com" }]
dependencies = [
    "IPython>=8.32.0",
    "swarmauri_core",
    "swarmauri_base",
    "swarmauri_standard",
]

[tool.uv.sources]
swarmauri_core = { workspace = true }
swarmauri_base = { workspace = true }
swarmauri_standard = { workspace = true }

[tool.pytest.ini_options]
norecursedirs = ["combined", "scripts"]
markers = [
    "test: standard test",
    "unit: Unit tests",
    "i9n: Integration tests",
    "r8n: Regression tests",
    "timeout: mark test to timeout after X seconds",
    "xpass: Expected passes",
    "xfail: Expected failures",
    "acceptance: Acceptance tests",
    "perf: Performance tests that measure execution time and resource usage",
]
timeout = 300
log_cli = true
log_cli_level = "INFO"
log_cli_format = "%(asctime)s [%(levelname)s] %(message)s"
log_cli_date_format = "%Y-%m-%d %H:%M:%S"
asyncio_default_fixture_loop_scope = "function"

[project.entry-points.'swarmauri.tools']
JupyterDisplayHtmlTool = "swarmauri_tool_jupyterdisplayhtml:JupyterDisplayHtmlTool"

[build-system]
requires = ["poetry-core>=1.0.0"]
build-backend = "poetry.core.masonry.api"

[dependency-groups]
dev = [
    "pytest>=8.0",
    "pytest-asyncio>=0.24.0",
    "pytest-xdist>=3.6.1",
    "pytest-json-report>=1.5.0",
    "python-dotenv",
    "requests>=2.32.3",
    "flake8>=7.0",
    "pytest-timeout>=2.3.1",
    "ruff>=0.9.9",
    "pytest-benchmark>=4.0.0",
]<|MERGE_RESOLUTION|>--- conflicted
+++ resolved
@@ -1,10 +1,6 @@
 [project]
 name = "swarmauri_tool_jupyterdisplayhtml"
-<<<<<<< HEAD
-version = "0.7.4.dev8"
-=======
 version = "0.7.4.dev9"
->>>>>>> 54a5e00d
 description = "A tool designed to render HTML content within a Jupyter Notebook using IPython's HTML display method."
 license = "Apache-2.0"
 readme = "README.md"
