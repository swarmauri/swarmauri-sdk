--- conflicted
+++ resolved
@@ -1,10 +1,6 @@
 [project]
 name = "swarmauri_tool_jupyterexecutenotebookwithparameters"
-<<<<<<< HEAD
-version = "1.1.4.dev8"
-=======
 version = "1.1.4.dev9"
->>>>>>> 54a5e00d
 description = "A tool designed to execute parameterized notebooks using papermill, allowing dynamic input and output capture for automated workflows."
 license = "Apache-2.0"
 readme = "README.md"
