--- conflicted
+++ resolved
@@ -1,14 +1,7 @@
 [project]
 name = "swarmauri_embedding_mlm"
-<<<<<<< HEAD
 version = "0.7.4.dev10"
-=======
-<<<<<<< HEAD
-version = "0.7.4.dev8"
-=======
-version = "0.7.4.dev9"
->>>>>>> upstream/mono/dev
->>>>>>> 7da5252e
+
 description = "example community package"
 license = "Apache-2.0"
 readme = "README.md"
