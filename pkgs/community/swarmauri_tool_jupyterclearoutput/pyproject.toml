--- conflicted
+++ resolved
@@ -1,10 +1,6 @@
 [project]
 name = "swarmauri_tool_jupyterclearoutput"
-<<<<<<< HEAD
-version = "0.7.4.dev8"
-=======
 version = "0.7.4.dev9"
->>>>>>> 54a5e00d
 description = "A tool designed to clear all outputs from a Jupyter Notebook using nbconvert’s ClearOutputPreprocessor, preparing the notebook for sharing or version control."
 license = "Apache-2.0"
 readme = "README.md"
