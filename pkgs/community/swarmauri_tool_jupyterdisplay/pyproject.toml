--- conflicted
+++ resolved
@@ -1,10 +1,6 @@
 [project]
 name = "swarmauri_tool_jupyterdisplay"
-<<<<<<< HEAD
-version = "0.7.4.dev8"
-=======
 version = "0.7.4.dev9"
->>>>>>> 54a5e00d
 description = "A tool designed to display rich media and object representations in a Jupyter Notebook using IPython's display functionality."
 license = "Apache-2.0"
 readme = "README.md"
