--- conflicted
+++ resolved
@@ -104,8 +104,5 @@
     SIMILARITY = "Similarity"
     PSEUDOMETRIC = "PseudoMetric"
     SEMINORM = "SemiNorm"
-<<<<<<< HEAD
     ENSEMBLE = "Ensemble"
-=======
-    MIDDLEWARE = "Middleware"
->>>>>>> db339a82
+    MIDDLEWARE = "Middleware"