--- conflicted
+++ resolved
@@ -167,10 +167,7 @@
 
     crypto_module._DEFAULT_KEY_DIR = temp_dir
     crypto_module._DEFAULT_KEY_PATH = temp_kid
-<<<<<<< HEAD
     crypto_module._provider.cache_clear()
-=======
->>>>>>> 7a587d5a
     crypto_module._load_keypair.cache_clear()
 
     yield temp_kid
@@ -182,10 +179,7 @@
     temp_dir.rmdir()
     crypto_module._DEFAULT_KEY_DIR = original_dir
     crypto_module._DEFAULT_KEY_PATH = original_path
-<<<<<<< HEAD
     crypto_module._provider.cache_clear()
-=======
->>>>>>> 7a587d5a
     crypto_module._load_keypair.cache_clear()
 
 
