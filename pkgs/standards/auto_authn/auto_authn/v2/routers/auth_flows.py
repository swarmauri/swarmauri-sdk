--- conflicted
+++ resolved
@@ -42,12 +42,9 @@
 from ..runtime_cfg import settings
 from ..typing import StrUUID
 from ..rfc8707 import extract_resource
-<<<<<<< HEAD
 from ..rfc7009 import revoke_token
 from ..rfc6749 import RFC6749Error
 from ..rfc9126 import store_par_request, DEFAULT_PAR_EXPIRY
-=======
->>>>>>> 1e1cc66c
 from ..rfc6749 import (
     enforce_grant_type,
     enforce_password_grant,
