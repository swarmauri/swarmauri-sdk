"""auto_authn.v2 – OAuth utilities and helpers.

This package aggregates optional helpers for various OAuth 2.0 RFCs such as
RFC 7636 (PKCE), RFC 8705 (mutual-TLS client authentication), and RFC 9396
(Rich Authorization Requests).
"""

from .rfc7636_pkce import (
    create_code_challenge,
    create_code_verifier,
    verify_code_challenge,
)
from .rfc8628 import generate_device_code, generate_user_code, validate_user_code
from .rfc9396 import (
    AuthorizationDetail,
    parse_authorization_details,
    RFC9396_SPEC_URL,
)8 import (
    generate_device_code,
    generate_user_code,
    validate_user_code,
    RFC8628_SPEC_URL,
)
from .rfc9396 import AuthorizationDetail, parse_authorization_details

from .rfc6750 import extract_bearer_token
from .rfc7662 import introspect_token, register_token, reset_tokens
from .rfc9207 import RFC9207_SPEC_URL, extract_issuer
from .rfc9126 import store_par_request, get_par_request, reset_par_store
from .rfc8707 import extract_resource, RFC8707_SPEC_URL
from .rfc8705 import (
    RFC8705_SPEC_URL,
    thumbprint_from_cert_pem,
    validate_certificate_binding,
)
from .rfc8252 import is_native_redirect_uri, validate_native_redirect_uri
from .rfc8705 import thumbprint_from_cert_pem, validate_certificate_binding
from .rfc7638 import jwk_thumbprint, verify_jwk_thumbprint
from .rfc7800 import add_cnf_claim, verify_proof_of_possession
from .rfc8291 import encrypt_push_message, decrypt_push_message
from .rfc9068 import add_rfc9068_claims, validate_rfc9068_claims
from .rfc8252 import is_native_redirect_uri, validate_native_redirect_uri

from .rfc7515 import sign_jws, verify_jws
from .rfc7516 import encrypt_jwe, decrypt_jwe
from .rfc7517 import load_signing_jwk, load_public_jwk
from .rfc7518 import supported_algorithms
from .rfc7519 import encode_jwt, decode_jwt
from .rfc7520 import jws_then_jwe, jwe_then_jws
<<<<<<< HEAD
from .rfc7591 import (
    register_client,
    get_client,
    reset_client_registry,
    RFC7591_SPEC_URL,
)
from .rfc7592 import update_client, delete_client, RFC7592_SPEC_URL
=======
from .rfc7521 import validate_jwt_assertion, RFC7521_SPEC_URL
>>>>>>> 639b736b

__all__ = [
    "create_code_verifier",
    "create_code_challenge",
    "verify_code_challenge",
    "generate_user_code",
    "validate_user_code",
    "generate_device_code",
    "RFC8628_SPEC_URL",
    "parse_authorization_details",
    "AuthorizationDetail",
    "RFC9396_SPEC_URL",
    "extract_bearer_token",
    "extract_issuer",
    "extract_resource",
    "RFC8707_SPEC_URL",
    "RFC8705_SPEC_URL",
    "RFC9207_SPEC_URL",
    "introspect_token",
    "register_token",
    "reset_tokens",
    "store_par_request",
    "get_par_request",
    "reset_par_store",
    "thumbprint_from_cert_pem",
    "validate_certificate_binding",
    "add_rfc9068_claims",
    "validate_rfc9068_claims",
    "is_native_redirect_uri",
    "validate_native_redirect_uri",
    "sign_jws",
    "verify_jws",
    "encrypt_jwe",
    "decrypt_jwe",
    "load_signing_jwk",
    "load_public_jwk",
    "supported_algorithms",
    "encode_jwt",
    "decode_jwt",
    "jws_then_jwe",
    "jwe_then_jws",
<<<<<<< HEAD
    "register_client",
    "get_client",
    "reset_client_registry",
    "RFC7591_SPEC_URL",
    "update_client",
    "delete_client",
    "RFC7592_SPEC_URL",
=======
    "jwk_thumbprint",
    "verify_jwk_thumbprint",
    "add_cnf_claim",
    "verify_proof_of_possession",
    "encrypt_push_message",
    "decrypt_push_message",
    "validate_jwt_assertion",
    "RFC7521_SPEC_URL",
    "RFC7520_SPEC_URL",
>>>>>>> 639b736b
]<|MERGE_RESOLUTION|>--- conflicted
+++ resolved
@@ -47,7 +47,6 @@
 from .rfc7518 import supported_algorithms
 from .rfc7519 import encode_jwt, decode_jwt
 from .rfc7520 import jws_then_jwe, jwe_then_jws
-<<<<<<< HEAD
 from .rfc7591 import (
     register_client,
     get_client,
@@ -55,9 +54,7 @@
     RFC7591_SPEC_URL,
 )
 from .rfc7592 import update_client, delete_client, RFC7592_SPEC_URL
-=======
 from .rfc7521 import validate_jwt_assertion, RFC7521_SPEC_URL
->>>>>>> 639b736b
 
 __all__ = [
     "create_code_verifier",
@@ -99,7 +96,6 @@
     "decode_jwt",
     "jws_then_jwe",
     "jwe_then_jws",
-<<<<<<< HEAD
     "register_client",
     "get_client",
     "reset_client_registry",
@@ -107,7 +103,6 @@
     "update_client",
     "delete_client",
     "RFC7592_SPEC_URL",
-=======
     "jwk_thumbprint",
     "verify_jwk_thumbprint",
     "add_cnf_claim",
@@ -117,5 +112,4 @@
     "validate_jwt_assertion",
     "RFC7521_SPEC_URL",
     "RFC7520_SPEC_URL",
->>>>>>> 639b736b
 ]