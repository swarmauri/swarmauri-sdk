"""auto_authn.v2 – OAuth utilities and helpers.

This package aggregates optional helpers for various OAuth 2.0 RFCs such as
RFC 7636 (PKCE), RFC 8705 (mutual-TLS client authentication), and RFC 9396
(Rich Authorization Requests).
"""

from .rfc7636_pkce import (
    create_code_challenge,
    create_code_verifier,
    verify_code_challenge,
)
<<<<<<< HEAD
from .rfc8628 import generate_device_code, generate_user_code, validate_user_code
from .rfc9396 import (
    AuthorizationDetail,
    parse_authorization_details,
    RFC9396_SPEC_URL,
)
=======
from .rfc8628 import (
    generate_device_code,
    generate_user_code,
    validate_user_code,
    RFC8628_SPEC_URL,
)
from .rfc9396 import AuthorizationDetail, parse_authorization_details
>>>>>>> 123a004f
from .rfc6750 import extract_bearer_token
from .rfc7662 import introspect_token, register_token, reset_tokens
from .rfc9207 import RFC9207_SPEC_URL, extract_issuer
from .rfc9126 import store_par_request, get_par_request, reset_par_store
from .rfc8707 import extract_resource, RFC8707_SPEC_URL
from .rfc8705 import (
    RFC8705_SPEC_URL,
    thumbprint_from_cert_pem,
    validate_certificate_binding,
)
from .rfc8252 import is_native_redirect_uri, validate_native_redirect_uri
from .rfc8705 import thumbprint_from_cert_pem, validate_certificate_binding
from .rfc9068 import add_rfc9068_claims, validate_rfc9068_claims
from .rfc8252 import is_native_redirect_uri, validate_native_redirect_uri
<<<<<<< HEAD
=======
from .rfc7515 import sign_jws, verify_jws
from .rfc7516 import encrypt_jwe, decrypt_jwe
from .rfc7517 import load_signing_jwk, load_public_jwk
from .rfc7518 import supported_algorithms
from .rfc7519 import encode_jwt, decode_jwt
from .rfc7520 import jws_then_jwe, jwe_then_jws
>>>>>>> 123a004f

__all__ = [
    "create_code_verifier",
    "create_code_challenge",
    "verify_code_challenge",
    "generate_user_code",
    "validate_user_code",
    "generate_device_code",
    "RFC8628_SPEC_URL",
    "parse_authorization_details",
    "AuthorizationDetail",
    "RFC9396_SPEC_URL",
    "extract_bearer_token",
    "extract_issuer",
    "extract_resource",
    "RFC8707_SPEC_URL",
    "RFC8705_SPEC_URL",
    "RFC9207_SPEC_URL",
    "introspect_token",
    "register_token",
    "reset_tokens",
    "store_par_request",
    "get_par_request",
    "reset_par_store",
    "thumbprint_from_cert_pem",
    "validate_certificate_binding",
    "add_rfc9068_claims",
    "validate_rfc9068_claims",
    "is_native_redirect_uri",
    "validate_native_redirect_uri",
    "sign_jws",
    "verify_jws",
    "encrypt_jwe",
    "decrypt_jwe",
    "load_signing_jwk",
    "load_public_jwk",
    "supported_algorithms",
    "encode_jwt",
    "decode_jwt",
    "jws_then_jwe",
    "jwe_then_jws",
]<|MERGE_RESOLUTION|>--- conflicted
+++ resolved
@@ -10,22 +10,19 @@
     create_code_verifier,
     verify_code_challenge,
 )
-<<<<<<< HEAD
 from .rfc8628 import generate_device_code, generate_user_code, validate_user_code
 from .rfc9396 import (
     AuthorizationDetail,
     parse_authorization_details,
     RFC9396_SPEC_URL,
-)
-=======
-from .rfc8628 import (
+)8 import (
     generate_device_code,
     generate_user_code,
     validate_user_code,
     RFC8628_SPEC_URL,
 )
 from .rfc9396 import AuthorizationDetail, parse_authorization_details
->>>>>>> 123a004f
+
 from .rfc6750 import extract_bearer_token
 from .rfc7662 import introspect_token, register_token, reset_tokens
 from .rfc9207 import RFC9207_SPEC_URL, extract_issuer
@@ -40,15 +37,14 @@
 from .rfc8705 import thumbprint_from_cert_pem, validate_certificate_binding
 from .rfc9068 import add_rfc9068_claims, validate_rfc9068_claims
 from .rfc8252 import is_native_redirect_uri, validate_native_redirect_uri
-<<<<<<< HEAD
-=======
+
 from .rfc7515 import sign_jws, verify_jws
 from .rfc7516 import encrypt_jwe, decrypt_jwe
 from .rfc7517 import load_signing_jwk, load_public_jwk
 from .rfc7518 import supported_algorithms
 from .rfc7519 import encode_jwt, decode_jwt
 from .rfc7520 import jws_then_jwe, jwe_then_jws
->>>>>>> 123a004f
+
 
 __all__ = [
     "create_code_verifier",
