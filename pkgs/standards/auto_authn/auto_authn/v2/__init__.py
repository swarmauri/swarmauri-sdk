"""auto_authn.v2 – OAuth utilities and helpers.

This package aggregates optional helpers for various OAuth 2.0 RFCs such as
RFC 7636 (PKCE), RFC 8705 (mutual-TLS client authentication), and RFC 9396
(Rich Authorization Requests).
"""

from .rfc7636_pkce import (
    create_code_challenge,
    create_code_verifier,
    verify_code_challenge,
)
from .rfc8628 import (
    generate_device_code,
    generate_user_code,
    validate_user_code,
    RFC8628_SPEC_URL,
)
from .rfc9396 import (
    AuthorizationDetail,
    parse_authorization_details,
    RFC9396_SPEC_URL,
)
<<<<<<< HEAD

=======
>>>>>>> 8c4c7326
from .rfc6750 import extract_bearer_token
from .rfc7662 import introspect_token, register_token, reset_tokens
from .rfc9207 import RFC9207_SPEC_URL, extract_issuer
from .rfc9126 import store_par_request, get_par_request, reset_par_store
from .rfc8707 import extract_resource, RFC8707_SPEC_URL
from .rfc8705 import (
    RFC8705_SPEC_URL,
    thumbprint_from_cert_pem,
    validate_certificate_binding,
)
from .rfc8252 import is_native_redirect_uri, validate_native_redirect_uri
from .rfc7638 import jwk_thumbprint, verify_jwk_thumbprint
from .rfc7800 import add_cnf_claim, verify_proof_of_possession
from .rfc8291 import encrypt_push_message, decrypt_push_message, RFC8291_SPEC_URL
from .rfc9068 import add_rfc9068_claims, validate_rfc9068_claims
<<<<<<< HEAD
from .rfc8037 import sign_eddsa, verify_eddsa, RFC8037_SPEC_URL
from .rfc8176 import (
    validate_amr_claim,
    AMR_VALUES,
    RFC8176_SPEC_URL,
)

=======
>>>>>>> 8c4c7326
from .rfc7515 import sign_jws, verify_jws
from .rfc7516 import encrypt_jwe, decrypt_jwe
from .rfc7517 import load_signing_jwk, load_public_jwk
from .rfc7518 import supported_algorithms
from .rfc7519 import encode_jwt, decode_jwt
<<<<<<< HEAD
=======

>>>>>>> 8c4c7326
from .rfc7520 import jws_then_jwe, jwe_then_jws, RFC7520_SPEC_URL
from .rfc7591 import (
    register_client,
    get_client,
    reset_client_registry,
    RFC7591_SPEC_URL,
)
from .rfc7592 import update_client, delete_client, RFC7592_SPEC_URL

from .rfc7521 import validate_jwt_assertion, RFC7521_SPEC_URL
from .rfc7523 import validate_client_jwt_bearer, RFC7523_SPEC_URL

__all__ = [
    "create_code_verifier",
    "create_code_challenge",
    "verify_code_challenge",
    "generate_user_code",
    "validate_user_code",
    "generate_device_code",
    "RFC8628_SPEC_URL",
    "parse_authorization_details",
    "AuthorizationDetail",
    "RFC9396_SPEC_URL",
    "extract_bearer_token",
    "extract_issuer",
    "extract_resource",
    "RFC8707_SPEC_URL",
    "RFC8705_SPEC_URL",
    "RFC9207_SPEC_URL",
    "introspect_token",
    "register_token",
    "reset_tokens",
    "store_par_request",
    "get_par_request",
    "reset_par_store",
    "thumbprint_from_cert_pem",
    "validate_certificate_binding",
    "add_rfc9068_claims",
    "validate_rfc9068_claims",
    "is_native_redirect_uri",
    "validate_native_redirect_uri",
    "sign_jws",
    "verify_jws",
    "encrypt_jwe",
    "decrypt_jwe",
    "load_signing_jwk",
    "load_public_jwk",
    "supported_algorithms",
    "encode_jwt",
    "decode_jwt",
    "jws_then_jwe",
    "jwe_then_jws",
    "register_client",
    "get_client",
    "reset_client_registry",
    "RFC7591_SPEC_URL",
    "update_client",
    "delete_client",
    "RFC7592_SPEC_URL",
    "jwk_thumbprint",
    "verify_jwk_thumbprint",
    "add_cnf_claim",
    "verify_proof_of_possession",
    "encrypt_push_message",
    "decrypt_push_message",
    "RFC8291_SPEC_URL",
    "validate_jwt_assertion",
    "RFC7521_SPEC_URL",
    "RFC7520_SPEC_URL",
<<<<<<< HEAD
    "sign_eddsa",
    "verify_eddsa",
    "RFC8037_SPEC_URL",
    "validate_amr_claim",
    "AMR_VALUES",
    "RFC8176_SPEC_URL",
=======
    "validate_client_jwt_bearer",
    "RFC7523_SPEC_URL",
>>>>>>> 8c4c7326
]<|MERGE_RESOLUTION|>--- conflicted
+++ resolved
@@ -21,10 +21,7 @@
     parse_authorization_details,
     RFC9396_SPEC_URL,
 )
-<<<<<<< HEAD
 
-=======
->>>>>>> 8c4c7326
 from .rfc6750 import extract_bearer_token
 from .rfc7662 import introspect_token, register_token, reset_tokens
 from .rfc9207 import RFC9207_SPEC_URL, extract_issuer
@@ -40,7 +37,6 @@
 from .rfc7800 import add_cnf_claim, verify_proof_of_possession
 from .rfc8291 import encrypt_push_message, decrypt_push_message, RFC8291_SPEC_URL
 from .rfc9068 import add_rfc9068_claims, validate_rfc9068_claims
-<<<<<<< HEAD
 from .rfc8037 import sign_eddsa, verify_eddsa, RFC8037_SPEC_URL
 from .rfc8176 import (
     validate_amr_claim,
@@ -48,17 +44,12 @@
     RFC8176_SPEC_URL,
 )
 
-=======
->>>>>>> 8c4c7326
 from .rfc7515 import sign_jws, verify_jws
 from .rfc7516 import encrypt_jwe, decrypt_jwe
 from .rfc7517 import load_signing_jwk, load_public_jwk
 from .rfc7518 import supported_algorithms
 from .rfc7519 import encode_jwt, decode_jwt
-<<<<<<< HEAD
-=======
 
->>>>>>> 8c4c7326
 from .rfc7520 import jws_then_jwe, jwe_then_jws, RFC7520_SPEC_URL
 from .rfc7591 import (
     register_client,
@@ -128,15 +119,12 @@
     "validate_jwt_assertion",
     "RFC7521_SPEC_URL",
     "RFC7520_SPEC_URL",
-<<<<<<< HEAD
     "sign_eddsa",
     "verify_eddsa",
     "RFC8037_SPEC_URL",
     "validate_amr_claim",
     "AMR_VALUES",
     "RFC8176_SPEC_URL",
-=======
     "validate_client_jwt_bearer",
     "RFC7523_SPEC_URL",
->>>>>>> 8c4c7326
 ]