"""auto_authn.v2 – OAuth utilities and helpers.

This package aggregates optional helpers for various OAuth 2.0 RFCs such as
RFC 7636 (PKCE) and RFC 8705 (mutual-TLS client authentication).
"""

from .rfc7636_pkce import (
    create_code_challenge,
    create_code_verifier,
    verify_code_challenge,
)
from .rfc8628 import (
    generate_device_code,
    generate_user_code,
    validate_user_code,
    RFC8628_SPEC_URL,
)
from .rfc9396 import AuthorizationDetail, parse_authorization_details
from .rfc6750 import extract_bearer_token
from .rfc7662 import introspect_token, register_token, reset_tokens
from .rfc9207 import RFC9207_SPEC_URL, extract_issuer
from .rfc9126 import store_par_request, get_par_request, reset_par_store
from .rfc8707 import extract_resource, RFC8707_SPEC_URL
<<<<<<< HEAD
from .rfc8705 import (
    RFC8705_SPEC_URL,
    thumbprint_from_cert_pem,
    validate_certificate_binding,
)
from .rfc8252 import is_native_redirect_uri, validate_native_redirect_uri
=======
from .rfc8705 import thumbprint_from_cert_pem, validate_certificate_binding
from .rfc9068 import add_rfc9068_claims, validate_rfc9068_claims
from .rfc8252 import is_native_redirect_uri, validate_native_redirect_uri
from .rfc7515 import sign_jws, verify_jws
from .rfc7516 import encrypt_jwe, decrypt_jwe
from .rfc7517 import load_signing_jwk, load_public_jwk
from .rfc7518 import supported_algorithms
from .rfc7519 import encode_jwt, decode_jwt
from .rfc7520 import jws_then_jwe, jwe_then_jws
>>>>>>> cce37f00

__all__ = [
    "create_code_verifier",
    "create_code_challenge",
    "verify_code_challenge",
    "generate_user_code",
    "validate_user_code",
    "generate_device_code",
    "RFC8628_SPEC_URL",
    "parse_authorization_details",
    "AuthorizationDetail",
    "extract_bearer_token",
    "extract_issuer",
    "extract_resource",
    "RFC8707_SPEC_URL",
<<<<<<< HEAD
    "RFC8705_SPEC_URL",
=======
    "RFC9207_SPEC_URL",
>>>>>>> cce37f00
    "introspect_token",
    "register_token",
    "reset_tokens",
    "store_par_request",
    "get_par_request",
    "reset_par_store",
    "thumbprint_from_cert_pem",
    "validate_certificate_binding",
    "add_rfc9068_claims",
    "validate_rfc9068_claims",
    "is_native_redirect_uri",
    "validate_native_redirect_uri",
    "sign_jws",
    "verify_jws",
    "encrypt_jwe",
    "decrypt_jwe",
    "load_signing_jwk",
    "load_public_jwk",
    "supported_algorithms",
    "encode_jwt",
    "decode_jwt",
    "jws_then_jwe",
    "jwe_then_jws",
]<|MERGE_RESOLUTION|>--- conflicted
+++ resolved
@@ -21,14 +21,12 @@
 from .rfc9207 import RFC9207_SPEC_URL, extract_issuer
 from .rfc9126 import store_par_request, get_par_request, reset_par_store
 from .rfc8707 import extract_resource, RFC8707_SPEC_URL
-<<<<<<< HEAD
 from .rfc8705 import (
     RFC8705_SPEC_URL,
     thumbprint_from_cert_pem,
     validate_certificate_binding,
 )
 from .rfc8252 import is_native_redirect_uri, validate_native_redirect_uri
-=======
 from .rfc8705 import thumbprint_from_cert_pem, validate_certificate_binding
 from .rfc9068 import add_rfc9068_claims, validate_rfc9068_claims
 from .rfc8252 import is_native_redirect_uri, validate_native_redirect_uri
@@ -38,7 +36,6 @@
 from .rfc7518 import supported_algorithms
 from .rfc7519 import encode_jwt, decode_jwt
 from .rfc7520 import jws_then_jwe, jwe_then_jws
->>>>>>> cce37f00
 
 __all__ = [
     "create_code_verifier",
@@ -54,11 +51,8 @@
     "extract_issuer",
     "extract_resource",
     "RFC8707_SPEC_URL",
-<<<<<<< HEAD
     "RFC8705_SPEC_URL",
-=======
     "RFC9207_SPEC_URL",
->>>>>>> cce37f00
     "introspect_token",
     "register_token",
     "reset_tokens",
