--- conflicted
+++ resolved
@@ -91,12 +91,10 @@
         default=os.environ.get("AUTO_AUTHN_ENABLE_RFC7009", "false").lower()
         in {"1", "true", "yes"}
     )
-<<<<<<< HEAD
     enable_rfc8414: bool = Field(
         default=os.environ.get("AUTO_AUTHN_ENABLE_RFC8414", "true").lower()
         in {"1", "true", "yes"},
         description="Enable OAuth 2.0 Authorization Server Metadata per RFC 8414",
-=======
     enable_rfc6750_query: bool = Field(
         default=os.environ.get("AUTO_AUTHN_ENABLE_RFC6750_QUERY", "false").lower()
         in {"1", "true", "yes"},
@@ -108,7 +106,6 @@
         description=(
             "Allow access_token in application/x-www-form-urlencoded bodies per RFC 6750 §2.2"
         ),
->>>>>>> a2a8bb49
     enable_rfc6749: bool = Field(
         default=os.environ.get("AUTO_AUTHN_ENABLE_RFC6749", "true").lower()
         in {"1", "true", "yes"},
