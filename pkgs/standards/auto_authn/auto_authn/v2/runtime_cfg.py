# settings.py

import os
from dotenv import load_dotenv
from pydantic_settings import BaseSettings, SettingsConfigDict
from pydantic import Field
from typing import Optional

# ─── Load environment variables from a .env file (if present) ─────────────────────
load_dotenv()


class Settings(BaseSettings):
    # ─────── Redis connection ───────
    redis_url_env: Optional[str] = Field(default=os.environ.get("REDIS_URL"))
    redis_host: Optional[str] = Field(default=os.environ.get("REDIS_HOST"))
    redis_port: int = Field(default=int(os.environ.get("REDIS_PORT", "6379")))
    redis_db: int = Field(default=int(os.environ.get("REDIS_DB", "0")))
    redis_password: Optional[str] = Field(default=os.environ.get("REDIS_PASSWORD"))

    @property
    def redis_url(self) -> str:
        """Return a valid Redis connection URL."""
        if self.redis_url_env:
            return self.redis_url_env
        host = self.redis_host or "localhost"
        cred = f":{self.redis_password}@" if self.redis_password else ""
        return f"redis://{cred}{host}:{self.redis_port}/{self.redis_db}"

    # ─────── Postgres results-backend ───────
    pg_dsn_env: Optional[str] = Field(
        default=os.environ.get("POSTGRES_URL") or os.environ.get("PG_DSN")
    )
    pg_host: Optional[str] = Field(default=os.environ.get("PG_HOST"))
    pg_port: int = Field(default=int(os.environ.get("PG_PORT", "5432")))
    pg_db: Optional[str] = Field(default=os.environ.get("PG_DB"))
    pg_user: Optional[str] = Field(default=os.environ.get("PG_USER"))
    pg_pass: Optional[str] = Field(default=os.environ.get("PG_PASS"))
    async_fallback_db: Optional[str] = Field(
        default=os.environ.get("ASYNC_FALLBACK_DB")
    )

    @property
    def pg_dsn(self) -> str:
        if self.pg_dsn_env:
            return self.pg_dsn_env
        if self.pg_host and self.pg_db and self.pg_user:
            return (
                f"postgresql://{self.pg_user}:{self.pg_pass}"
                f"@{self.pg_host}:{self.pg_port}/{self.pg_db}"
            )
        return ""

    @property
    def apg_dsn(self) -> str:
        dsn = self.pg_dsn
        if dsn.startswith("postgresql://"):
            return dsn.replace("postgresql://", "postgresql+asyncpg://", 1)
        if not dsn and self.async_fallback_db:
            return self.async_fallback_db
        return dsn

    # ─────── Other global settings ───────
    jwt_secret: str = Field(os.environ.get("JWT_SECRET", "insecure-dev-secret"))
    log_level: str = Field(os.environ.get("LOG_LEVEL", "INFO"))
    rfc8707_enabled: bool = Field(
        default=os.environ.get("AUTO_AUTHN_ENABLE_RFC8707", "0") == "1"
    )
    enable_rfc8705: bool = Field(
        default=os.environ.get("AUTO_AUTHN_ENABLE_RFC8705", "false").lower()
        in {"1", "true", "yes"}
    )
    enable_rfc7636: bool = Field(
        default=os.environ.get("AUTO_AUTHN_ENABLE_RFC7636", "true").lower()
        in {"1", "true", "yes"},
        description="Enable Proof Key for Code Exchange per RFC 7636",
    )
    enforce_rfc8252: bool = Field(
        default=True,
        description="Validate redirect URIs according to RFC 8252",
    )
    enable_rfc7662: bool = Field(
        default=os.environ.get("AUTO_AUTHN_ENABLE_RFC7662", "false").lower()
        in {"1", "true", "yes"}
    )
    enable_dpop: bool = Field(
        default=os.environ.get("AUTO_AUTHN_ENABLE_DPOP", "0") in {"1", "true", "True"}
    )
    enable_rfc9396: bool = Field(default=os.environ.get("ENABLE_RFC9396", "0") == "1")
    enable_rfc7009: bool = Field(
        default=os.environ.get("AUTO_AUTHN_ENABLE_RFC7009", "false").lower()
        in {"1", "true", "yes"}
    )
<<<<<<< HEAD
    enable_rfc6750_query: bool = Field(
        default=os.environ.get("AUTO_AUTHN_ENABLE_RFC6750_QUERY", "false").lower()
        in {"1", "true", "yes"},
        description="Allow access_token as URI query parameter per RFC 6750 §2.3",
    )
    enable_rfc6750_form: bool = Field(
        default=os.environ.get("AUTO_AUTHN_ENABLE_RFC6750_FORM", "false").lower()
        in {"1", "true", "yes"},
        description=(
            "Allow access_token in application/x-www-form-urlencoded bodies per RFC 6750 §2.2"
        ),
=======
    enable_rfc6749: bool = Field(
        default=os.environ.get("AUTO_AUTHN_ENABLE_RFC6749", "true").lower()
        in {"1", "true", "yes"},
        description="Enforce core OAuth 2.0 error handling per RFC 6749",
>>>>>>> 5f6bc129
    )

    model_config = SettingsConfigDict(env_file=None)


settings = Settings()<|MERGE_RESOLUTION|>--- conflicted
+++ resolved
@@ -91,7 +91,6 @@
         default=os.environ.get("AUTO_AUTHN_ENABLE_RFC7009", "false").lower()
         in {"1", "true", "yes"}
     )
-<<<<<<< HEAD
     enable_rfc6750_query: bool = Field(
         default=os.environ.get("AUTO_AUTHN_ENABLE_RFC6750_QUERY", "false").lower()
         in {"1", "true", "yes"},
@@ -103,12 +102,10 @@
         description=(
             "Allow access_token in application/x-www-form-urlencoded bodies per RFC 6750 §2.2"
         ),
-=======
     enable_rfc6749: bool = Field(
         default=os.environ.get("AUTO_AUTHN_ENABLE_RFC6749", "true").lower()
         in {"1", "true", "yes"},
         description="Enforce core OAuth 2.0 error handling per RFC 6749",
->>>>>>> 5f6bc129
     )
 
     model_config = SettingsConfigDict(env_file=None)
