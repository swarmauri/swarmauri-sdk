# settings.py

import os
from dotenv import load_dotenv
from pydantic_settings import BaseSettings, SettingsConfigDict
from pydantic import Field
from typing import Optional

# ─── Load environment variables from a .env file (if present) ─────────────────────
load_dotenv()


class Settings(BaseSettings):
    # ─────── Redis connection ───────
    redis_url_env: Optional[str] = Field(default=os.environ.get("REDIS_URL"))
    redis_host: Optional[str] = Field(default=os.environ.get("REDIS_HOST"))
    redis_port: int = Field(default=int(os.environ.get("REDIS_PORT", "6379")))
    redis_db: int = Field(default=int(os.environ.get("REDIS_DB", "0")))
    redis_password: Optional[str] = Field(default=os.environ.get("REDIS_PASSWORD"))

    @property
    def redis_url(self) -> str:
        """Return a valid Redis connection URL."""
        if self.redis_url_env:
            return self.redis_url_env
        host = self.redis_host or "localhost"
        cred = f":{self.redis_password}@" if self.redis_password else ""
        return f"redis://{cred}{host}:{self.redis_port}/{self.redis_db}"

    # ─────── Postgres results-backend ───────
    pg_dsn_env: Optional[str] = Field(
        default=os.environ.get("POSTGRES_URL") or os.environ.get("PG_DSN")
    )
    pg_host: Optional[str] = Field(default=os.environ.get("PG_HOST"))
    pg_port: int = Field(default=int(os.environ.get("PG_PORT", "5432")))
    pg_db: Optional[str] = Field(default=os.environ.get("PG_DB"))
    pg_user: Optional[str] = Field(default=os.environ.get("PG_USER"))
    pg_pass: Optional[str] = Field(default=os.environ.get("PG_PASS"))
    async_fallback_db: Optional[str] = Field(
        default=os.environ.get("ASYNC_FALLBACK_DB")
    )

    @property
    def pg_dsn(self) -> str:
        if self.pg_dsn_env:
            return self.pg_dsn_env
        if self.pg_host and self.pg_db and self.pg_user:
            return (
                f"postgresql://{self.pg_user}:{self.pg_pass}"
                f"@{self.pg_host}:{self.pg_port}/{self.pg_db}"
            )
        return ""

    @property
    def apg_dsn(self) -> str:
        dsn = self.pg_dsn
        if dsn.startswith("postgresql://"):
            return dsn.replace("postgresql://", "postgresql+asyncpg://", 1)
        if not dsn and self.async_fallback_db:
            return self.async_fallback_db
        return dsn

    # ─────── Other global settings ───────
    jwt_secret: str = Field(os.environ.get("JWT_SECRET", "insecure-dev-secret"))
    log_level: str = Field(os.environ.get("LOG_LEVEL", "INFO"))
    rfc8707_enabled: bool = Field(
        default=os.environ.get("AUTO_AUTHN_ENABLE_RFC8707", "0") == "1"
    )
    enable_rfc8705: bool = Field(
        default=os.environ.get("AUTO_AUTHN_ENABLE_RFC8705", "false").lower()
        in {"1", "true", "yes"},
        description=("Enable OAuth 2.0 Mutual-TLS client authentication per RFC 8705"),
    )
    enable_rfc8725: bool = Field(
        default=os.environ.get("AUTO_AUTHN_ENABLE_RFC8725", "false").lower()
        in {"1", "true", "yes"},
        description=("Enable JSON Web Token Best Current Practices per RFC 8725"),
    )
    enable_rfc7636: bool = Field(
        default=os.environ.get("AUTO_AUTHN_ENABLE_RFC7636", "true").lower()
        in {"1", "true", "yes"},
        description="Enable Proof Key for Code Exchange per RFC 7636",
    )
    enable_rfc7638: bool = Field(
        default=os.environ.get("AUTO_AUTHN_ENABLE_RFC7638", "true").lower()
        in {"1", "true", "yes"},
        description="Enable JWK Thumbprint per RFC 7638",
    )
    enable_rfc7800: bool = Field(
        default=os.environ.get("AUTO_AUTHN_ENABLE_RFC7800", "false").lower()
        in {"1", "true", "yes"},
        description="Enable Proof-of-Possession semantics per RFC 7800",
    )
    enforce_rfc8252: bool = Field(
        default=os.environ.get("AUTO_AUTHN_ENFORCE_RFC8252", "true").lower()
        in {"1", "true", "yes"},
        description="Validate redirect URIs according to RFC 8252",
    )
    enable_rfc8291: bool = Field(
        default=os.environ.get("AUTO_AUTHN_ENABLE_RFC8291", "false").lower()
        in {"1", "true", "yes"},
        description="Enable Message Encryption for Web Push per RFC 8291",
    )
    enable_rfc8037: bool = Field(
        default=os.environ.get("AUTO_AUTHN_ENABLE_RFC8037", "true").lower()
        in {"1", "true", "yes"},
        description="Enable CFRG EdDSA algorithms per RFC 8037",
    )
    enable_rfc8176: bool = Field(
        default=os.environ.get("AUTO_AUTHN_ENABLE_RFC8176", "true").lower()
        in {"1", "true", "yes"},
        description="Enable Authentication Method Reference validation per RFC 8176",
    )
    enable_rfc7662: bool = Field(
        default=os.environ.get("AUTO_AUTHN_ENABLE_RFC7662", "false").lower()
        in {"1", "true", "yes"}
    )
    enable_rfc9449: bool = Field(
        default=os.environ.get("AUTO_AUTHN_ENABLE_RFC9449", "false").lower()
        in {"1", "true", "yes"},
        description=(
            "Enable OAuth 2.0 Demonstrating Proof of Possession (DPoP) per RFC 9449"
        ),
    )

    @property
    def enable_dpop(self) -> bool:
        """Alias for backward compatibility."""
        return self.enable_rfc9449

    enable_rfc9396: bool = Field(
        default=os.environ.get("AUTO_AUTHN_ENABLE_RFC9396", "0").lower()
        in {"1", "true", "yes"},
<<<<<<< HEAD
        description="Enable OAuth 2.0 Rich Authorization Requests per RFC 9396",
=======
        description=("Enable OAuth 2.0 Rich Authorization Requests per RFC 9396"),
>>>>>>> 8c4c7326
    )
    enable_rfc9101: bool = Field(
        default=os.environ.get("AUTO_AUTHN_ENABLE_RFC9101", "false").lower()
        in {"1", "true", "yes"},
        description="Enable JWT-Secured Authorization Request per RFC 9101",
    )
    enable_rfc7009: bool = Field(
        default=os.environ.get("AUTO_AUTHN_ENABLE_RFC7009", "false").lower()
        in {"1", "true", "yes"},
        description="Enable OAuth 2.0 Token Revocation per RFC 7009",
    )
    enable_rfc8414: bool = Field(
        default=os.environ.get("AUTO_AUTHN_ENABLE_RFC8414", "true").lower()
        in {"1", "true", "yes"},
        description="Enable OAuth 2.0 Authorization Server Metadata per RFC 8414",
    )
    enable_rfc9207: bool = Field(
        default=os.environ.get("AUTO_AUTHN_ENABLE_RFC9207", "false").lower()
        in {"1", "true", "yes"},
        description="Enable Authorization Server Issuer Identification per RFC 9207",
    )
    enable_rfc9126: bool = Field(
        default=os.environ.get("AUTO_AUTHN_ENABLE_RFC9126", "false").lower()
        in {"1", "true", "yes"},
        description="Enable Pushed Authorization Requests per RFC 9126",
    )
    enable_rfc9068: bool = Field(
        default=os.environ.get("AUTO_AUTHN_ENABLE_RFC9068", "false").lower()
        in {"1", "true", "yes"},
        description="Enable JWT Profile for OAuth 2.0 Access Tokens per RFC 9068",
    )
    enable_rfc6750: bool = Field(
        default=os.environ.get("AUTO_AUTHN_ENABLE_RFC6750", "true").lower()
        in {"1", "true", "yes"},
        description="Enable Bearer Token Usage per RFC 6750",
    )
    enable_rfc6750_query: bool = Field(
        default=os.environ.get("AUTO_AUTHN_ENABLE_RFC6750_QUERY", "false").lower()
        in {"1", "true", "yes"},
        description="Allow access_token as URI query parameter per RFC 6750 §2.3",
    )
    enable_rfc6750_form: bool = Field(
        default=os.environ.get("AUTO_AUTHN_ENABLE_RFC6750_FORM", "false").lower()
        in {"1", "true", "yes"},
        description=(
            "Allow access_token in application/x-www-form-urlencoded bodies per RFC 6750 §2.2"
        ),
    )
    enable_rfc6749: bool = Field(
        default=os.environ.get("AUTO_AUTHN_ENABLE_RFC6749", "true").lower()
        in {"1", "true", "yes"},
        description="Enforce core OAuth 2.0 error handling per RFC 6749",
    )
    enable_rfc8628: bool = Field(
        default=os.environ.get("AUTO_AUTHN_ENABLE_RFC8628", "true").lower()
        in {"1", "true", "yes"},
        description="Enable Device Authorization Grant per RFC 8628",
    )
    enable_rfc7515: bool = Field(
        default=os.environ.get("AUTO_AUTHN_ENABLE_RFC7515", "true").lower()
        in {"1", "true", "yes"},
        description="Enable JSON Web Signature per RFC 7515",
    )
    enable_rfc7516: bool = Field(
        default=os.environ.get("AUTO_AUTHN_ENABLE_RFC7516", "true").lower()
        in {"1", "true", "yes"},
        description="Enable JSON Web Encryption per RFC 7516",
    )
    enable_rfc7517: bool = Field(
        default=os.environ.get("AUTO_AUTHN_ENABLE_RFC7517", "true").lower()
        in {"1", "true", "yes"},
        description="Enable JSON Web Key per RFC 7517",
    )
    enable_rfc7518: bool = Field(
        default=os.environ.get("AUTO_AUTHN_ENABLE_RFC7518", "true").lower()
        in {"1", "true", "yes"},
        description="Enable JSON Web Algorithms per RFC 7518",
    )
    enable_rfc7519: bool = Field(
        default=os.environ.get("AUTO_AUTHN_ENABLE_RFC7519", "true").lower()
        in {"1", "true", "yes"},
        description="Enable JSON Web Token per RFC 7519",
    )
    enable_rfc7520: bool = Field(
        default=os.environ.get("AUTO_AUTHN_ENABLE_RFC7520", "true").lower()
        in {"1", "true", "yes"},
        description="Enable JOSE examples per RFC 7520",
    )
    enable_rfc7591: bool = Field(
        default=os.environ.get("AUTO_AUTHN_ENABLE_RFC7591", "false").lower()
        in {"1", "true", "yes"},
        description="Enable OAuth 2.0 Dynamic Client Registration per RFC 7591",
    )
    enable_rfc7592: bool = Field(
        default=os.environ.get("AUTO_AUTHN_ENABLE_RFC7592", "false").lower()
        in {"1", "true", "yes"},
        description="Enable OAuth 2.0 Client Registration Management per RFC 7592",
    )
    enable_rfc7521: bool = Field(
        default=os.environ.get("AUTO_AUTHN_ENABLE_RFC7521", "true").lower()
        in {"1", "true", "yes"},
        description="Enable Assertion Framework for OAuth 2.0 per RFC 7521",
    )
    enable_rfc7523: bool = Field(
        default=os.environ.get("AUTO_AUTHN_ENABLE_RFC7523", "true").lower()
        in {"1", "true", "yes"},
        description="Enable JWT Profile for OAuth 2.0 per RFC 7523",
    )

    model_config = SettingsConfigDict(env_file=None)


settings = Settings()<|MERGE_RESOLUTION|>--- conflicted
+++ resolved
@@ -131,11 +131,7 @@
     enable_rfc9396: bool = Field(
         default=os.environ.get("AUTO_AUTHN_ENABLE_RFC9396", "0").lower()
         in {"1", "true", "yes"},
-<<<<<<< HEAD
-        description="Enable OAuth 2.0 Rich Authorization Requests per RFC 9396",
-=======
         description=("Enable OAuth 2.0 Rich Authorization Requests per RFC 9396"),
->>>>>>> 8c4c7326
     )
     enable_rfc9101: bool = Field(
         default=os.environ.get("AUTO_AUTHN_ENABLE_RFC9101", "false").lower()
