--- conflicted
+++ resolved
@@ -98,12 +98,10 @@
         in {"1", "true", "yes"},
         description="Enable OAuth 2.0 Authorization Server Metadata per RFC 8414",
     )
-<<<<<<< HEAD
     enable_rfc9207: bool = Field(
         default=os.environ.get("AUTO_AUTHN_ENABLE_RFC9207", "false").lower()
         in {"1", "true", "yes"},
         description="Enable Authorization Server Issuer Identification per RFC 9207",
-=======
     enable_rfc9126: bool = Field(
         default=os.environ.get("AUTO_AUTHN_ENABLE_RFC9126", "false").lower()
         in {"1", "true", "yes"},
@@ -112,7 +110,6 @@
         default=os.environ.get("AUTO_AUTHN_ENABLE_RFC6750", "true").lower()
         in {"1", "true", "yes"},
         description="Enable Bearer Token Usage per RFC 6750",
->>>>>>> 516cab29
     )
     enable_rfc6750_query: bool = Field(
         default=os.environ.get("AUTO_AUTHN_ENABLE_RFC6750_QUERY", "false").lower()
