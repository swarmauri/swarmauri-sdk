# settings.py

import os
from dotenv import load_dotenv
from pydantic_settings import BaseSettings, SettingsConfigDict
from pydantic import Field
from typing import Optional

# ─── Load environment variables from a .env file (if present) ─────────────────────
load_dotenv()


class Settings(BaseSettings):
    # ─────── Redis connection ───────
    redis_url_env: Optional[str] = Field(default=os.environ.get("REDIS_URL"))
    redis_host: Optional[str] = Field(default=os.environ.get("REDIS_HOST"))
    redis_port: int = Field(default=int(os.environ.get("REDIS_PORT", "6379")))
    redis_db: int = Field(default=int(os.environ.get("REDIS_DB", "0")))
    redis_password: Optional[str] = Field(default=os.environ.get("REDIS_PASSWORD"))

    @property
    def redis_url(self) -> str:
        """Return a valid Redis connection URL."""
        if self.redis_url_env:
            return self.redis_url_env
        host = self.redis_host or "localhost"
        cred = f":{self.redis_password}@" if self.redis_password else ""
        return f"redis://{cred}{host}:{self.redis_port}/{self.redis_db}"

    # ─────── Postgres results-backend ───────
    pg_dsn_env: Optional[str] = Field(
        default=os.environ.get("POSTGRES_URL") or os.environ.get("PG_DSN")
    )
    pg_host: Optional[str] = Field(default=os.environ.get("PG_HOST"))
    pg_port: int = Field(default=int(os.environ.get("PG_PORT", "5432")))
    pg_db: Optional[str] = Field(default=os.environ.get("PG_DB"))
    pg_user: Optional[str] = Field(default=os.environ.get("PG_USER"))
    pg_pass: Optional[str] = Field(default=os.environ.get("PG_PASS"))
    async_fallback_db: Optional[str] = Field(
        default=os.environ.get("ASYNC_FALLBACK_DB")
    )

    @property
    def pg_dsn(self) -> str:
        if self.pg_dsn_env:
            return self.pg_dsn_env
        if self.pg_host and self.pg_db and self.pg_user:
            return (
                f"postgresql://{self.pg_user}:{self.pg_pass}"
                f"@{self.pg_host}:{self.pg_port}/{self.pg_db}"
            )
        return ""

    @property
    def apg_dsn(self) -> str:
        dsn = self.pg_dsn
        if dsn.startswith("postgresql://"):
            return dsn.replace("postgresql://", "postgresql+asyncpg://", 1)
        if not dsn and self.async_fallback_db:
            return self.async_fallback_db
        return dsn

    # ─────── Other global settings ───────
    jwt_secret: str = Field(os.environ.get("JWT_SECRET", "insecure-dev-secret"))
    log_level: str = Field(os.environ.get("LOG_LEVEL", "INFO"))
    rfc8707_enabled: bool = Field(
        default=os.environ.get("AUTO_AUTHN_ENABLE_RFC8707", "0") == "1"
    )
    enable_rfc8705: bool = Field(
        default=os.environ.get("AUTO_AUTHN_ENABLE_RFC8705", "false").lower()
        in {"1", "true", "yes"},
        description=("Enable OAuth 2.0 Mutual-TLS client authentication per RFC 8705"),
    )
    enable_rfc7636: bool = Field(
        default=os.environ.get("AUTO_AUTHN_ENABLE_RFC7636", "true").lower()
        in {"1", "true", "yes"},
        description="Enable Proof Key for Code Exchange per RFC 7636",
    )
    enforce_rfc8252: bool = Field(
        default=os.environ.get("AUTO_AUTHN_ENFORCE_RFC8252", "true").lower()
        in {"1", "true", "yes"},
        description="Validate redirect URIs according to RFC 8252",
    )
    enable_rfc7662: bool = Field(
        default=os.environ.get("AUTO_AUTHN_ENABLE_RFC7662", "false").lower()
        in {"1", "true", "yes"}
    )
    enable_dpop: bool = Field(
        default=os.environ.get("AUTO_AUTHN_ENABLE_DPOP", "0") in {"1", "true", "True"}
    )
<<<<<<< HEAD
    enable_rfc9396: bool = Field(
        default=os.environ.get("AUTO_AUTHN_ENABLE_RFC9396", "0").lower()
        in {"1", "true", "yes"},
        description=("Enable OAuth 2.0 Rich Authorization Requests per RFC 9396"),
=======
    enable_rfc9396: bool = Field(default=os.environ.get("ENABLE_RFC9396", "0") == "1")
    enable_rfc9101: bool = Field(
        default=os.environ.get("AUTO_AUTHN_ENABLE_RFC9101", "false").lower()
        in {"1", "true", "yes"},
        description="Enable JWT-Secured Authorization Request per RFC 9101",
>>>>>>> 123a004f
    )
    enable_rfc7009: bool = Field(
        default=os.environ.get("AUTO_AUTHN_ENABLE_RFC7009", "false").lower()
        in {"1", "true", "yes"},
        description="Enable OAuth 2.0 Token Revocation per RFC 7009",
    )
    enable_rfc8414: bool = Field(
        default=os.environ.get("AUTO_AUTHN_ENABLE_RFC8414", "true").lower()
        in {"1", "true", "yes"},
        description="Enable OAuth 2.0 Authorization Server Metadata per RFC 8414",
    )
    enable_rfc9207: bool = Field(
        default=os.environ.get("AUTO_AUTHN_ENABLE_RFC9207", "false").lower()
        in {"1", "true", "yes"},
        description="Enable Authorization Server Issuer Identification per RFC 9207",
    )
    enable_rfc9126: bool = Field(
        default=os.environ.get("AUTO_AUTHN_ENABLE_RFC9126", "false").lower()
        in {"1", "true", "yes"},
        description="Enable Pushed Authorization Requests per RFC 9126",
    )
<<<<<<< HEAD
=======
    enable_rfc9068: bool = Field(
        default=os.environ.get("AUTO_AUTHN_ENABLE_RFC9068", "false").lower()
        in {"1", "true", "yes"},
        description="Enable JWT Profile for OAuth 2.0 Access Tokens per RFC 9068",
    )
>>>>>>> 123a004f
    enable_rfc6750: bool = Field(
        default=os.environ.get("AUTO_AUTHN_ENABLE_RFC6750", "true").lower()
        in {"1", "true", "yes"},
        description="Enable Bearer Token Usage per RFC 6750",
    )
    enable_rfc6750_query: bool = Field(
        default=os.environ.get("AUTO_AUTHN_ENABLE_RFC6750_QUERY", "false").lower()
        in {"1", "true", "yes"},
        description="Allow access_token as URI query parameter per RFC 6750 §2.3",
    )
    enable_rfc6750_form: bool = Field(
        default=os.environ.get("AUTO_AUTHN_ENABLE_RFC6750_FORM", "false").lower()
        in {"1", "true", "yes"},
        description=(
            "Allow access_token in application/x-www-form-urlencoded bodies per RFC 6750 §2.2"
        ),
    )
    enable_rfc6749: bool = Field(
        default=os.environ.get("AUTO_AUTHN_ENABLE_RFC6749", "true").lower()
        in {"1", "true", "yes"},
        description="Enforce core OAuth 2.0 error handling per RFC 6749",
    )
    enable_rfc8628: bool = Field(
        default=os.environ.get("AUTO_AUTHN_ENABLE_RFC8628", "true").lower()
        in {"1", "true", "yes"},
        description="Enable Device Authorization Grant per RFC 8628",
    )
    enable_rfc7515: bool = Field(
        default=os.environ.get("AUTO_AUTHN_ENABLE_RFC7515", "true").lower()
        in {"1", "true", "yes"},
        description="Enable JSON Web Signature per RFC 7515",
    )
    enable_rfc7516: bool = Field(
        default=os.environ.get("AUTO_AUTHN_ENABLE_RFC7516", "true").lower()
        in {"1", "true", "yes"},
        description="Enable JSON Web Encryption per RFC 7516",
    )
    enable_rfc7517: bool = Field(
        default=os.environ.get("AUTO_AUTHN_ENABLE_RFC7517", "true").lower()
        in {"1", "true", "yes"},
        description="Enable JSON Web Key per RFC 7517",
    )
    enable_rfc7518: bool = Field(
        default=os.environ.get("AUTO_AUTHN_ENABLE_RFC7518", "true").lower()
        in {"1", "true", "yes"},
        description="Enable JSON Web Algorithms per RFC 7518",
    )
    enable_rfc7519: bool = Field(
        default=os.environ.get("AUTO_AUTHN_ENABLE_RFC7519", "true").lower()
        in {"1", "true", "yes"},
        description="Enable JSON Web Token per RFC 7519",
    )
    enable_rfc7520: bool = Field(
        default=os.environ.get("AUTO_AUTHN_ENABLE_RFC7520", "true").lower()
        in {"1", "true", "yes"},
        description="Enable JOSE examples per RFC 7520",
    )

    model_config = SettingsConfigDict(env_file=None)


settings = Settings()<|MERGE_RESOLUTION|>--- conflicted
+++ resolved
@@ -88,18 +88,16 @@
     enable_dpop: bool = Field(
         default=os.environ.get("AUTO_AUTHN_ENABLE_DPOP", "0") in {"1", "true", "True"}
     )
-<<<<<<< HEAD
     enable_rfc9396: bool = Field(
         default=os.environ.get("AUTO_AUTHN_ENABLE_RFC9396", "0").lower()
         in {"1", "true", "yes"},
         description=("Enable OAuth 2.0 Rich Authorization Requests per RFC 9396"),
-=======
     enable_rfc9396: bool = Field(default=os.environ.get("ENABLE_RFC9396", "0") == "1")
     enable_rfc9101: bool = Field(
         default=os.environ.get("AUTO_AUTHN_ENABLE_RFC9101", "false").lower()
         in {"1", "true", "yes"},
         description="Enable JWT-Secured Authorization Request per RFC 9101",
->>>>>>> 123a004f
+
     )
     enable_rfc7009: bool = Field(
         default=os.environ.get("AUTO_AUTHN_ENABLE_RFC7009", "false").lower()
@@ -121,14 +119,11 @@
         in {"1", "true", "yes"},
         description="Enable Pushed Authorization Requests per RFC 9126",
     )
-<<<<<<< HEAD
-=======
     enable_rfc9068: bool = Field(
         default=os.environ.get("AUTO_AUTHN_ENABLE_RFC9068", "false").lower()
         in {"1", "true", "yes"},
         description="Enable JWT Profile for OAuth 2.0 Access Tokens per RFC 9068",
     )
->>>>>>> 123a004f
     enable_rfc6750: bool = Field(
         default=os.environ.get("AUTO_AUTHN_ENABLE_RFC6750", "true").lower()
         in {"1", "true", "yes"},
