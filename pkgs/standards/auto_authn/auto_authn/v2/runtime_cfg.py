--- conflicted
+++ resolved
@@ -91,17 +91,14 @@
         default=os.environ.get("AUTO_AUTHN_ENABLE_RFC7009", "false").lower()
         in {"1", "true", "yes"}
     )
-<<<<<<< HEAD
     enable_rfc8414: bool = Field(
         default=os.environ.get("AUTO_AUTHN_ENABLE_RFC8414", "true").lower()
         in {"1", "true", "yes"},
         description="Enable OAuth 2.0 Authorization Server Metadata per RFC 8414",
-=======
     enable_rfc6749: bool = Field(
         default=os.environ.get("AUTO_AUTHN_ENABLE_RFC6749", "true").lower()
         in {"1", "true", "yes"},
         description="Enforce core OAuth 2.0 error handling per RFC 6749",
->>>>>>> 5f6bc129
     )
 
     model_config = SettingsConfigDict(env_file=None)
