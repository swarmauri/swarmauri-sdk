--- conflicted
+++ resolved
@@ -63,12 +63,10 @@
     # ─────── Other global settings ───────
     jwt_secret: str = Field(os.environ.get("JWT_SECRET", "insecure-dev-secret"))
     log_level: str = Field(os.environ.get("LOG_LEVEL", "INFO"))
-<<<<<<< HEAD
     enforce_rfc8252: bool = Field(
         default=True,
         description="Validate redirect URIs according to RFC 8252",
     )
-=======
     enable_rfc7662: bool = Field(
         default=os.environ.get("AUTO_AUTHN_ENABLE_RFC7662", "false").lower()
         in {"1", "true", "yes"}
@@ -77,7 +75,6 @@
         default=os.environ.get("AUTO_AUTHN_ENABLE_DPOP", "0") in {"1", "true", "True"}
     )
     enable_rfc9396: bool = Field(default=os.environ.get("ENABLE_RFC9396", "0") == "1")
->>>>>>> c4663662
 
     model_config = SettingsConfigDict(env_file=None)
 
