--- conflicted
+++ resolved
@@ -12,11 +12,7 @@
 from typing import Dict, Any, Optional, Union, List
 from enum import Enum
 
-<<<<<<< HEAD
-from fastapi import FastAPI
-=======
 from fastapi import APIRouter, FastAPI
->>>>>>> ff89f70f
 
 from .runtime_cfg import settings
 from .rfc7519 import decode_jwt
