"""RFC 8693 - OAuth 2.0 Token Exchange.

This module provides functionality for OAuth 2.0 Token Exchange as defined
in RFC 8693. Token exchange allows clients to exchange one type of token
for another, enabling scenarios like impersonation, delegation, and
token format conversion.
See RFC 8693: https://www.rfc-editor.org/rfc/rfc8693
"""

from __future__ import annotations

from typing import Dict, Any, Optional, Union, List
from enum import Enum
from fastapi import APIRouter, FastAPI

from fastapi import APIRouter, FastAPI, Form, HTTPException, status

from fastapi import APIRouter, FastAPI

from .runtime_cfg import settings
from .rfc7519 import decode_jwt
from .jwtoken import JWTCoder

RFC8693_SPEC_URL = "https://www.rfc-editor.org/rfc/rfc8693"

# Token Exchange Grant Type
TOKEN_EXCHANGE_GRANT_TYPE = "urn:ietf:params:oauth:grant-type:token-exchange"

# Router placeholder for potential token exchange endpoints
router = APIRouter()


def include_rfc8693(app: FastAPI) -> None:
    """Include RFC 8693 routes on a FastAPI app."""

    if not settings.enable_rfc8693:
        raise NotImplementedError("RFC 8693 support is disabled")

    app.include_router(router)


# FastAPI router for RFC 8693 endpoints
router = APIRouter()


def include_rfc8693(app: FastAPI) -> None:
    """Include RFC 8693 token exchange routes into a FastAPI app.

    Routes are registered only when RFC 8693 support is enabled.
    """

    if not settings.enable_rfc8693:
        return

    app.include_router(router)


router = APIRouter()


def include_rfc8693(app: FastAPI) -> None:
    """Attach the RFC 8693 router to *app* if enabled."""

    if settings.enable_rfc8693 and not any(
        route.path == "/token/exchange" for route in app.routes
    ):
        app.include_router(router)


# Standard Token Type URIs per RFC 8693 Section 3
class TokenType(Enum):
    """Standard token type URIs for token exchange."""

    ACCESS_TOKEN = "urn:ietf:params:oauth:token-type:access_token"
    REFRESH_TOKEN = "urn:ietf:params:oauth:token-type:refresh_token"
    ID_TOKEN = "urn:ietf:params:oauth:token-type:id_token"
    SAML1 = "urn:ietf:params:oauth:token-type:saml1"
    SAML2 = "urn:ietf:params:oauth:token-type:saml2"
    JWT = "urn:ietf:params:oauth:token-type:jwt"


class TokenExchangeRequest:
    """Represents a token exchange request per RFC 8693."""

    def __init__(
        self,
        grant_type: str,
        subject_token: str,
        subject_token_type: str,
        *,
        actor_token: Optional[str] = None,
        actor_token_type: Optional[str] = None,
        resource: Optional[Union[str, List[str]]] = None,
        audience: Optional[Union[str, List[str]]] = None,
        scope: Optional[str] = None,
        requested_token_type: Optional[str] = None,
    ):
        """Initialize a token exchange request.

        Args:
            grant_type: Must be TOKEN_EXCHANGE_GRANT_TYPE
            subject_token: The token representing the subject
            subject_token_type: Type URI of the subject token
            actor_token: Optional token representing the actor
            actor_token_type: Type URI of the actor token (required if actor_token provided)
            resource: Optional target resource(s)
            audience: Optional target audience(s)
            scope: Optional requested scope
            requested_token_type: Optional requested token type
        """
        self.grant_type = grant_type
        self.subject_token = subject_token
        self.subject_token_type = subject_token_type
        self.actor_token = actor_token
        self.actor_token_type = actor_token_type
        self.resource = resource
        self.audience = audience
        self.scope = scope
        self.requested_token_type = requested_token_type

    def validate(self) -> None:
        """Validate the token exchange request per RFC 8693."""
        if self.grant_type != TOKEN_EXCHANGE_GRANT_TYPE:
            raise ValueError(f"Invalid grant_type: {self.grant_type}")

        if not self.subject_token:
            raise ValueError("subject_token is required")

        if not self.subject_token_type:
            raise ValueError("subject_token_type is required")

        if self.actor_token and not self.actor_token_type:
            raise ValueError(
                "actor_token_type is required when actor_token is provided"
            )

        if self.actor_token_type and not self.actor_token:
            raise ValueError(
                "actor_token is required when actor_token_type is provided"
            )


class TokenExchangeResponse:
    """Represents a token exchange response per RFC 8693."""

    def __init__(
        self,
        access_token: str,
        token_type: str = "Bearer",
        *,
        expires_in: Optional[int] = None,
        refresh_token: Optional[str] = None,
        scope: Optional[str] = None,
        issued_token_type: Optional[str] = None,
    ):
        """Initialize a token exchange response.

        Args:
            access_token: The issued access token
            token_type: Token type (typically "Bearer")
            expires_in: Token lifetime in seconds
            refresh_token: Optional refresh token
            scope: Granted scope
            issued_token_type: Type of the issued token
        """
        self.access_token = access_token
        self.token_type = token_type
        self.expires_in = expires_in
        self.refresh_token = refresh_token
        self.scope = scope
        self.issued_token_type = issued_token_type

    def to_dict(self) -> Dict[str, Any]:
        """Convert response to dictionary for JSON serialization."""
        result = {
            "access_token": self.access_token,
            "token_type": self.token_type,
        }

        if self.expires_in is not None:
            result["expires_in"] = self.expires_in
        if self.refresh_token:
            result["refresh_token"] = self.refresh_token
        if self.scope:
            result["scope"] = self.scope
        if self.issued_token_type:
            result["issued_token_type"] = self.issued_token_type

        return result


def validate_token_exchange_request(
    grant_type: str, subject_token: str, subject_token_type: str, **kwargs
) -> TokenExchangeRequest:
    """Validate and create a TokenExchangeRequest.

    Args:
        grant_type: The grant type
        subject_token: The subject token
        subject_token_type: The subject token type
        **kwargs: Additional optional parameters

    Returns:
        Validated TokenExchangeRequest instance

    Raises:
        RuntimeError: If RFC 8693 support is disabled
        ValueError: If validation fails
    """
    if not settings.enable_rfc8693:
        raise RuntimeError("RFC 8693 support disabled")

    request = TokenExchangeRequest(
        grant_type=grant_type,
        subject_token=subject_token,
        subject_token_type=subject_token_type,
        **kwargs,
    )

    request.validate()
    return request


def validate_subject_token(token: str, token_type: str) -> Dict[str, Any]:
    """Validate a subject token based on its type.

    Args:
        token: The token to validate
        token_type: The token type URI

    Returns:
        Token claims/metadata

    Raises:
        ValueError: If token validation fails
    """
    if token_type in (TokenType.ACCESS_TOKEN.value, TokenType.JWT.value):
        try:
            return decode_jwt(token)
        except Exception as e:
            raise ValueError(f"Invalid JWT token: {e}")
    elif token_type == TokenType.REFRESH_TOKEN.value:
        # For refresh tokens, we might need different validation
        # This is a placeholder - implement based on your token format
        return {"token_type": "refresh_token", "value": token}
    else:
        # For other token types, basic validation
        if not token.strip():
            raise ValueError("Empty token")
        return {"token_type": token_type, "value": token}


def exchange_token(
    request: TokenExchangeRequest,
    *,
    issuer: str,
    client_id: Optional[str] = None,
) -> TokenExchangeResponse:
    """Perform token exchange per RFC 8693.

    Args:
        request: Validated token exchange request
        issuer: Token issuer
        client_id: Optional client identifier

    Returns:
        TokenExchangeResponse with the new token

    Raises:
        RuntimeError: If RFC 8693 support is disabled
        ValueError: If token exchange fails
    """
    if not settings.enable_rfc8693:
        raise RuntimeError("RFC 8693 support disabled")

    # Validate subject token
    subject_claims = validate_subject_token(
        request.subject_token, request.subject_token_type
    )

    # Validate actor token if provided
    if request.actor_token and request.actor_token_type:
        validate_subject_token(request.actor_token, request.actor_token_type)

    # Create new token based on request
    jwt_coder = JWTCoder.default()

    # Extract subject from original token
    subject_id = subject_claims.get("sub", "unknown")
    tenant_id = subject_claims.get("tid", "default")

    # Determine scope - use requested scope or inherit from subject token
    scope = request.scope or subject_claims.get("scope", "")

    # Create new access token
    access_token = jwt_coder.sign(
        sub=subject_id,
        tid=tenant_id,
        scopes=scope.split() if scope else [],
        aud=request.audience,
    )

    # Determine issued token type
    issued_token_type = request.requested_token_type or TokenType.ACCESS_TOKEN.value

    return TokenExchangeResponse(
        access_token=access_token,
        token_type="Bearer",
        expires_in=3600,  # 1 hour default
        scope=scope,
        issued_token_type=issued_token_type,
    )


@router.post("/token/exchange")
async def token_exchange_endpoint(
    grant_type: str = Form(...),
    subject_token: str = Form(...),
    subject_token_type: str = Form(...),
    actor_token: str | None = Form(None),
    actor_token_type: str | None = Form(None),
    audience: str | None = Form(None),
    scope: str | None = Form(None),
):
    """RFC 8693 token exchange endpoint."""

    if not settings.enable_rfc8693:
        raise HTTPException(status.HTTP_404_NOT_FOUND, "token exchange disabled")

    request = validate_token_exchange_request(
        grant_type=grant_type,
        subject_token=subject_token,
        subject_token_type=subject_token_type,
        actor_token=actor_token,
        actor_token_type=actor_token_type,
        audience=audience,
        scope=scope,
    )
    response = exchange_token(request, issuer="token-exchange")
    return response.to_dict()


def create_impersonation_token(
    subject_token: str,
    actor_token: str,
    *,
    audience: Optional[str] = None,
    scope: Optional[str] = None,
) -> TokenExchangeResponse:
    """Create an impersonation token per RFC 8693 Section 2.1.

    Args:
        subject_token: Token of the user being impersonated
        actor_token: Token of the user performing impersonation
        audience: Target audience for the token
        scope: Requested scope

    Returns:
        TokenExchangeResponse with impersonation token
    """
    if not settings.enable_rfc8693:
        raise RuntimeError("RFC 8693 support disabled")

    request = TokenExchangeRequest(
        grant_type=TOKEN_EXCHANGE_GRANT_TYPE,
        subject_token=subject_token,
        subject_token_type=TokenType.ACCESS_TOKEN.value,
        actor_token=actor_token,
        actor_token_type=TokenType.ACCESS_TOKEN.value,
        audience=audience,
        scope=scope,
    )

    request.validate()
    return exchange_token(request, issuer="impersonation-service")


def create_delegation_token(
    subject_token: str,
    *,
    audience: Optional[str] = None,
    scope: Optional[str] = None,
) -> TokenExchangeResponse:
    """Create a delegation token per RFC 8693 Section 2.2.

    Args:
        subject_token: Token to be delegated
        audience: Target audience for the token
        scope: Requested scope (typically narrower than original)

    Returns:
        TokenExchangeResponse with delegation token
    """
    if not settings.enable_rfc8693:
        raise RuntimeError("RFC 8693 support disabled")

    request = TokenExchangeRequest(
        grant_type=TOKEN_EXCHANGE_GRANT_TYPE,
        subject_token=subject_token,
        subject_token_type=TokenType.ACCESS_TOKEN.value,
        audience=audience,
        scope=scope,
    )

    request.validate()
    return exchange_token(request, issuer="delegation-service")


__all__ = [
    "TokenExchangeRequest",
    "TokenExchangeResponse",
    "TokenType",
    "validate_token_exchange_request",
    "validate_subject_token",
    "exchange_token",
    "create_impersonation_token",
    "create_delegation_token",
    "TOKEN_EXCHANGE_GRANT_TYPE",
    "RFC8693_SPEC_URL",
    "include_rfc8693",
<<<<<<< HEAD
    "router",
=======
>>>>>>> 655f33db
]<|MERGE_RESOLUTION|>--- conflicted
+++ resolved
@@ -418,8 +418,5 @@
     "TOKEN_EXCHANGE_GRANT_TYPE",
     "RFC8693_SPEC_URL",
     "include_rfc8693",
-<<<<<<< HEAD
     "router",
-=======
->>>>>>> 655f33db
 ]