import io
import yaml
import pytest

from peagen.core.process_core import load_projects_payload
from peagen.errors import (
    ProjectsPayloadValidationError,
    ProjectsPayloadFormatError,
    MissingProjectsListError,
)
from peagen.plugins.storage_adapters.file_storage_adapter import FileStorageAdapter


@pytest.mark.unit
def test_load_projects_payload_remote(tmp_path):
    data = {
        "schemaVersion": "1.0.0",
        "PROJECTS": [
            {
                "NAME": "A",
                "ROOT": ".",
                "PACKAGES": [{"NAME": "pkg", "MODULES": [{"NAME": "m", "EXTRAS": {}}]}],
            }
        ],
    }
    yaml_text = yaml.safe_dump(data)
    adapter = FileStorageAdapter(tmp_path)
    uri = adapter.upload("pp.yaml", io.BytesIO(yaml_text.encode()))

    projects = load_projects_payload(uri)
    assert projects and projects[0]["NAME"] == "A"


@pytest.mark.unit
def test_load_projects_payload_validation_error(tmp_path):
    bad = tmp_path / "bad.yaml"
    bad.write_text("PROJECTS:\n  - NAME: foo\n")

    with pytest.raises(ProjectsPayloadValidationError):
        load_projects_payload(str(bad))


@pytest.mark.unit
def test_load_projects_payload_format_error(tmp_path):
    bad = tmp_path / "str.yaml"
    bad.write_text("just a string")

    with pytest.raises(ProjectsPayloadFormatError):
        load_projects_payload(str(bad))


@pytest.mark.unit
def test_load_projects_payload_missing_projects_list(tmp_path):
    bad = tmp_path / "missing.yaml"
    bad.write_text("schemaVersion: '1.0.0'\nPROJECTS: {}\n")

<<<<<<< HEAD
=======

    # Missing list should trigger MissingProjectsListError
>>>>>>> f53e436f
    with pytest.raises(MissingProjectsListError):
        load_projects_payload(str(bad))<|MERGE_RESOLUTION|>--- conflicted
+++ resolved
@@ -54,10 +54,6 @@
     bad = tmp_path / "missing.yaml"
     bad.write_text("schemaVersion: '1.0.0'\nPROJECTS: {}\n")
 
-<<<<<<< HEAD
-=======
-
     # Missing list should trigger MissingProjectsListError
->>>>>>> f53e436f
     with pytest.raises(MissingProjectsListError):
         load_projects_payload(str(bad))