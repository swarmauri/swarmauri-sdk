--- conflicted
+++ resolved
@@ -145,11 +145,8 @@
     secrets_cli.remote_get(
         ctx,
         "ID",
-<<<<<<< HEAD
-        gateway_url="http://gw",
+        gateway_url="http://gw.peagen.com",
         pool="default",
-=======
->>>>>>> e63e3147
     )
     assert out == ["value"]
     assert posted["json"] == {
@@ -176,11 +173,8 @@
         ctx,
         "ID",
         version=2,
-<<<<<<< HEAD
-        gateway_url="http://gw",
+        gateway_url="http://gw.peagen.com",
         pool="default",
-=======
->>>>>>> e63e3147
     )
     assert posted["json"] == {
         "jsonrpc": "2.0",
