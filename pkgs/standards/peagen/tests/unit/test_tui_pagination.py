import pytest

from peagen.tui.app import QueueDashboardApp


@pytest.mark.unit
def test_pagination_actions(monkeypatch):
    app = QueueDashboardApp()
    monkeypatch.setattr(app, "run_worker", lambda *a, **k: None)
    app.limit = 10
    app.offset = 0
    app.action_next_page()
    assert app.offset == 10
    app.action_prev_page()
    assert app.offset == 0
    app.action_prev_page()
    assert app.offset == 0
    # set limit directly
    app.action_set_limit(20)
    assert app.limit == 20
    # jump to page respecting bounds
    app.queue_len = 30
    app.limit = 10
    app.action_jump_page(3)
    assert app.offset == 20
    app.action_jump_page(99)
    assert app.offset == 20

<<<<<<< HEAD

=======
>>>>>>> 41a60080
@pytest.mark.unit
def test_perform_filtering_limit_offset():
    app = QueueDashboardApp()
    tasks = [
        {
            "id": i,
            "pool": "default",
            "status": "running",
            "payload": {"action": "a"},
            "labels": [],
        }
        for i in range(30)
    ]
    result = app._perform_filtering_and_sorting(
        tasks,
        {"collapsed": set()},
        limit=10,
        offset=20,
    )
    ids = [t["id"] for t in result["tasks_to_display"]]
    assert ids == list(range(20, 30))
<<<<<<< HEAD


@pytest.mark.unit
def test_header_page_info():
    app = QueueDashboardApp()
    data = {
        "tasks_to_display": [],
        "workers_data": [],
        "metrics_data": {
            "queue_len": 50,
            "done_len": 0,
            "fail_len": 0,
            "worker_len": 0,
        },
        "collapsed_state": set(),
    }
    app.limit = 10
    app.offset = 20
    app._update_ui_with_processed_data(data, [])
    assert app.sub_title == "Page 3 of 5"
=======
>>>>>>> 41a60080
<|MERGE_RESOLUTION|>--- conflicted
+++ resolved
@@ -26,10 +26,6 @@
     app.action_jump_page(99)
     assert app.offset == 20
 
-<<<<<<< HEAD
-
-=======
->>>>>>> 41a60080
 @pytest.mark.unit
 def test_perform_filtering_limit_offset():
     app = QueueDashboardApp()
@@ -51,7 +47,6 @@
     )
     ids = [t["id"] for t in result["tasks_to_display"]]
     assert ids == list(range(20, 30))
-<<<<<<< HEAD
 
 
 @pytest.mark.unit
@@ -72,5 +67,3 @@
     app.offset = 20
     app._update_ui_with_processed_data(data, [])
     assert app.sub_title == "Page 3 of 5"
-=======
->>>>>>> 41a60080
