--- conflicted
+++ resolved
@@ -6,10 +6,8 @@
     create_run_branches,
     _matrix_v2,
 )
-<<<<<<< HEAD
 import peagen.core.doe_core as dc
-=======
->>>>>>> a2cff2f2
+
 
 import pytest
 
