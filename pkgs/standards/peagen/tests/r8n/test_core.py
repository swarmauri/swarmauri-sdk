--- conflicted
+++ resolved
@@ -36,13 +36,7 @@
 
     def test_setup_env(self):
         """Test that setup_env properly configures paths."""
-<<<<<<< HEAD
         with patch("peagen.template_sets.__path__", ["/installed/template_sets"]):
-=======
-        module = types.ModuleType("dummy")
-        module.__path__ = ["/installed/templates"]
-        with patch.dict("peagen.plugin_registry.registry", {"template_sets": {"dummy": module}}, clear=True):
->>>>>>> f676a84b
             peagen = Peagen(
                 projects_payload_path="test_payload.yaml",
                 workspace_root=Path("/custom/workspace"),
