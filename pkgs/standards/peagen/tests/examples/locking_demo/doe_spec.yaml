--- conflicted
+++ resolved
@@ -1,17 +1,3 @@
-<<<<<<< HEAD
-version: "v2"
-meta:
-  name: locking_demo
-factors:
-  - name: SUFFIX
-    levels:
-      - id: "001"
-        patchRef: patch_001.yaml
-        output_path: artifact.yaml
-      - id: "002"
-        patchRef: patch_002.yaml
-        output_path: artifact.yaml
-=======
 version: v2
 meta:
   name: locking-demo
@@ -30,5 +16,4 @@
   - name: grid
     cartesianProduct:
       suffix: ["001", "002"]
-    uriTemplate: "{suffix}"
->>>>>>> 041a8e2e
+    uriTemplate: "{suffix}"