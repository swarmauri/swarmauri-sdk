--- conflicted
+++ resolved
@@ -52,24 +52,5 @@
     resp = httpx.post(GATEWAY, json=envelope, timeout=5)
     assert resp.status_code == 200
     data = resp.json()
-<<<<<<< HEAD
-    tid = data.get("result", {}).get("taskId")
-    assert tid
 
-    resp = httpx.post(
-        GATEWAY,
-        json={
-            "jsonrpc": "2.0",
-            "method": "Task.get",
-            "params": {"taskId": tid},
-            "id": 1,
-        },
-        timeout=10,
-    )
-    assert resp.status_code == 200
-    task = resp.json()["result"]
-    assert task["status"] == "failed"
-    assert "error" in task["result"]
-=======
-    assert "result" in data and "taskId" in data["result"]
->>>>>>> 9637c312
+    assert "result" in data and "taskId" in data["result"]