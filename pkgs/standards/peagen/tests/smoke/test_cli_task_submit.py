import json
from pathlib import Path

import pytest
from typer.testing import CliRunner

from peagen.cli import app
from peagen.cli.commands import process as process_mod
<<<<<<< HEAD
from peagen.protocols.methods import TASK_SUBMIT
=======
from peagen.protocols import TASK_SUBMIT
>>>>>>> 1f283149


@pytest.mark.smoke
def test_cli_task_submit_local(monkeypatch, tmp_path: Path) -> None:
    def fake_post(url: str, json: dict, timeout: float):
        assert json["method"] == TASK_SUBMIT
<<<<<<< HEAD
        data = {"result": {"task_id": "123"}}
=======
        data = {"result": {"taskId": "123"}}
>>>>>>> 1f283149

        class Resp:
            def raise_for_status(self):
                pass

            def json(self):
                return data

        return Resp()

    class DummyClient:
        def __init__(self, *a, **k):
            pass

        def __enter__(self):
            return self

        def __exit__(self, exc_type, exc, tb):
            pass

        def post(self, url: str, json: dict):
            return fake_post(url, json, 30.0)

    import httpx

    monkeypatch.setattr(httpx, "post", fake_post)
    monkeypatch.setattr(httpx, "Client", DummyClient)

    from pydantic import BaseModel

    class DummyTask(BaseModel):
        id: str = "abc"
        pool: str
        payload: dict

    monkeypatch.setattr(
        process_mod,
        "_build_task",
        lambda args, pool: DummyTask(
            pool=pool, payload={"action": "process", "args": args}
        ),
    )

    payload = tmp_path / "payload.yaml"
    payload.write_text("PROJECTS: []", encoding="utf-8")

    runner = CliRunner()
    result = runner.invoke(
        app,
        ["remote", "-q", "--gateway-url", "http://gw/rpc", "process", str(payload)],
    )

    assert result.exit_code == 0
    output = result.stdout.strip().splitlines()
    assert any("Submitted task" in line for line in output)
    last = json.loads("\n".join(output[-3:]))
    assert "task_id" in last<|MERGE_RESOLUTION|>--- conflicted
+++ resolved
@@ -6,22 +6,15 @@
 
 from peagen.cli import app
 from peagen.cli.commands import process as process_mod
-<<<<<<< HEAD
 from peagen.protocols.methods import TASK_SUBMIT
-=======
-from peagen.protocols import TASK_SUBMIT
->>>>>>> 1f283149
+
 
 
 @pytest.mark.smoke
 def test_cli_task_submit_local(monkeypatch, tmp_path: Path) -> None:
     def fake_post(url: str, json: dict, timeout: float):
         assert json["method"] == TASK_SUBMIT
-<<<<<<< HEAD
         data = {"result": {"task_id": "123"}}
-=======
-        data = {"result": {"taskId": "123"}}
->>>>>>> 1f283149
 
         class Resp:
             def raise_for_status(self):
