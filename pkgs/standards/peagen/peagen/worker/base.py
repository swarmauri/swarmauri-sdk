--- conflicted
+++ resolved
@@ -64,7 +64,7 @@
         # ----- env / defaults --------------------------------------
         self.pool = pool or os.getenv("DQ_POOL", DEFAULT_POOL_NAME)
         self.gateway = gateway or os.getenv("DQ_GATEWAY", DEFAULT_GATEWAY)
-        self.worker_id = worker_id or os.getenv("DQ_WORKER_ID", str(uuid.uuid4()))
+        self.worker_id = worker_id or os.getenv("DQ_WORKER_ID", None)
         self.port = port or int(os.getenv("PORT", 8001))
         self.host = host or os.getenv("DQ_HOST") or _local_ip()
         self.listen_at = f"http://{self.host}:{self.port}/rpc"
@@ -133,21 +133,15 @@
         """
         try:
             payload = SWorkerCreate(
-                id=self.worker_id,
                 pool_id=DEFAULT_POOL_ID,
                 url=self.listen_at,
                 advertises={"cpu": True},
                 handlers={"handlers": list(self._handlers)},
             )
-<<<<<<< HEAD
             created = self._client.call(
                 "Workers.create", params=payload.model_dump(mode="json")
             )
-            self.worker_id = str(created.get("id", self.worker_id))
-=======
-            created = self._client.call("Workers.create", params=payload.model_dump(mode="json"))
->>>>>>> 7625a358
-            self.log.info("registered @ gateway as %s", self.worker_id)
+            self.worker_id = created.get("id")
             api_key = created.get("api_key") or created.get("service_key")
             if api_key:
                 self._api_key = api_key
