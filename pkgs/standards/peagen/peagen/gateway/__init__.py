"""
peagen.gateway
────────────────────────
JSON-RPC gateway with verbose, structured logging.

Drop this file in place of the old gateway.py
and restart `scripts.dev_gateway`.
"""

from __future__ import annotations

import asyncio
import logging
from swarmauri_standard.loggers.Logger import Logger
import os
import uuid
import json
import httpx
import time
from json.decoder import JSONDecodeError
from typing import Optional

import pgpy
from fastapi import Body, FastAPI, Request, Response
from peagen.plugins.queues import QueueBase

from peagen.transport import RPCDispatcher, RPCRequest, RPCError
from peagen.models import Task, Status, Base, TaskRun

from peagen.gateway.ws_server import router as ws_router

from peagen.gateway.db import engine
from peagen.plugins import PluginManager
from peagen._utils.config_loader import resolve_cfg
from peagen.gateway.db_helpers import ensure_status_enum
from peagen.core.migrate_core import alembic_upgrade
import peagen.defaults as defaults

from peagen.core.task_core import get_task_result
import pgpy

TASK_KEY = defaults.CONFIG["task_key"]

# ─────────────────────────── logging ────────────────────────────
LOG_LEVEL = os.getenv("DQ_LOG_LEVEL", "INFO").upper()
log = Logger(
    name="uvicorn",
    default_level=getattr(logging, LOG_LEVEL, logging.INFO),
)

# silence noisy deps but keep warnings
logging.getLogger("httpx").setLevel("WARNING")
logging.getLogger("uvicorn.error").setLevel("INFO")

# ─────────────────────────── FastAPI / state ────────────────────

app = FastAPI(title="Peagen Pool Manager Gateway")
app.include_router(ws_router)  # 1-liner, no prefix

cfg = resolve_cfg()
CONTROL_QUEUE = cfg.get("control_queue", defaults.CONFIG["control_queue"])
READY_QUEUE = cfg.get("ready_queue", defaults.CONFIG["ready_queue"])
PUBSUB_TOPIC = cfg.get("pubsub", defaults.CONFIG["pubsub"])
pm = PluginManager(cfg)

rpc = RPCDispatcher()
try:
    queue_plugin = pm.get("queues")
except KeyError:
    queue_plugin = None

queue: QueueBase = (
    queue_plugin.get_client() if hasattr(queue_plugin, "get_client") else queue_plugin
)
try:
    result_backend = pm.get("result_backends")
except KeyError:
    result_backend = None

<<<<<<< HEAD
# ─────────────────────────── Key/Secret store ───────────────────
TRUSTED_KEYS: dict[str, str] = {}
SECRETS: dict[str, str] = {}
=======
# ──────────────── Simple key & secret stores ────────────────
TRUSTED_USERS: dict[str, str] = {}
SECRET_STORE: dict[str, str] = {}
>>>>>>> c1158d3c

# ─────────────────────────── Workers ────────────────────────────
# workers are stored as hashes:  queue.hset worker:<id> pool url advertises last_seen
WORKER_KEY = "worker:{}"  # format with workerId
WORKER_TTL = 15  # seconds before a worker is considered dead
TASK_TTL = 24 * 3600  # 24 h, adjust as needed


async def _upsert_worker(workerId: str, data: dict) -> None:
    """
    Persist worker metadata in Redis hash `worker:<id>`.
    • Any value that isn't bytes/str/int/float is json-encoded.
    • last_seen is stored as Unix epoch seconds.
    """
    coerced = {}
    for k, v in data.items():
        if isinstance(v, (bytes, str, int, float)):
            coerced[k] = v
        else:
            coerced[k] = json.dumps(v)  # serialize nested dicts, lists, etc.

    coerced["last_seen"] = int(time.time())  # heartbeat timestamp
    key = WORKER_KEY.format(workerId)  # e.g.  worker:7917b3bd
    await queue.hset(key, mapping=coerced)
    await queue.expire(key, WORKER_TTL)  # <<—— TTL refresh
    # ensure the worker's pool is tracked so WebSocket clients
    # receive queue length updates even before a task is submitted
    pool = data.get("pool")
    if pool:
        await queue.sadd("pools", pool)
    await _publish_event("worker.update", {"id": workerId, **data})


async def _publish_queue_length(pool: str) -> None:
    qlen = len(await queue.lrange(f"{READY_QUEUE}:{pool}", 0, -1))
    await _publish_event("queue.update", {"pool": pool, "length": qlen})


async def _live_workers_by_pool(pool: str) -> list[dict]:
    keys = await queue.keys("worker:*")
    workers = []
    now = int(asyncio.get_event_loop().time())
    for k in keys:
        w = await queue.hgetall(k)
        if not w:  # TTL expired or never registered
            continue
        if now - int(w["last_seen"]) > WORKER_TTL:
            continue  # stale
        if w["pool"] == pool:
            workers.append(w)
    return workers


# ───────── task helpers (hash + ttl) ────────────────────────────
def _task_key(tid: str) -> str:
    return TASK_KEY.format(tid)


async def _save_task(task: Task) -> None:
    """
    Upsert a task into its Redis hash and refresh TTL atomically.
    Stores the canonical JSON blob plus the status for quick look-up.
    """
    key = _task_key(task.id)
    blob = task.model_dump_json()

    await queue.hset(key, mapping={"blob": blob, "status": task.status.value})
    await queue.expire(key, TASK_TTL)


async def _load_task(tid: str) -> Task | None:
    data = await queue.hget(_task_key(tid), "blob")
    return Task.model_validate_json(data) if data else None


async def _select_tasks(selector: str) -> list[Task]:
    """Return tasks matching *selector*.

    A selector may be a task-id or ``label:<name>``.
    """
    if selector.startswith("label:"):
        label = selector.split(":", 1)[1]
        tasks = []
        for key in await queue.keys("task:*"):
            data = await queue.hget(key, "blob")
            if not data:
                continue
            t = Task.model_validate_json(data)
            if label in t.labels:
                tasks.append(t)
        return tasks
    t = await _load_task(selector)
    return [t] if t else []


# ──────────────────────   Results Backend ────────────────────────


async def _persist(task: Task) -> None:
    try:
        log.info(f"Writing {task}")
        await result_backend.store(TaskRun.from_task(task))
    except Exception as e:
        log.warning(f"_persist error '{e}'")


# ──────────────────────   Publish Event  ─────────────────────────


async def _publish_event(event_type: str, data: dict) -> None:
    """Send an event to WebSocket subscribers."""

    event = {
        "type": event_type,
        "time": time.strftime("%Y-%m-%dT%H:%M:%SZ", time.gmtime()),
        "data": data,
    }
    await queue.publish(PUBSUB_TOPIC, json.dumps(event))


async def _publish_task(task: Task) -> None:
    data = task.model_dump()
    if task.duration is not None:
        data["duration"] = task.duration
    await _publish_event("task.update", data)


async def _finalize_parent_tasks(child_id: str) -> None:
    """Mark parent tasks as completed once all children finish."""
    keys = await queue.keys("task:*")
    for key in keys:
        data = await queue.hget(key, "blob")
        if not data:
            continue
        parent = Task.model_validate_json(data)
        children = parent.result.get("children") if parent.result else []
        if child_id not in children:
            continue
        all_done = True
        for cid in children:
            ct = await _load_task(cid)
            if not ct or ct.status not in {
                Status.success,
                Status.failed,
                Status.cancelled,
            }:
                all_done = False
                break
        if all_done and parent.status != Status.success:
            parent.status = Status.success
            parent.finished_at = time.time()
            await _save_task(parent)
            await _persist(parent)
            await _publish_task(parent)


# ─────────────────────────── RPC endpoint ───────────────────────
@app.post("/rpc", summary="JSON-RPC 2.0 endpoint")
async def rpc_endpoint(request: Request):
    try:
        raw = await request.json()
    except JSONDecodeError:
        log.warning("parse error from %s", request.client.host)
        return Response(
            content='{"jsonrpc":"2.0","error":{"code":-32700,"message":"Parse error"},"id":null}',
            status_code=400,
            media_type="application/json",
        )

    def _ensure_id(obj: dict) -> dict:
        if obj.get("id") is None:
            obj["id"] = str(uuid.uuid4())
        return RPCRequest.model_validate(obj).model_dump()

    if isinstance(raw, list):
        payload = [_ensure_id(item) for item in raw]
    else:
        payload = _ensure_id(raw)

    log.debug("RPC in  <- %s", payload)
    resp = await rpc.dispatch(payload)
    if isinstance(resp, dict) and "error" in resp:
        method = payload.get("method") if isinstance(payload, dict) else "batch"
        log.warning(f"{method} '{resp['error']}'")
    log.debug("RPC out -> %s", resp)
    return resp


# ─────────────────────────── Key/Secret RPC ─────────────────────


@rpc.method("Keys.upload")
async def keys_upload(public_key: str) -> dict:
    """Store a trusted public key."""
    key = pgpy.PGPKey()
    key.parse(public_key)
    TRUSTED_KEYS[key.fingerprint] = public_key
    log.info("key uploaded: %s", key.fingerprint)
    return {"fingerprint": key.fingerprint}


@rpc.method("Keys.fetch")
async def keys_fetch() -> dict:
    """Return all trusted keys indexed by fingerprint."""
    return TRUSTED_KEYS


@rpc.method("Keys.delete")
async def keys_delete(fingerprint: str) -> dict:
    """Remove a public key by its fingerprint."""
    TRUSTED_KEYS.pop(fingerprint, None)
    log.info("key removed: %s", fingerprint)
    return {"ok": True}


@rpc.method("Secrets.add")
async def secrets_add(name: str, secret: str) -> dict:
    """Store an encrypted secret."""
    SECRETS[name] = secret
    log.info("secret stored: %s", name)
    return {"ok": True}


@rpc.method("Secrets.get")
async def secrets_get(name: str) -> dict:
    """Retrieve an encrypted secret."""
    if name not in SECRETS:
        raise RPCError(code=-32000, message="secret not found")
    return {"secret": SECRETS[name]}


@rpc.method("Secrets.delete")
async def secrets_delete(name: str) -> dict:
    """Remove a secret by name."""
    SECRETS.pop(name, None)
    log.info("secret removed: %s", name)
    return {"ok": True}


# ─────────────────────────── Pool RPCs ──────────────────────────
@rpc.method("Pool.create")
async def pool_create(name: str):
    await queue.sadd("pools", name)
    log.info("pool created: %s", name)
    return {"name": name}


@rpc.method("Pool.join")
async def pool_join(name: str):
    member = str(uuid.uuid4())[:8]
    await queue.sadd(f"pool:{name}:members", member)
    log.info("member %s joined pool %s", member, name)
    return {"memberId": member}


# ─────────────────────────── Task RPCs ──────────────────────────
@rpc.method("Task.submit")
async def task_submit(
    pool: str,
    payload: dict,
    taskId: Optional[str],
    deps: list[str] | None = None,
    edge_pred: str | None = None,
    labels: list[str] | None = None,
    in_degree: int | None = None,
    config_toml: str | None = None,
):
    await queue.sadd("pools", pool)  # track pool even if not created

    if taskId and await _load_task(taskId):
        new_id = str(uuid.uuid4())
        log.warning("task id collision: %s → %s", taskId, new_id)
        taskId = new_id

    task = Task(
        id=taskId or str(uuid.uuid4()),
        pool=pool,
        payload=payload,
        deps=deps or [],
        edge_pred=edge_pred,
        labels=labels or [],
        in_degree=in_degree or 0,
        config_toml=config_toml,
    )

    # 1) put on the queue for the scheduler
    await queue.rpush(f"{READY_QUEUE}:{pool}", task.model_dump_json())
    await _publish_queue_length(pool)

    # 2) save hash + TTL
    await _save_task(task)

    # 3) persist to Postgres & emit CloudEvent (helpers you already have)
    await _persist(task)
    await _publish_task(task)

    log.info("task %s queued in %s (ttl=%ss)", task.id, pool, TASK_TTL)
    return {"taskId": task.id}


@rpc.method("Task.cancel")
async def task_cancel(selector: str):
    targets = await _select_tasks(selector)
    from peagen.handlers import control_handler

    count = await control_handler.apply("cancel", queue, targets, READY_QUEUE, TASK_TTL)
    log.info("cancel %s -> %d tasks", selector, count)
    return {"count": count}


@rpc.method("Task.pause")
async def task_pause(selector: str):
    targets = await _select_tasks(selector)
    from peagen.handlers import control_handler

    count = await control_handler.apply("pause", queue, targets, READY_QUEUE, TASK_TTL)
    log.info("pause %s -> %d tasks", selector, count)
    return {"count": count}


@rpc.method("Task.resume")
async def task_resume(selector: str):
    targets = await _select_tasks(selector)
    from peagen.handlers import control_handler

    count = await control_handler.apply("resume", queue, targets, READY_QUEUE, TASK_TTL)
    log.info("resume %s -> %d tasks", selector, count)
    return {"count": count}


@rpc.method("Task.retry")
async def task_retry(selector: str):
    targets = await _select_tasks(selector)
    from peagen.handlers import control_handler

    count = await control_handler.apply("retry", queue, targets, READY_QUEUE, TASK_TTL)
    log.info("retry %s -> %d tasks", selector, count)
    return {"count": count}


@rpc.method("Task.retry_from")
async def task_retry_from(selector: str):
    targets = await _select_tasks(selector)
    from peagen.handlers import control_handler

    count = await control_handler.apply(
        "retry_from", queue, targets, READY_QUEUE, TASK_TTL
    )
    log.info("retry_from %s -> %d tasks", selector, count)
    return {"count": count}


@rpc.method("Guard.set")
async def guard_set(label: str, spec: dict):
    await queue.hset(f"guard:{label}", mapping=spec)
    log.info("guard set %s", label)
    return {"ok": True}


@rpc.method("Task.patch")
async def task_patch(taskId: str, changes: dict) -> dict:
    """Update persisted metadata for an existing task."""
    task = await _load_task(taskId)
    if not task:
        raise ValueError("task not found")

    for field, value in changes.items():
        if field not in Task.model_fields:
            continue
        if field == "status":
            value = Status(value)
        setattr(task, field, value)

    await _save_task(task)
    await _persist(task)
    await _publish_task(task)
    log.info("task %s patched with %s", taskId, ",".join(changes.keys()))
    return task.model_dump()


@rpc.method("Task.get")
async def task_get(taskId: str):
    # hot cache
    if t := await _load_task(taskId):
        data = t.model_dump()
        if t.duration is not None:
            data["duration"] = t.duration
        return data

    # authoritative fallback (Postgres)
    try:
        return await get_task_result(taskId)  # raises ValueError if not found
    except ValueError as exc:
        # surface a proper JSON-RPC error so the envelope is valid
        raise RPCError(code=-32001, message=str(exc))


@rpc.method("Pool.listTasks")
async def pool_list(poolName: str):
    ids = await queue.lrange(f"{READY_QUEUE}:{poolName}", 0, -1)
    tasks = []
    for r in ids:
        t = Task.model_validate_json(r)
        data = t.model_dump()
        if t.duration is not None:
            data["duration"] = t.duration
        tasks.append(data)
    return tasks


# ─────────────────────────── Worker RPCs ────────────────────────
@rpc.method("Worker.register")
async def worker_register(workerId: str, pool: str, url: str, advertises: dict):
    await _upsert_worker(workerId, {"pool": pool, "url": url, "advertises": advertises})
    log.info("worker %s registered (%s)", workerId, pool)
    return {"ok": True}


@rpc.method("Worker.heartbeat")
async def worker_heartbeat(
    workerId: str, metrics: dict, pool: str | None = None, url: str | None = None
):
    # If gateway has no record (after crash), pool & url are expected
    known = await queue.exists(WORKER_KEY.format(workerId))
    if not known and not (pool and url):
        log.warning(
            "heartbeat from %s ignored: gateway lacks metadata; send pool+url or re-register",
            workerId,
        )
        return {"ok": False}

    await _upsert_worker(workerId, {"pool": pool, "url": url})
    return {"ok": True}


@rpc.method("Worker.list")
async def worker_list(pool: str | None = None) -> list[dict]:
    """Return active workers, optionally filtered by *pool*."""

    keys = await queue.keys("worker:*")
    workers = []
    now = int(asyncio.get_event_loop().time())
    for key in keys:
        w = await queue.hgetall(key)
        if not w:
            continue
        if now - int(w.get("last_seen", 0)) > WORKER_TTL:
            continue
        if pool and w.get("pool") != pool:
            continue
        workers.append(
            {
                "id": key.split(":", 1)[1],
                **{k: v for k, v in w.items()},
            }
        )
    return workers


@rpc.method("Work.finished")
async def work_finished(taskId: str, status: str, result: dict | None = None):
    t = await _load_task(taskId)
    if not t:
        log.warning("Work.finished for unknown task %s", taskId)
        return {"ok": False}

    # update in-memory object
    t.status = Status(status)
    t.result = result
    now = time.time()
    if status == "running" and t.started_at is None:
        t.started_at = now
    elif status in {"success", "failed", "cancelled"}:
        if t.started_at is None:
            t.started_at = now
        t.finished_at = now

    # persist everywhere
    await _save_task(t)
    await _persist(t)
    await _publish_task(t)
    if status in {"success", "failed", "cancelled"}:
        await _finalize_parent_tasks(taskId)

    log.info("task %s completed: %s", taskId, status)
    return {"ok": True}


# ─────────────────────────── Scheduler loop ─────────────────────
async def scheduler():
    log.info("scheduler started")
    async with httpx.AsyncClient(timeout=10, http2=True) as client:
        while True:
            # iterate over pools with queued work
            pools = await queue.smembers("pools")
            if not pools:
                await asyncio.sleep(0.25)
                continue

            # build key list once per tick → ["queue:demo", "queue:beta", ...]
            keys = [f"{READY_QUEUE}:{p}" for p in pools]

            # BLPOP across *all* pools, 0.5-sec timeout
            res = await queue.blpop(keys, 0.5)
            if res is None:
                # no work ready this half-second
                continue

            queue_key, task_raw = res  # guaranteed 2-tuple here
            pool = queue_key.split(":", 1)[1]  # remove prefix '<READY_QUEUE>:'
            await _publish_queue_length(pool)
            task = Task.model_validate_json(task_raw)

            # pick first live worker for that pool
            worker_list = await _live_workers_by_pool(pool)
            if not worker_list:
                log.info("no active worker for %s, re-queue %s", pool, task.id)
                await queue.rpush(queue_key, task_raw)  # push back
                await _publish_queue_length(pool)
                await asyncio.sleep(5)
                continue

            target = worker_list[0]
            rpc_req = {
                "jsonrpc": "2.0",
                "id": str(uuid.uuid4()),
                "method": "Work.start",
                "params": {"task": task.model_dump()},
            }

            try:
                resp = await client.post(target["url"], json=rpc_req)
                if resp.status_code != 200:
                    raise RuntimeError(f"HTTP {resp.status_code}")

                task.status = Status.dispatched
                await _save_task(task)
                await _persist(task)
                await _publish_task(task)
                log.info(
                    "dispatch %s → %s (HTTP %d)",
                    task.id,
                    target["url"],
                    resp.status_code,
                )

            except Exception as exc:
                log.warning("dispatch failed (%s) for %s; re-queueing", exc, task.id)
                await queue.rpush(queue_key, task_raw)  # retry later
                await _publish_queue_length(pool)


# ────────────────────────── Key Management ──────────────────────────
@app.post("/keys", tags=["keys"])
async def upload_key(public_key: str = Body(..., embed=True)) -> dict:
    key = pgpy.PGPKey()
    key.parse(public_key)
    TRUSTED_USERS[key.fingerprint] = public_key
    return {"fingerprint": key.fingerprint}


@app.get("/keys", tags=["keys"])
async def list_keys() -> dict:
    return {"keys": list(TRUSTED_USERS.keys())}


@app.delete("/keys/{fingerprint}", tags=["keys"])
async def delete_key(fingerprint: str) -> dict:
    TRUSTED_USERS.pop(fingerprint, None)
    return {"removed": fingerprint}


# ────────────────────────── Secret Endpoints ─────────────────────────
@app.post("/secrets", tags=["secrets"])
async def add_secret(name: str = Body(...), secret: str = Body(...)) -> dict:
    SECRET_STORE[name] = secret
    return {"stored": name}


@app.get("/secrets/{name}", tags=["secrets"])
async def get_secret(name: str) -> dict:
    if name not in SECRET_STORE:
        return {"error": "not found"}
    return {"secret": SECRET_STORE[name]}


@app.delete("/secrets/{name}", tags=["secrets"])
async def delete_secret(name: str) -> dict:
    SECRET_STORE.pop(name, None)
    return {"removed": name}


# ─────────────────────────────── Healthcheck ───────────────────────────────
@app.get("/health", tags=["health"])
async def health() -> dict:
    """
    Simple readiness probe. Returns 200 OK as long as the app is running.
    Docker’s healthcheck will curl this endpoint.
    """
    return {"status": "ok"}


# ───────────────────────────────    Startup  ───────────────────────────────
@app.on_event("startup")
async def _on_start():
    if engine.url.get_backend_name() != "sqlite":
        # ensure schema is up to date for Postgres deployments
        result = alembic_upgrade()
        if not result.get("ok", True):
            log.warning("alembic upgrade failed: %s", result.get("error"))
        await ensure_status_enum(engine)
    else:
        async with engine.begin() as conn:
            # run once – creates task_runs if it doesn't exist
            await conn.run_sync(Base.metadata.create_all)
    asyncio.create_task(scheduler())<|MERGE_RESOLUTION|>--- conflicted
+++ resolved
@@ -77,15 +77,9 @@
 except KeyError:
     result_backend = None
 
-<<<<<<< HEAD
 # ─────────────────────────── Key/Secret store ───────────────────
 TRUSTED_KEYS: dict[str, str] = {}
 SECRETS: dict[str, str] = {}
-=======
-# ──────────────── Simple key & secret stores ────────────────
-TRUSTED_USERS: dict[str, str] = {}
-SECRET_STORE: dict[str, str] = {}
->>>>>>> c1158d3c
 
 # ─────────────────────────── Workers ────────────────────────────
 # workers are stored as hashes:  queue.hset worker:<id> pool url advertises last_seen
