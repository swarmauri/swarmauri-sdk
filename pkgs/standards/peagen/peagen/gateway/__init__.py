--- conflicted
+++ resolved
@@ -77,28 +77,10 @@
 api = AutoAPI(
     base=Base,
     include={
-<<<<<<< HEAD
-        Tenant,
-        User,
-        Role,
-        RoleGrant,
-        RolePerm,
-        Repository,
-        UserTenant,
-        UserRepository,
-        Secret,
-        DeployKey,
-        Pool,
-        Worker,
-        Task,
-        Work,
-        RawBlob,
-=======
         Tenant, User, Role, RoleGrant, RolePerm,
         Repository, UserTenant, UserRepository,
         Secret, DeployKey, Pool, Worker,
         Task, Work, RawBlob,
->>>>>>> 8ca840af
     },
     get_async_db=get_async_db,
 )
