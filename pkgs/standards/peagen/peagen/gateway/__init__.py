--- conflicted
+++ resolved
@@ -34,13 +34,9 @@
 from peagen.orm import Base
 from peagen.transport.jsonrpc_schemas import Status
 from pydantic import ValidationError
-<<<<<<< HEAD
 from peagen.transport.jsonrpc_schemas.work import WORK_START
-from peagen.orm.schemas import TaskRead, TaskCreate, TaskUpdate
-=======
-from peagen.transport.json_rpcschemas.work import WORK_START
 from typing import Any, Dict
->>>>>>> f6e93618
+
 from peagen.orm import TaskModel, TaskRunModel
 
 from peagen.gateway.ws_server import router as ws_router
