"""
dqueue.transport.gateway
────────────────────────
JSON-RPC gateway with verbose, structured logging.

Drop this file in place of the old gateway.py
and restart `scripts.dev_gateway`.
"""

from __future__ import annotations

import asyncio
import logging
from swarmauri_standard.loggers.Logger import Logger
import os
import uuid
import json
import httpx
import time
from json.decoder import JSONDecodeError
from typing import Optional

from fastapi import FastAPI, Request, Response, Body
from peagen.plugins.queues import QueueBase

from peagen.transport import RPCDispatcher, RPCRequest, RPCResponse, RPCError
from peagen.models import Task, Status, Base, TaskRun

from peagen.gateway.ws_server import router as ws_router

from peagen.gateway.db import engine
from peagen.plugins import PluginManager
from peagen._utils.config_loader import resolve_cfg

from peagen.core.task_core import get_task_result

# ─────────────────────────── logging ────────────────────────────
LOG_LEVEL = os.getenv("DQ_LOG_LEVEL", "INFO").upper()
log = Logger(
    name="uvicorn",
    default_level=getattr(logging, LOG_LEVEL, logging.INFO),
)

# silence noisy deps but keep warnings
logging.getLogger("httpx").setLevel("WARNING")
logging.getLogger("uvicorn.error").setLevel("INFO")

# ─────────────────────────── FastAPI / state ────────────────────

app = FastAPI(title="Peagen Pool Manager Gateway")
app.include_router(ws_router)  # 1-liner, no prefix

cfg = resolve_cfg()
pm = PluginManager(cfg)

rpc = RPCDispatcher()
<<<<<<< HEAD
queue_plugin = pm.get("queues")
queue: QueueBase = (
=======
try:
    queue_plugin = pm.get("queues")
except KeyError:
    queue_plugin = None

queue: QueueClient = (
>>>>>>> b52b77fc
    queue_plugin.get_client() if hasattr(queue_plugin, "get_client") else queue_plugin
)
try:
    result_backend = pm.get("result_backends")
except KeyError:
    result_backend = None

# ─────────────────────────── Workers ────────────────────────────
# workers are stored as hashes:  queue.hset worker:<id> pool url advertises last_seen
WORKER_KEY = "worker:{}"  # format with workerId
WORKER_TTL = 15  # seconds before a worker is considered dead
TASK_TTL = 24 * 3600  # 24 h, adjust as needed


async def _upsert_worker(workerId: str, data: dict) -> None:
    """
    Persist worker metadata in Redis hash `worker:<id>`.
    • Any value that isn't bytes/str/int/float is json-encoded.
    • last_seen is stored as Unix epoch seconds.
    """
    coerced = {}
    for k, v in data.items():
        if isinstance(v, (bytes, str, int, float)):
            coerced[k] = v
        else:
            coerced[k] = json.dumps(v)  # serialize nested dicts, lists, etc.

    coerced["last_seen"] = int(time.time())  # heartbeat timestamp
    key = WORKER_KEY.format(workerId)  # e.g.  worker:7917b3bd
    await queue.hset(key, mapping=coerced)
    await queue.expire(key, WORKER_TTL)  # <<—— TTL refresh


async def _live_workers_by_pool(pool: str) -> list[dict]:
    keys = await queue.keys("worker:*")
    workers = []
    now = int(asyncio.get_event_loop().time())
    for k in keys:
        w = await queue.hgetall(k)
        if not w:  # TTL expired or never registered
            continue
        if now - int(w["last_seen"]) > WORKER_TTL:
            continue  # stale
        if w["pool"] == pool:
            workers.append(w)
    return workers


# ───────── task helpers (hash + ttl) ────────────────────────────
def _task_key(tid: str) -> str:
    return f"task:{tid}"


async def _save_task(task: Task) -> None:
    """
    Upsert a task into its Redis hash and refresh TTL atomically.
    Stores the canonical JSON blob plus the status for quick look-up.
    """
    key = _task_key(task.id)
    blob = task.model_dump_json()

    await queue.hset(key, mapping={"blob": blob, "status": task.status.value})
    await queue.expire(key, TASK_TTL)


async def _load_task(tid: str) -> Task | None:
    data = await queue.hget(_task_key(tid), "blob")
    return Task.model_validate_json(data) if data else None


# ──────────────────────   Results Backend ────────────────────────


async def _persist(task: Task) -> None:
    try:
        log.info(f"Writing {task}")
        await result_backend.store(TaskRun.from_task(task))
    except Exception as e:
        log.warning(f"_persist error '{e}'")


# ──────────────────────   Publish Event  ─────────────────────────


async def _publish_event(task: Task) -> None:
    event = {
        "specversion": "1.0",
        "type": "dqueue.task.update",
        "source": f"pool/{task.pool}",
        "subject": f"task/{task.id}",
        "time": time.strftime("%Y-%m-%dT%H:%M:%SZ", time.gmtime()),
        "data": task.model_dump(),
    }
    await queue.publish("task:update", json.dumps(event))


# ─────────────────────────── RPC endpoint ───────────────────────
@app.post(
    "/rpc",
    response_model=RPCResponse,
    response_model_exclude_none=True,
    summary="JSON-RPC 2.0 endpoint",
)
async def rpc_endpoint(
    request: Request,
    body: RPCRequest = Body(..., description="JSON-RPC 2.0 envelope"),
):
    try:
        # give the call an id if the client omitted one
        if body.id is None:
            body.id = str(uuid.uuid4())

        payload = body.model_dump()
        log.debug("RPC in  <- %s", payload)
    except JSONDecodeError:
        log.warning("parse error from %s", request.client.host)
        return Response(
            content='{"jsonrpc":"2.0","error":{"code":-32700,"message":"Parse error"},"id":null}',
            status_code=400,
            media_type="application/json",
        )

    resp = await rpc.dispatch(payload)
    if "error" in resp:
        log.warning(f"{body.method} '{body}'")
        log.warning(f"{body.method} '{resp['error']}'")
    log.debug("RPC out -> %s", resp)
    return resp


# ─────────────────────────── Pool RPCs ──────────────────────────
@rpc.method("Pool.create")
async def pool_create(name: str):
    await queue.sadd("pools", name)
    log.info("pool created: %s", name)
    return {"name": name}


@rpc.method("Pool.join")
async def pool_join(name: str):
    member = str(uuid.uuid4())[:8]
    await queue.sadd(f"pool:{name}:members", member)
    log.info("member %s joined pool %s", member, name)
    return {"memberId": member}


# ─────────────────────────── Task RPCs ──────────────────────────
@rpc.method("Task.submit")
async def task_submit(
    pool: str,
    payload: dict,
    taskId: Optional[str],
    deps: list[str] | None = None,
    edge_pred: str | None = None,
    labels: list[str] | None = None,
    config_toml: str | None = None,
):
    await queue.sadd("pools", pool)  # track pool even if not created

    if taskId:
        task = Task(
            id=taskId,
            pool=pool,
            payload=payload,
            deps=deps or [],
            edge_pred=edge_pred,
            labels=labels or [],
            config_toml=config_toml,
        )
    else:
        task = Task(
            pool=pool,
            payload=payload,
            deps=deps or [],
            edge_pred=edge_pred,
            labels=labels or [],
            config_toml=config_toml,
        )

    # 1) put on the queue for the scheduler
    await queue.rpush(f"queue:{pool}", task.model_dump_json())

    # 2) save hash + TTL
    await _save_task(task)

    # 3) persist to Postgres & emit CloudEvent (helpers you already have)
    await _persist(task)
    await _publish_event(task)

    log.info("task %s queued in %s (ttl=%ss)", task.id, pool, TASK_TTL)
    return {"taskId": task.id}


@rpc.method("Task.cancel")
async def task_cancel(taskId: str):
    t = await _load_task(taskId)
    if not t:
        raise ValueError("task not found")
    t.status = Status.cancelled
    await _save_task(t)
    log.info("task %s cancelled", taskId)
    return {}


@rpc.method("Task.get")
async def task_get(taskId: str):
    # hot cache
    if t := await _load_task(taskId):
        return t.model_dump()

    # authoritative fallback (Postgres)
    try:
        return await get_task_result(taskId)  # raises ValueError if not found
    except ValueError as exc:
        # surface a proper JSON-RPC error so the envelope is valid
        raise RPCError(code=-32001, message=str(exc))


@rpc.method("Pool.listTasks")
async def pool_list(poolName: str):
    ids = await queue.lrange(f"queue:{poolName}", 0, -1)
    return [Task.model_validate_json(r).model_dump() for r in ids]


# ─────────────────────────── Worker RPCs ────────────────────────
@rpc.method("Worker.register")
async def worker_register(workerId: str, pool: str, url: str, advertises: dict):
    await _upsert_worker(workerId, {"pool": pool, "url": url, "advertises": advertises})
    log.info("worker %s registered (%s)", workerId, pool)
    return {"ok": True}


@rpc.method("Worker.heartbeat")
async def worker_heartbeat(
    workerId: str, metrics: dict, pool: str | None = None, url: str | None = None
):
    # If gateway has no record (after crash), pool & url are expected
    known = await queue.exists(WORKER_KEY.format(workerId))
    if not known and not (pool and url):
        log.warning(
            "heartbeat from %s ignored: gateway lacks metadata; send pool+url or re-register",
            workerId,
        )
        return {"ok": False}

    await _upsert_worker(workerId, {"pool": pool, "url": url})
    return {"ok": True}


@rpc.method("Work.finished")
async def work_finished(taskId: str, status: str, result: dict | None = None):
    t = await _load_task(taskId)
    if not t:
        log.warning("Work.finished for unknown task %s", taskId)
        return {"ok": False}

    # update in-memory object
    t.status = Status(status)
    t.result = result

    # persist everywhere
    await _save_task(t)
    await _persist(t)
    await _publish_event(t)

    log.info("task %s completed: %s", taskId, status)
    return {"ok": True}


# ─────────────────────────── Scheduler loop ─────────────────────
async def scheduler():
    log.info("scheduler started")
    async with httpx.AsyncClient(timeout=10, http2=True) as client:
        while True:
            # iterate over pools with queued work
            pools = await queue.smembers("pools")
            if not pools:
                await asyncio.sleep(0.25)
                continue

            # build key list once per tick → ["queue:demo", "queue:beta", ...]
            keys = [f"queue:{p}" for p in pools]

            # BLPOP across *all* pools, 0.5-sec timeout
            res = await queue.blpop(keys, 0.5)
            if res is None:
                # no work ready this half-second
                continue

            queue_key, task_raw = res  # guaranteed 2-tuple here
            pool = queue_key.split(":", 1)[1]  # "queue:demo" → "demo"
            task = Task.model_validate_json(task_raw)

            # pick first live worker for that pool
            worker_list = await _live_workers_by_pool(pool)
            if not worker_list:
                log.info("no active worker for %s, re-queue %s", pool, task.id)
                await queue.rpush(queue_key, task_raw)  # push back
                await asyncio.sleep(5)
                continue

            target = worker_list[0]
            rpc_req = {
                "jsonrpc": "2.0",
                "id": str(uuid.uuid4()),
                "method": "Work.start",
                "params": {"task": task.model_dump()},
            }

            try:
                resp = await client.post(target["url"], json=rpc_req)
                if resp.status_code != 200:
                    raise RuntimeError(f"HTTP {resp.status_code}")

                task.status = Status.dispatched
                await _save_task(task)
                await _persist(task)
                await _publish_event(task)
                log.info(
                    "dispatch %s → %s (HTTP %d)",
                    task.id,
                    target["url"],
                    resp.status_code,
                )

            except Exception as exc:
                log.warning("dispatch failed (%s) for %s; re-queueing", exc, task.id)
                await queue.rpush(queue_key, task_raw)  # retry later


# ─────────────────────────────── Healthcheck ───────────────────────────────
@app.get("/health", tags=["health"])
async def health() -> dict:
    """
    Simple readiness probe. Returns 200 OK as long as the app is running.
    Docker’s healthcheck will curl this endpoint.
    """
    return {"status": "ok"}


# ───────────────────────────────    Startup  ───────────────────────────────
@app.on_event("startup")
async def _on_start():
    async with engine.begin() as conn:
        # run once – creates task_runs if it doesn't exist
        await conn.run_sync(Base.metadata.create_all)
    asyncio.create_task(scheduler())<|MERGE_RESOLUTION|>--- conflicted
+++ resolved
@@ -54,17 +54,12 @@
 pm = PluginManager(cfg)
 
 rpc = RPCDispatcher()
-<<<<<<< HEAD
-queue_plugin = pm.get("queues")
-queue: QueueBase = (
-=======
 try:
     queue_plugin = pm.get("queues")
 except KeyError:
     queue_plugin = None
 
-queue: QueueClient = (
->>>>>>> b52b77fc
+queue: QueueBase = (
     queue_plugin.get_client() if hasattr(queue_plugin, "get_client") else queue_plugin
 )
 try:
