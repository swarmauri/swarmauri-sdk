from __future__ import annotations

import json
import uuid

from peagen.transport.jsonrpc import RPCException
from peagen.defaults.error_codes import ErrorCode
from peagen.defaults import (
    TASK_SUBMIT,
    TASK_CANCEL,
    TASK_PAUSE,
    TASK_RESUME,
    TASK_RETRY,
    TASK_RETRY_FROM,
    GUARD_SET,
    TASK_PATCH,
    TASK_GET,
)

from .. import (
    READY_QUEUE,
    TASK_TTL,
    _finalize_parent_tasks,
    _live_workers_by_pool,
    _load_task,
    _persist,
    _publish_queue_length,
    _publish_task,
    _save_task,
    _select_tasks,
    dispatcher,
    log,
    queue,
)
from peagen.errors import TaskNotFoundError
from peagen.schemas import TaskCreate, TaskRead, TaskUpdate
from peagen.orm.task.task import TaskModel
from peagen.orm.task.task_run import TaskRunModel
from peagen.orm.status import Status
<<<<<<< HEAD
import sqlalchemy as sa
from .. import Base, Session
=======

# Use the Session factory configured by the gateway
from .. import Session, engine, Base
>>>>>>> 8d13526d


@dispatcher.method(TASK_SUBMIT)
async def task_submit(dto: TaskCreate) -> dict:
    """Persist *dto* and enqueue the task."""

    await queue.sadd("pools", dto.pool)

    action = (dto.payload or {}).get("action")
    handlers: set[str] = set()
    for w in await _live_workers_by_pool(dto.pool):
        raw = w.get("handlers", [])
        if isinstance(raw, str):
            try:
                raw = json.loads(raw)
            except Exception:  # noqa: BLE001
                raw = []
        handlers.update(raw)
    if action is not None and action not in handlers:
        raise RPCException(
            code=-32601, message="Method not found", data={"method": str(action)}
        )

    task_id = dto.id
    if task_id and await _load_task(task_id):
        new_id = str(uuid.uuid4())
        log.warning("task id collision: %s → %s", task_id, new_id)
        task_id = new_id

    # Ensure the database schema exists for test environments that
    # do not run migrations.
    async with engine.begin() as conn:
        await conn.run_sync(Base.metadata.create_all)

    async with Session() as ses:
        # 1. create definition-of-task row
        payload = dto.model_dump()
        if task_id:
            payload["id"] = uuid.UUID(str(task_id))
        task_db = TaskModel(**payload)
        ses.add(task_db)
        try:
            await ses.flush()  # gets task_db.id
        except sa.exc.OperationalError as exc:  # pragma: no cover - tables missing
            if "no such table" in str(exc).lower():
                await ses.rollback()
                await ses.run_sync(
                    lambda s: Base.metadata.create_all(bind=s.connection())
                )
                ses.add(task_db)
                await ses.flush()
            else:
                raise

        # 2. create first execution attempt
        run_db = TaskRunModel(task_id=task_db.id, status=Status.queued)
        ses.add(run_db)
        await ses.commit()

    # 3. make the object that will travel over Redis / websockets
    task_rd = TaskRead.model_validate(task_db.__dict__)

    await queue.rpush(f"{READY_QUEUE}:{task_rd.pool}", task_rd.model_dump_json())
    await _publish_queue_length(task_rd.pool)
    await _save_task(task_rd)
    await _publish_task(task_rd)
    log.info("task %s queued in %s (ttl=%ss)", task_rd.id, task_rd.pool, TASK_TTL)
    return {"taskId": str(task_rd.id)}


@dispatcher.method(TASK_CANCEL)
async def task_cancel(selector: str) -> dict:
    targets = await _select_tasks(selector)
    from peagen.handlers import control_handler

    count = await control_handler.apply("cancel", queue, targets, READY_QUEUE, TASK_TTL)
    log.info("cancel %s -> %d tasks", selector, count)
    return {"count": count}


@dispatcher.method(TASK_PAUSE)
async def task_pause(selector: str) -> dict:
    targets = await _select_tasks(selector)
    from peagen.handlers import control_handler

    count = await control_handler.apply("pause", queue, targets, READY_QUEUE, TASK_TTL)
    log.info("pause %s -> %d tasks", selector, count)
    return {"count": count}


@dispatcher.method(TASK_RESUME)
async def task_resume(selector: str) -> dict:
    targets = await _select_tasks(selector)
    from peagen.handlers import control_handler

    count = await control_handler.apply("resume", queue, targets, READY_QUEUE, TASK_TTL)
    log.info("resume %s -> %d tasks", selector, count)
    return {"count": count}


@dispatcher.method(TASK_RETRY)
async def task_retry(selector: str) -> dict:
    targets = await _select_tasks(selector)
    from peagen.handlers import control_handler

    count = await control_handler.apply("retry", queue, targets, READY_QUEUE, TASK_TTL)
    log.info("retry %s -> %d tasks", selector, count)
    return {"count": count}


@dispatcher.method(TASK_RETRY_FROM)
async def task_retry_from(selector: str) -> dict:
    targets = await _select_tasks(selector)
    from peagen.handlers import control_handler

    count = await control_handler.apply(
        "retry_from", queue, targets, READY_QUEUE, TASK_TTL
    )
    log.info("retry_from %s -> %d tasks", selector, count)
    return {"count": count}


@dispatcher.method(GUARD_SET)
async def guard_set(label: str, spec: dict) -> dict:
    await queue.hset(f"guard:{label}", mapping=spec)
    log.info("guard set %s", label)
    return {"ok": True}


@dispatcher.method(TASK_PATCH)
async def task_patch(taskId: str, changes: dict) -> dict:
    """Update persisted metadata for an existing task."""
    task = await _load_task(taskId)
    if not task:
        raise TaskNotFoundError(taskId)

    for field, value in changes.items():
        if field not in TaskUpdate.model_fields:
            continue
        if field == "status":
            value = Status(value)
        setattr(task, field, value)

    await _save_task(task)
    await _persist(task)
    await _publish_task(task)
    if "result" in changes and isinstance(changes["result"], dict):
        children = changes["result"].get("children")
        if children:
            for cid in children:
                await _finalize_parent_tasks(cid)
    log.info("task %s patched with %s", taskId, ",".join(changes.keys()))
    return task.model_dump()


@dispatcher.method(TASK_GET)
async def task_get(taskId: str) -> dict:
    try:
        uuid.UUID(taskId)
    except ValueError:
        raise RPCException(code=-32602, message="Invalid task id")
    if t := await _load_task(taskId):
        data = t.model_dump()
        duration = getattr(t, "duration", None)
        if duration is not None:
            data["duration"] = duration
        return data
    try:
        from ..core.task_core import get_task_result

        return await get_task_result(taskId)
    except TaskNotFoundError as exc:
        raise RPCException(code=ErrorCode.TASK_NOT_FOUND, message=str(exc))<|MERGE_RESOLUTION|>--- conflicted
+++ resolved
@@ -37,14 +37,8 @@
 from peagen.orm.task.task import TaskModel
 from peagen.orm.task.task_run import TaskRunModel
 from peagen.orm.status import Status
-<<<<<<< HEAD
 import sqlalchemy as sa
 from .. import Base, Session
-=======
-
-# Use the Session factory configured by the gateway
-from .. import Session, engine, Base
->>>>>>> 8d13526d
 
 
 @dispatcher.method(TASK_SUBMIT)
