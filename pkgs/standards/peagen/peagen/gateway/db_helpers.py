--- conflicted
+++ resolved
@@ -118,10 +118,7 @@
         "name": name,
         "cipher": cipher,
     }
-<<<<<<< HEAD
-=======
     stmt = pg_insert(SecretModel).values(**data)
->>>>>>> 4104c7e7
     if session.bind.dialect.name == "sqlite":
         stmt = sa.insert(SecretModel).values(**data)
         stmt = stmt.prefix_with("OR REPLACE")
