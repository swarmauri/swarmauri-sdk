--- conflicted
+++ resolved
@@ -27,13 +27,10 @@
     local_sort_app,
     local_template_sets_app,
     local_validate_app,
-<<<<<<< HEAD
     login_app,
     keys_app,
     local_secrets_app,
-=======
     show_app,
->>>>>>> 8ae98b4d
     remote_doe_app,
     remote_eval_app,
     remote_fetch_app,
@@ -174,11 +171,8 @@
 local_app.add_typer(local_analysis_app)
 local_app.add_typer(local_template_sets_app, name="template-set")
 local_app.add_typer(local_validate_app)
-<<<<<<< HEAD
 local_app.add_typer(local_secrets_app, name="secrets")
-=======
 local_app.add_typer(show_app, name="git")
->>>>>>> 8ae98b4d
 
 
 remote_app.add_typer(remote_doe_app, name="doe")
