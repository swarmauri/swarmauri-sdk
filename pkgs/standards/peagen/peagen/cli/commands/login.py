--- conflicted
+++ resolved
@@ -11,14 +11,7 @@
 from peagen.secrets import AutoGpgDriver
 
 
-<<<<<<< HEAD
 login_app = typer.Typer(help="Authenticate and upload your public key.")
-=======
-login_app = typer.Typer(
-    name="login",
-    help="Authenticate and upload your public key.",
-)
->>>>>>> d582f1c4
 
 
 @login_app.command("login")
