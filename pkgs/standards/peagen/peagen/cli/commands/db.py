--- conflicted
+++ resolved
@@ -3,13 +3,10 @@
 from __future__ import annotations
 
 import asyncio
-<<<<<<< HEAD
 from pathlib import Path
 import uuid
 
 import httpx
-=======
->>>>>>> d07b8424
 
 import typer
 
@@ -18,23 +15,15 @@
 from peagen.models import Task
 from peagen.core.migrate_core import ALEMBIC_CFG
 
-<<<<<<< HEAD
-# ``alembic.ini`` lives in ``pkgs/standards/peagen`` next to ``migrations``.
-# ``db.py`` sits under ``peagen/cli/commands``. Climbing three directories
-# resolves to the package root whether running from source or an installed
-# wheel.
-ALEMBIC_CFG = Path(__file__).resolve().parents[3] / "alembic.ini"
-
-DEFAULT_GATEWAY = "http://localhost:8000/rpc"
-
-=======
 # ``alembic.ini`` lives in the package root next to ``migrations``.
 # When running from source the module sits one directory deeper than
 # an installed wheel. Check both possible locations for robustness.
 _src_cfg = Path(__file__).resolve().parents[3] / "alembic.ini"
 _pkg_cfg = Path(__file__).resolve().parents[2] / "alembic.ini"
 ALEMBIC_CFG = _src_cfg if _src_cfg.exists() else _pkg_cfg
->>>>>>> d07b8424
+
+DEFAULT_GATEWAY = "http://localhost:8000/rpc" # replace with peagen.defaults to make consistency
+
 local_db_app = typer.Typer(help="Database utilities.")
 remote_db_app = typer.Typer(help="Database utilities via JSON-RPC.")
 
