# peagen/commands/process.py
"""
CLI front-end for the processing pipeline.

Two sub-commands are exposed:

  • ``peagen process run``     – local, blocking execution
  • ``peagen process submit``  – JSON-RPC submission to worker farm
"""

from __future__ import annotations

import asyncio
import json
from pathlib import Path
from typing import Any, Dict, Optional

import httpx
import typer

from peagen.handlers.process_handler import process_handler
from peagen.models import Status, Task  # noqa: F401 – only for type hints

DEFAULT_GATEWAY = "http://localhost:8000/rpc"
local_process_app = typer.Typer(help="Render / generate project files.")
remote_process_app = typer.Typer(help="Render / generate project files.")


# ────────────────────────── helpers ──────────────────────────────────────────
def _collect_args(  # noqa: C901 – straight-through mapper
    projects_payload: str,
    project_name: Optional[str],
    start_idx: int,
    start_file: Optional[str],
    verbose: int,
    transitive: bool,
    agent_env: Optional[str],
    output_base: Optional[Path],
) -> Dict[str, Any]:
    args: Dict[str, Any] = {
        "projects_payload": projects_payload,
        "project_name": project_name,
        "start_idx": start_idx,
        "start_file": start_file,
        "verbose": verbose,
        "transitive": transitive,
        "output_base": str(output_base) if output_base else None,
    }
    if agent_env:
        try:
            args["agent_env"] = json.loads(agent_env)
        except json.JSONDecodeError as exc:
            raise typer.BadParameter("--agent-env must be valid JSON") from exc
    return args


def _build_task(args: Dict[str, Any]) -> Task:
    """Fabricate a Task model so the CLI uses the same payload shape as workers."""
    return Task(
        pool="default",
        payload={"action": "process", "args": args},
    )


# ────────────────────────── local run ────────────────────────────────────────
@local_process_app.command("process")
def run(  # noqa: PLR0913 – CLI signature needs many options
    ctx: typer.Context,
    projects_payload: str = typer.Argument(
        ..., help="Path to YAML file containing a top-level PROJECTS list."
    ),
    project_name: Optional[str] = typer.Option(
        None, help="Process only a single project by its NAME."
    ),
    start_idx: int = typer.Option(
        0, "--start-idx", help="Index offset for rendered filenames."
    ),
    start_file: Optional[str] = typer.Option(
        None, help="Skip files until this RENDERED_FILE_NAME is reached."
    ),
    verbose: int = typer.Option(
        0, "--verbose", "-v", count=True, help="Increase log verbosity."
    ),
    transitive: bool = typer.Option(
        False, "--transitive/--no-transitive", help="Include transitive deps."
    ),
    agent_env: Optional[str] = typer.Option(
        None,
        help=(
            "JSON for LLM driver, e.g. "
            '\'{"provider":"openai","model_name":"gpt-4o","api_key":"sk-..."}\''
        ),
    ),
    output_base: Optional[Path] = typer.Option(
        None,
        "--output-base",
        help="Root dir for materialised artifacts (default ./out).",
    ),
):
    """Execute the processing pipeline synchronously on this machine."""
    args = _collect_args(
        projects_payload,
        project_name,
        start_idx,
        start_file,
        verbose,
        transitive,
        agent_env,
        output_base,
    )
    task = _build_task(args)

    result = asyncio.run(process_handler(task))
    typer.echo(json.dumps(result, indent=2))


# ────────────────────────── remote submit ────────────────────────────────────
@remote_process_app.command("process")
def submit(  # noqa: PLR0913 – CLI signature needs many options
    ctx: typer.Context,
    projects_payload: str = typer.Argument(...),
    project_name: Optional[str] = typer.Option(None),
    start_idx: int = typer.Option(0),
    start_file: Optional[str] = typer.Option(None),
    verbose: int = typer.Option(0, "--verbose", "-v", count=True),
    transitive: bool = typer.Option(False, "--transitive/--no-transitive"),
    agent_env: Optional[str] = typer.Option(None),
    output_base: Optional[Path] = typer.Option(None, "--output-base"),
):
    """Enqueue a processing task via JSON-RPC and return immediately."""
    args = _collect_args(
        projects_payload,
        project_name,
        start_idx,
        start_file,
        verbose,
        transitive,
        agent_env,
        output_base,
    )
    task = _build_task(args)

    rpc_req = {
        "jsonrpc": "2.0",
        "method": "Task.submit",
<<<<<<< HEAD
        "params": {"pool": task.pool, "payload": task.payload, "taskId": task.id},
=======
        "params": task.model_dump(),
>>>>>>> e3ed918b
    }
    print(rpc_req)
    with httpx.Client(timeout=30.0) as client:
        resp = client.post(ctx.obj.get("gateway_url"), json=rpc_req)
        resp.raise_for_status()
        reply = resp.json()

    if "error" in reply:
        typer.secho(
            f"Remote error {reply['error']['code']}: {reply['error']['message']}",
            fg=typer.colors.RED,
            err=True,
        )
        raise typer.Exit(code=1)

    typer.secho(f"Submitted task {task.id}", fg=typer.colors.GREEN)
    if reply.get("result"):
        typer.echo(json.dumps(reply["result"], indent=2))<|MERGE_RESOLUTION|>--- conflicted
+++ resolved
@@ -21,7 +21,6 @@
 from peagen.handlers.process_handler import process_handler
 from peagen.models import Status, Task  # noqa: F401 – only for type hints
 
-DEFAULT_GATEWAY = "http://localhost:8000/rpc"
 local_process_app = typer.Typer(help="Render / generate project files.")
 remote_process_app = typer.Typer(help="Render / generate project files.")
 
@@ -143,11 +142,7 @@
     rpc_req = {
         "jsonrpc": "2.0",
         "method": "Task.submit",
-<<<<<<< HEAD
-        "params": {"pool": task.pool, "payload": task.payload, "taskId": task.id},
-=======
         "params": task.model_dump(),
->>>>>>> e3ed918b
     }
     print(rpc_req)
     with httpx.Client(timeout=30.0) as client:
