--- conflicted
+++ resolved
@@ -25,15 +25,9 @@
     return Task(
         id=str(uuid.uuid4()),
         pool="default",
-<<<<<<< HEAD
-        action="doe",
-        status=Status.queued,
-        payload={"args": args},
-=======
         action=action,
         status=Status.waiting,
         payload={"action": action, "args": args},
->>>>>>> 3202e5a4
     )
 
 
