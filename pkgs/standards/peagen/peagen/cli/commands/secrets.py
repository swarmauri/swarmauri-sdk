"""Manage encrypted secrets."""

from __future__ import annotations

import json
from pathlib import Path
from typing import List

import httpx
import typer

from peagen.secrets import AutoGpgDriver


local_secrets_app = typer.Typer(help="Manage local secret store.")
remote_secrets_app = typer.Typer(help="Manage secrets via gateway.")
STORE_FILE = Path.home() / ".peagen" / "secret_store.json"


def _pool_worker_pubs(pool: str, gateway_url: str) -> list[str]:
    """Return public keys advertised by workers in ``pool``."""
    envelope = {
        "jsonrpc": "2.0",
        "method": "Worker.list",
        "params": {"pool": pool},
    }
    try:
        res = httpx.post(gateway_url, json=envelope, timeout=10.0)
        res.raise_for_status()
    except Exception:
        return []
    workers = res.json().get("result", [])
    keys = []
    for w in workers:
        advert = w.get("advertises") or {}
        key = advert.get("public_key") or advert.get("pubkey")
        if key:
            keys.append(key)
    return keys


def _load() -> dict:
    if STORE_FILE.exists():
        return json.loads(STORE_FILE.read_text())
    return {}


def _save(data: dict) -> None:
    STORE_FILE.parent.mkdir(parents=True, exist_ok=True)
    STORE_FILE.write_text(json.dumps(data, indent=2))


@local_secrets_app.command("add")
def add(name: str, value: str, recipients: List[Path] = typer.Option([])) -> None:
    """Encrypt and store a secret locally."""
    drv = AutoGpgDriver()
    pubkeys = [p.read_text() for p in recipients]
    cipher = drv.encrypt(value.encode(), pubkeys).decode()
    data = _load()
    data[name] = cipher
    _save(data)
    typer.echo(f"Stored secret {name}")


@local_secrets_app.command("get")
def get(name: str) -> None:
    """Decrypt and print a secret."""
    drv = AutoGpgDriver()
    val = _load().get(name)
    if not val:
        raise typer.BadParameter("Unknown secret")
    plain = drv.decrypt(val.encode()).decode()
    typer.echo(plain)


@local_secrets_app.command("remove")
def remove(name: str) -> None:
    """Delete a secret from local store."""
    data = _load()
    data.pop(name, None)
    _save(data)
    typer.echo(f"Removed secret {name}")


@remote_secrets_app.command("add")
def remote_add(
    ctx: typer.Context,
    secret_id: str,
    value: str,
    version: int = typer.Option(0, "--version"),
    recipient: List[Path] = typer.Option([], "--recipient"),
    pool: str = typer.Option("default", "--pool"),

    gateway_url: str = typer.Option("http://localhost:8000/rpc", "--gateway-url"),
) -> None:
    """Upload an encrypted secret to the gateway."""
    gateway_url = gateway_url.rstrip("/") + "/rpc"
    drv = AutoGpgDriver()
    pubs = [p.read_text() for p in recipient]
    pubs.extend(_pool_worker_pubs(pool, gateway_url))
    cipher = drv.encrypt(value.encode(), pubs).decode()
    envelope = {
        "jsonrpc": "2.0",
        "method": "Secrets.add",
        "params": {"id": secret_id, "secret": cipher, "version": version},
    }
<<<<<<< HEAD
    res = httpx.post(gateway_url, json=envelope, timeout=10.0)
    if res.status_code >= 400:
        typer.echo(f"Error {res.status_code}: {res.text}", err=True)
        raise typer.Exit(1)
    typer.echo(f"Uploaded secret {name}")
=======
    httpx.post(gateway_url, json=envelope, timeout=10.0)
    typer.echo(f"Uploaded secret {secret_id}")
>>>>>>> 59ea2b12


@remote_secrets_app.command("get")
def remote_get(
    ctx: typer.Context,
    secret_id: str,
    gateway_url: str = typer.Option("http://localhost:8000/rpc", "--gateway-url"),
) -> None:
    """Retrieve and decrypt a secret from the gateway."""
    gateway_url = gateway_url.rstrip("/") + "/rpc"
    drv = AutoGpgDriver()
    envelope = {
        "jsonrpc": "2.0",
        "method": "Secrets.get",
        "params": {"id": secret_id},
    }
    res = httpx.post(gateway_url, json=envelope, timeout=10.0)
    if res.status_code >= 400:
        typer.echo(f"Error {res.status_code}: {res.text}", err=True)
        raise typer.Exit(1)
    cipher = res.json()["result"]["secret"].encode()
    typer.echo(drv.decrypt(cipher).decode())


@remote_secrets_app.command("remove")
def remote_remove(
    ctx: typer.Context,
    secret_id: str,
    version: int = typer.Option(None, "--version"),
    gateway_url: str = typer.Option("http://localhost:8000/rpc", "--gateway-url"),
) -> None:
    """Delete a secret on the gateway."""
    gateway_url = gateway_url.rstrip("/") + "/rpc"
    envelope = {
        "jsonrpc": "2.0",
        "method": "Secrets.delete",
        "params": {"id": secret_id, "version": version},
    }
<<<<<<< HEAD
    res = httpx.post(gateway_url, json=envelope, timeout=10.0)
    if res.status_code >= 400:
        typer.echo(f"Error {res.status_code}: {res.text}", err=True)
        raise typer.Exit(1)
    typer.echo(f"Removed secret {name}")
=======
    httpx.post(gateway_url, json=envelope, timeout=10.0)
    typer.echo(f"Removed secret {secret_id}")
>>>>>>> 59ea2b12
<|MERGE_RESOLUTION|>--- conflicted
+++ resolved
@@ -104,16 +104,12 @@
         "method": "Secrets.add",
         "params": {"id": secret_id, "secret": cipher, "version": version},
     }
-<<<<<<< HEAD
     res = httpx.post(gateway_url, json=envelope, timeout=10.0)
     if res.status_code >= 400:
         typer.echo(f"Error {res.status_code}: {res.text}", err=True)
         raise typer.Exit(1)
     typer.echo(f"Uploaded secret {name}")
-=======
-    httpx.post(gateway_url, json=envelope, timeout=10.0)
-    typer.echo(f"Uploaded secret {secret_id}")
->>>>>>> 59ea2b12
+
 
 
 @remote_secrets_app.command("get")
@@ -152,13 +148,9 @@
         "method": "Secrets.delete",
         "params": {"id": secret_id, "version": version},
     }
-<<<<<<< HEAD
+
     res = httpx.post(gateway_url, json=envelope, timeout=10.0)
     if res.status_code >= 400:
         typer.echo(f"Error {res.status_code}: {res.text}", err=True)
         raise typer.Exit(1)
     typer.echo(f"Removed secret {name}")
-=======
-    httpx.post(gateway_url, json=envelope, timeout=10.0)
-    typer.echo(f"Removed secret {secret_id}")
->>>>>>> 59ea2b12
