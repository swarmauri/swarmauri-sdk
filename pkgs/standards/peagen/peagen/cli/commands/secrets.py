"""Manage encrypted secrets."""

from __future__ import annotations

import json
from pathlib import Path
from typing import List

import httpx
import typer

from peagen.plugins.secret_drivers import AutoGpgDriver


local_secrets_app = typer.Typer(help="Manage local secret store.")
remote_secrets_app = typer.Typer(help="Manage secrets via gateway.")
STORE_FILE = Path.home() / ".peagen" / "secret_store.json"


def _pool_worker_pubs(pool: str, gateway_url: str) -> list[str]:
    """Return public keys advertised by workers in ``pool``."""
    envelope = {
        "jsonrpc": "2.0",
        "method": "Worker.list",
        "params": {"pool": pool},
    }
    try:
        res = httpx.post(gateway_url, json=envelope, timeout=10.0)
        res.raise_for_status()
    except Exception:
        return []
    workers = res.json().get("result", [])
    keys = []
    for w in workers:
        advert = w.get("advertises") or {}
        if isinstance(advert, str):
            try:
                advert = json.loads(advert)
            except Exception:
                advert = {}
<<<<<<< HEAD
        key = advert.get("public_key") or advert.get("pubkey")
=======
        key = None
        if isinstance(advert, dict):
            key = advert.get("public_key") or advert.get("pubkey")
>>>>>>> 13db7461
        if key:
            keys.append(key)
    return keys


def _load() -> dict:
    if STORE_FILE.exists():
        return json.loads(STORE_FILE.read_text())
    return {}


def _save(data: dict) -> None:
    STORE_FILE.parent.mkdir(parents=True, exist_ok=True)
    STORE_FILE.write_text(json.dumps(data, indent=2))


@local_secrets_app.command("add")
def add(name: str, value: str, recipients: List[Path] = typer.Option([])) -> None:
    """Encrypt and store a secret locally."""
    drv = AutoGpgDriver()
    pubkeys = [p.read_text() for p in recipients]
    cipher = drv.encrypt(value.encode(), pubkeys).decode()
    data = _load()
    data[name] = cipher
    _save(data)
    typer.echo(f"Stored secret {name}")


@local_secrets_app.command("get")
def get(name: str) -> None:
    """Decrypt and print a secret."""
    drv = AutoGpgDriver()
    val = _load().get(name)
    if not val:
        raise typer.BadParameter("Unknown secret")
    plain = drv.decrypt(val.encode()).decode()
    typer.echo(plain)


@local_secrets_app.command("remove")
def remove(name: str) -> None:
    """Delete a secret from local store."""
    data = _load()
    data.pop(name, None)
    _save(data)
    typer.echo(f"Removed secret {name}")


@remote_secrets_app.command("add")
def remote_add(
    ctx: typer.Context,
    secret_id: str,
    value: str,
    version: int = typer.Option(0, "--version"),
    recipient: List[Path] = typer.Option([], "--recipient"),
    pool: str = typer.Option("default", "--pool"),
    gateway_url: str = typer.Option("http://localhost:8000/rpc", "--gateway-url"),
) -> None:
    """Upload an encrypted secret to the gateway."""
    gateway_url = gateway_url.rstrip("/")
    if not gateway_url.endswith("/rpc"):
        gateway_url += "/rpc"
    drv = AutoGpgDriver()
    pubs = [p.read_text() for p in recipient]
    pubs.extend(_pool_worker_pubs(pool, gateway_url))
    cipher = drv.encrypt(value.encode(), pubs).decode()
    envelope = {
        "jsonrpc": "2.0",
        "method": "Secrets.add",
        "params": {"name": secret_id, "secret": cipher, "version": version},
    }
    res = httpx.post(gateway_url, json=envelope, timeout=10.0)
    if getattr(res, "status_code", 200) >= 400:
        typer.echo(
            f"Error {getattr(res, 'status_code', 'unknown')}: {getattr(res, 'text', '')}",
            err=True,
        )
        raise typer.Exit(1)
    typer.echo(f"Uploaded secret {secret_id}")


@remote_secrets_app.command("get")
def remote_get(
    ctx: typer.Context,
    secret_id: str,
    gateway_url: str = typer.Option("http://localhost:8000/rpc", "--gateway-url"),
) -> None:
    """Retrieve and decrypt a secret from the gateway."""
    gateway_url = gateway_url.rstrip("/")
    if not gateway_url.endswith("/rpc"):
        gateway_url += "/rpc"
    drv = AutoGpgDriver()
    envelope = {
        "jsonrpc": "2.0",
        "method": "Secrets.get",
        "params": {"name": secret_id},
    }
    res = httpx.post(gateway_url, json=envelope, timeout=10.0)
    if getattr(res, "status_code", 200) >= 400:
        typer.echo(
            f"Error {getattr(res, 'status_code', 'unknown')}: {getattr(res, 'text', '')}",
            err=True,
        )
        raise typer.Exit(1)
    cipher = res.json()["result"]["secret"].encode()
    typer.echo(drv.decrypt(cipher).decode())


@remote_secrets_app.command("remove")
def remote_remove(
    ctx: typer.Context,
    secret_id: str,
    version: int = typer.Option(None, "--version"),
    gateway_url: str = typer.Option("http://localhost:8000/rpc", "--gateway-url"),
) -> None:
    """Delete a secret on the gateway."""
    gateway_url = gateway_url.rstrip("/")
    if not gateway_url.endswith("/rpc"):
        gateway_url += "/rpc"
    envelope = {
        "jsonrpc": "2.0",
        "method": "Secrets.delete",
        "params": {"name": secret_id, "version": version},
    }

    res = httpx.post(gateway_url, json=envelope, timeout=10.0)
    if getattr(res, "status_code", 200) >= 400:
        typer.echo(
            f"Error {getattr(res, 'status_code', 'unknown')}: {getattr(res, 'text', '')}",
            err=True,
        )
        raise typer.Exit(1)
    typer.echo(f"Removed secret {secret_id}")<|MERGE_RESOLUTION|>--- conflicted
+++ resolved
@@ -38,13 +38,7 @@
                 advert = json.loads(advert)
             except Exception:
                 advert = {}
-<<<<<<< HEAD
         key = advert.get("public_key") or advert.get("pubkey")
-=======
-        key = None
-        if isinstance(advert, dict):
-            key = advert.get("public_key") or advert.get("pubkey")
->>>>>>> 13db7461
         if key:
             keys.append(key)
     return keys
