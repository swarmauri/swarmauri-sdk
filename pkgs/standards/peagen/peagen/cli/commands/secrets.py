"""Manage encrypted secrets."""

from __future__ import annotations

import json
from pathlib import Path
from typing import List

import httpx
import typer

from peagen.secrets import AutoGpgDriver


local_secrets_app = typer.Typer(help="Manage local secret store.")
remote_secrets_app = typer.Typer(help="Manage secrets via gateway.")
STORE_FILE = Path.home() / ".peagen" / "secret_store.json"


def _pool_worker_pubs(pool: str, gateway_url: str) -> list[str]:
    """Return public keys advertised by workers in ``pool``."""
    envelope = {
        "jsonrpc": "2.0",
        "method": "Worker.list",
        "params": {"pool": pool},
    }
    try:
        res = httpx.post(gateway_url, json=envelope, timeout=10.0)
        res.raise_for_status()
    except Exception:
        return []
    workers = res.json().get("result", [])
    keys = []
    for w in workers:
        advert = w.get("advertises") or {}
        key = advert.get("public_key") or advert.get("pubkey")
        if key:
            keys.append(key)
    return keys


def _load() -> dict:
    if STORE_FILE.exists():
        return json.loads(STORE_FILE.read_text())
    return {}


def _save(data: dict) -> None:
    STORE_FILE.parent.mkdir(parents=True, exist_ok=True)
    STORE_FILE.write_text(json.dumps(data, indent=2))


@local_secrets_app.command("add")
def add(name: str, value: str, recipients: List[Path] = typer.Option([])) -> None:
    """Encrypt and store a secret locally."""
    drv = AutoGpgDriver()
    pubkeys = [p.read_text() for p in recipients]
    cipher = drv.encrypt(value.encode(), pubkeys).decode()
    data = _load()
    data[name] = cipher
    _save(data)
    typer.echo(f"Stored secret {name}")


@local_secrets_app.command("get")
def get(name: str) -> None:
    """Decrypt and print a secret."""
    drv = AutoGpgDriver()
    val = _load().get(name)
    if not val:
        raise typer.BadParameter("Unknown secret")
    plain = drv.decrypt(val.encode()).decode()
    typer.echo(plain)


@local_secrets_app.command("remove")
def remove(name: str) -> None:
    """Delete a secret from local store."""
    data = _load()
    data.pop(name, None)
    _save(data)
    typer.echo(f"Removed secret {name}")


@remote_secrets_app.command("add")
def remote_add(
    ctx: typer.Context,
    secret_id: str,
    value: str,
<<<<<<< HEAD
    version: int = typer.Option(0, "--version"),
=======
    recipient: List[Path] = typer.Option([], "--recipient"),
    pool: str = typer.Option("default", "--pool"),
>>>>>>> 2069d3f9
    gateway_url: str = typer.Option("http://localhost:8000/rpc", "--gateway-url"),
) -> None:
    """Upload an encrypted secret to the gateway."""
    drv = AutoGpgDriver()
    pubs = [p.read_text() for p in recipient]
    pubs.extend(_pool_worker_pubs(pool, gateway_url))
    cipher = drv.encrypt(value.encode(), pubs).decode()
    envelope = {
        "jsonrpc": "2.0",
        "method": "Secrets.add",
        "params": {"id": secret_id, "secret": cipher, "version": version},
    }
    httpx.post(gateway_url, json=envelope, timeout=10.0)
    typer.echo(f"Uploaded secret {secret_id}")


@remote_secrets_app.command("get")
def remote_get(
    ctx: typer.Context,
    secret_id: str,
    gateway_url: str = typer.Option("http://localhost:8000/rpc", "--gateway-url"),
) -> None:
    """Retrieve and decrypt a secret from the gateway."""
    drv = AutoGpgDriver()
    envelope = {
        "jsonrpc": "2.0",
        "method": "Secrets.get",
        "params": {"id": secret_id},
    }
    res = httpx.post(gateway_url, json=envelope, timeout=10.0)
    cipher = res.json()["result"]["secret"].encode()
    typer.echo(drv.decrypt(cipher).decode())


@remote_secrets_app.command("remove")
def remote_remove(
    ctx: typer.Context,
    secret_id: str,
    version: int = typer.Option(None, "--version"),
    gateway_url: str = typer.Option("http://localhost:8000/rpc", "--gateway-url"),
) -> None:
    """Delete a secret on the gateway."""
    envelope = {
        "jsonrpc": "2.0",
        "method": "Secrets.delete",
        "params": {"id": secret_id, "version": version},
    }
    httpx.post(gateway_url, json=envelope, timeout=10.0)
    typer.echo(f"Removed secret {secret_id}")<|MERGE_RESOLUTION|>--- conflicted
+++ resolved
@@ -87,12 +87,10 @@
     ctx: typer.Context,
     secret_id: str,
     value: str,
-<<<<<<< HEAD
     version: int = typer.Option(0, "--version"),
-=======
     recipient: List[Path] = typer.Option([], "--recipient"),
     pool: str = typer.Option("default", "--pool"),
->>>>>>> 2069d3f9
+
     gateway_url: str = typer.Option("http://localhost:8000/rpc", "--gateway-url"),
 ) -> None:
     """Upload an encrypted secret to the gateway."""
