--- conflicted
+++ resolved
@@ -21,10 +21,7 @@
     return Task(
         id=str(uuid.uuid4()),
         pool="default",
-<<<<<<< HEAD
         status=Status.waiting,
-=======
->>>>>>> ef2635a9
         payload={"action": "evolve", "args": args},
     )
 
