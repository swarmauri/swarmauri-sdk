--- conflicted
+++ resolved
@@ -15,13 +15,10 @@
 from .templates import local_template_sets_app, remote_template_sets_app
 from .tui import dashboard_app
 from .validate import local_validate_app, remote_validate_app
-<<<<<<< HEAD
 from .login import login_app
 from .keys import keys_app
 from .secrets import local_secrets_app, remote_secrets_app
-=======
 from .show import show_app
->>>>>>> 8ae98b4d
 
 __all__ = [
     "local_doe_app",
