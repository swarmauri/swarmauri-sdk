--- conflicted
+++ resolved
@@ -114,11 +114,7 @@
     global_attrs: Dict[str, Any],
     template_dir: str,
     agent_env: Dict[str, Any],
-<<<<<<< HEAD
-    j2_instance: Any,  # <-- new parameter
-=======
     j2_instance: Any,
->>>>>>> c29c3d0f
     logger: Optional[Any] = None,
     start_idx: int = 0,
     idx_len: int = 1,
@@ -133,55 +129,36 @@
     final_filename = file_record.get("RENDERED_FILE_NAME")
     process_type = file_record.get("PROCESS_TYPE", "COPY").upper()
 
-    try:
-        if process_type == "COPY":
-            content = _render_copy_template(file_record, context, j2_instance, logger)
-        elif process_type == "GENERATE":
-            if _config["revise"] and "agent_prompt_template_file" not in agent_env:
-                agent_env["agent_prompt_template_file"] = "agent_revise.j2"
-            if _config["revise"]:
-                context["INJ"] = _config["revision_notes"]
-                prompt_name = agent_env["agent_prompt_template_file"]
-            else:
-                prompt_name = file_record.get("AGENT_PROMPT_TEMPLATE", "agent_default.j2")
+    if process_type == "COPY":
+        content = _render_copy_template(file_record, context, j2_instance, logger)
+
+    elif process_type == "GENERATE":
+        if _config["revise"] and "agent_prompt_template_file" not in agent_env:
+            agent_env["agent_prompt_template_file"] = "agent_revise.j2"
+        if _config["revise"]:
+            context["INJ"] = _config["revision_notes"]
+            agent_prompt_template_name = agent_env["agent_prompt_template_file"]
+        else:
+            agent_prompt_template_name = file_record.get("AGENT_PROMPT_TEMPLATE", "agent_default.j2")
 
             prompt_path = os.path.join(template_dir, prompt_name)
             content = _render_generate_template(
                 file_record, context, prompt_path, j2_instance, agent_env, logger
             )
         else:
-<<<<<<< HEAD
-            agent_prompt_template_name = file_record.get(
-                "AGENT_PROMPT_TEMPLATE", "agent_default.j2"
-            )
-
-        prompt_path = os.path.join(template_dir, agent_prompt_template_name)
-        content = _render_generate_template(
-            file_record, context, prompt_path, j2_instance, agent_env, logger
-        )
-
-    else:
-=======
             if logger:
                 logger.warning(
                     f"Unknown PROCESS_TYPE '{process_type}' for file '{final_filename}'. Skipping."
                 )
             return False
     except Exception as e:
->>>>>>> c29c3d0f
         if logger:
             logger.error(f"Error rendering '{final_filename}': {e}")
         return False
 
     if content is None:
         if logger:
-<<<<<<< HEAD
-            logger.warning(
-                f"No content generated for file '{final_filename}'; skipping save."
-            )
-=======
-            logger.warning(f"No content generated for '{final_filename}'; skipping.")
->>>>>>> c29c3d0f
+            logger.warning(f"No content generated for file '{final_filename}'; skipping save.")
         return False
 
     if content == "":
@@ -234,13 +211,9 @@
             idx = idx_map[fname]
             new_dir = rec.get("TEMPLATE_SET") or global_attrs.get("TEMPLATE_SET")
 
-<<<<<<< HEAD
             # Create a fresh instance
-            j2 = J2PromptTemplate(code_generation_mode=True)
+            j2 = j2pt.copy(deep=False)
             # Detach and override template directory
-=======
-            j2 = j2pt.copy(deep=False)
->>>>>>> c29c3d0f
             j2.templates_dir = [str(new_dir)] + list(j2.templates_dir[1:])
 
             _process_file(
