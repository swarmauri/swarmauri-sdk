--- conflicted
+++ resolved
@@ -14,13 +14,9 @@
 from typing import Any, Dict, List, Optional
 from concurrent.futures import ThreadPoolExecutor, wait, FIRST_COMPLETED
 
-<<<<<<< HEAD
-from swarmauri_prompt_j2prompttemplate import j2pt
-=======
 from colorama import Fore, Style
 from swarmauri_prompt_j2prompttemplate import j2pt, J2PromptTemplate
 from pathlib import Path
->>>>>>> 16a5c6dd
 
 from ._config import _config
 from ._graph import _build_forward_graph
@@ -42,27 +38,6 @@
     1. Always write to <workspace_root>/<filepath> (local, fast, zero egress).
     2. Then, *optionally* upload the same bytes to the configured adapter.
     """
-<<<<<<< HEAD
-    try:
-        if storage_adapter:
-            # remote upload
-            key = filepath
-            if org:
-                key = f"{org.rstrip('/')}/{filepath.lstrip('/')}"
-            bio = io.BytesIO(content.encode("utf-8"))
-            storage_adapter.upload(key, bio)
-            if logger:
-                logger.info(f"({start_idx + 1}/{idx_len}) Uploaded: {key}")
-        else:
-            # local write
-            directory = os.path.dirname(filepath)
-            os.makedirs(directory, exist_ok=True)
-            with open(filepath, "w", encoding="utf-8") as f:
-                f.write(content)
-            if logger:
-                logger.info(f"({start_idx + 1}/{idx_len}) File saved: {filepath}")
-    except Exception as e:
-=======
     # ---- build full on-disk path ------------------------------------------------
     full_path = workspace_root / filepath
     full_path.parent.mkdir(parents=True, exist_ok=True)
@@ -79,7 +54,6 @@
         key = os.path.normpath(key)
         with full_path.open("rb") as fsrc:
             storage_adapter.upload(key, fsrc)
->>>>>>> 16a5c6dd
         if logger:
             logger.info(f"({start_idx+1}/{idx_len}) Uploaded → {key}")
 
@@ -288,14 +262,8 @@
     # Sequential execution
     for rec in file_records:
         new_dir = rec.get("TEMPLATE_SET") or global_attrs.get("TEMPLATE_SET")
-<<<<<<< HEAD
-
-        j2_instance = j2pt()
-        j2_instance.templates_dir = [str(new_dir)] + list(j2_instance.templates_dir[1:])
-=======
         j2_instance = J2PromptTemplate()
         j2_instance.templates_dir = [str(new_dir)] + [workspace_root] + list(j2pt.templates_dir[1:])
->>>>>>> 16a5c6dd
 
         if not _process_file(
             rec,
