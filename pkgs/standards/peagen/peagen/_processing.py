--- conflicted
+++ resolved
@@ -9,13 +9,6 @@
 """
 
 import os
-<<<<<<< HEAD
-from concurrent.futures import FIRST_COMPLETED, ThreadPoolExecutor, wait
-from pprint import pformat
-from typing import Any, Dict, List, Optional
-
-from swarmauri_prompt_j2prompttemplate import j2pt
-=======
 import io
 from pprint import pformat
 from typing import Any, Dict, List, Optional
@@ -23,7 +16,6 @@
 
 from colorama import Fore, Style
 from swarmauri_prompt_j2prompttemplate import j2pt, J2PromptTemplate
->>>>>>> c29c3d0f
 
 from ._config import _config
 from ._graph import _build_forward_graph
@@ -122,11 +114,7 @@
     global_attrs: Dict[str, Any],
     template_dir: str,
     agent_env: Dict[str, Any],
-<<<<<<< HEAD
-    j2_instance: Any,  # <-- new parameter
-=======
     j2_instance: Any,
->>>>>>> c29c3d0f
     logger: Optional[Any] = None,
     start_idx: int = 0,
     idx_len: int = 1,
@@ -158,45 +146,24 @@
                 file_record, context, prompt_path, j2_instance, agent_env, logger
             )
         else:
-<<<<<<< HEAD
-            agent_prompt_template_name = file_record.get(
-                "AGENT_PROMPT_TEMPLATE", "agent_default.j2"
-            )
-
-        prompt_path = os.path.join(template_dir, agent_prompt_template_name)
-        content = _render_generate_template(
-            file_record, context, prompt_path, j2_instance, agent_env, logger
-        )
-
-    else:
-=======
             if logger:
                 logger.warning(
                     f"Unknown PROCESS_TYPE '{process_type}' for file '{final_filename}'. Skipping."
                 )
             return False
     except Exception as e:
->>>>>>> c29c3d0f
         if logger:
             logger.error(f"Error rendering '{final_filename}': {e}")
         return False
 
     if content is None:
         if logger:
-<<<<<<< HEAD
-            logger.warning(
-                f"No content generated for file '{final_filename}'; skipping save."
-            )
-=======
             logger.warning(f"No content generated for '{final_filename}'; skipping.")
->>>>>>> c29c3d0f
         return False
 
     if content == "":
         if logger:
-            logger.warning(
-                f"Blank content for file '{final_filename}'; saving empty file."
-            )
+            logger.warning(f"Blank content for file '{final_filename}'; saving empty file.")
 
 
     _save_file(
