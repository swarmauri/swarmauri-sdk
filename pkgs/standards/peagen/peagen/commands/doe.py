# peagen/commands/doe.py
"""
peagen doe – expand a DOE spec + base template into a project-payloads bundle.

Wire in cli.py with:
    from peagen.commands.doe import doe_app
    app.add_typer(doe_app, name="doe")
"""

from __future__ import annotations

import hashlib
import itertools
<<<<<<< HEAD
import json
<<<<<<< HEAD
import shutil
import sys
=======
>>>>>>> upstream/mono/dev
=======
>>>>>>> 8790074d
from copy import deepcopy
from pathlib import Path
from typing import Dict, List, Optional

from peagen.commands.validate import _validate
from peagen.schemas import DOE_SPEC_V1_SCHEMA

import typer
import yaml
from urllib.parse import urlparse

from peagen.cli_common import load_peagen_toml
from peagen.plugin_registry import registry

doe_app = typer.Typer(help="Generate project-payloads.yaml from a DOE spec.")

# --------------------------------------------------------------------------- helpers
LLM_FALLBACK_KEYS = {
    "provider",
    "model",
    "temperature",
    "max_tokens",
    "max_context_tokens",
    "top_p",
    "frequency_penalty",
}

<<<<<<< HEAD
=======

>>>>>>> upstream/mono/dev
def _sha256(path: Path) -> str:
    h = hashlib.sha256()
    with path.open("rb") as f:
        for chunk in iter(lambda: f.read(8192), b""):
            h.update(chunk)
    return h.hexdigest()

<<<<<<< HEAD
=======

>>>>>>> upstream/mono/dev
def _load_yaml(uri: str | Path) -> Dict:
    p = Path(uri).expanduser()
    return yaml.safe_load(p.read_text(encoding="utf-8"))

<<<<<<< HEAD
=======

>>>>>>> upstream/mono/dev
def _write_yaml(data: Dict, path: Path, force: bool) -> None:
    if path.exists() and not force:
        typer.echo(f"❌  File '{path}' exists. Use --force to overwrite.")
        raise typer.Exit(code=1)
    path.write_text(yaml.safe_dump(data, sort_keys=False), encoding="utf-8")

<<<<<<< HEAD
def _apply_json_patch(doc: Dict, patch_ops: List[Dict]) -> None:
    import jsonpatch
    jsonpatch.JsonPatch(patch_ops).apply(doc, in_place=True)

def _is_llm_key(key: str, spec_llm_keys: set[str]) -> bool:
    return key in spec_llm_keys or key in LLM_FALLBACK_KEYS

=======

def _apply_json_patch(doc: Dict, patch_ops: List[Dict]) -> None:
    import jsonpatch

    jsonpatch.JsonPatch(patch_ops).apply(doc, in_place=True)


def _is_llm_key(key: str, spec_llm_keys: set[str]) -> bool:
    return key in spec_llm_keys or key in LLM_FALLBACK_KEYS


>>>>>>> upstream/mono/dev
# ---------------------------------------------------------------- print matrix
def _print_design_matrix(
    llm_keys: List[str],
    other_keys: List[str],
    design_points: List[Dict],
) -> None:
    """Pretty table of every design point."""
    headers = ["ID"] + llm_keys + other_keys
    # column widths
    col_w = [max(len(h), 2) for h in headers]
    for idx, pt in enumerate(design_points):
        for c, k in enumerate(llm_keys + other_keys, start=1):
            col_w[c] = max(col_w[c], len(str(pt.get(k, ""))))

    def _row(cells):
        return "  ".join(str(v).ljust(col_w[i]) for i, v in enumerate(cells))

    typer.echo(_row(headers))
    typer.echo(_row(["-" * w for w in col_w]))

    for idx, pt in enumerate(design_points):
        cells = [f"{idx:03d}"] + [pt.get(k, "") for k in llm_keys + other_keys]
        typer.echo(_row(cells))
<<<<<<< HEAD
        
=======

>>>>>>> upstream/mono/dev

# --------------------------------------------------------------------------- CLI
@doe_app.command("gen")
def experiment_generate(
    spec: Path = typer.Argument(..., exists=True, help="Path to DOE spec (.yml)"),
    template: Path = typer.Argument(..., exists=True, help="Base project template"),
    output: Path = typer.Option(
        "project_payloads.yaml", "--output", "-o", help="Where to write bundle"
    ),
    context: Optional[Path] = typer.Option(
        None, "--context", "-c", exists=True, help="Optional global JSON-patch file"
    ),
    notify: Optional[str] = typer.Option(
        None, "--notify", help="Bus URI to publish completion event"
    ),
    dry_run: bool = typer.Option(False, "--dry-run", help="Print matrix only"),
    force: bool = typer.Option(False, "--force", help="Overwrite output file"),
    skip_validate: bool = typer.Option(
        False,
        "--skip-validate",
        help="Skip DOE spec validation",
    ),
):
    """
    Expand DOE *spec* × base *template* into a multi-project payload bundle.
    """

    toml_cfg = load_peagen_toml()
    pubs_cfg = toml_cfg.get("publishers", {})
    adapters_cfg = pubs_cfg.get("adapters", {})
    default_pub = pubs_cfg.get("default_publisher")

    if default_pub and notify is None:
        notify = default_pub

    bus = None
    channel = "peagen.events"
    if notify:
        nt = urlparse(notify)
        pub_name = nt.scheme or notify
        pub_cfg = adapters_cfg.get(pub_name, {})
        if nt.scheme and nt.path and nt.path != "/":
            channel = nt.path.lstrip("/")
        else:
            channel = pub_cfg.get("channel", channel)
        try:
            PubCls = registry["publishers"][pub_name]
        except KeyError:
            typer.echo(f"❌ Unknown publisher '{pub_name}'.")
            raise typer.Exit(1)
        bus = PubCls(**pub_cfg)

    # 1. ---------- load files -------------------------------------------------
    spec_obj = _load_yaml(spec)
    template_obj = _load_yaml(template)
    ctx_patch = []
    if context:
        ctx_patch = _load_yaml(context)

    # validate spec unless skipped
    if not skip_validate:
        _validate(spec_obj, DOE_SPEC_V1_SCHEMA, "DOE spec")

    llm_map = spec_obj.get("LLM_FACTORS", {})
    other_map = spec_obj.get("FACTORS", {})

    # fallback for old specs that have only FACTORS
    if not llm_map:
        guessed = {k: v for k, v in other_map.items() if _is_llm_key(k, set())}
        llm_map = guessed
        other_map = {k: v for k, v in other_map.items() if k not in guessed}

    # 2. ---------- build cartesian product -----------------------------------
    # we can replace once we've developed swarmauri.matrices.*
    def _matrix(factor_map: Dict[str, List]) -> List[List[tuple]]:
        """
        Convert a map of factors -> level-list into a cartesian product, accepting
        both legacy and rich factor formats.

        Rich format example:
            {"temperature": {"levels":[0.2,0.7], "code":"T"}, ...}
        Legacy format:
            {"temperature": [0.2,0.7], ...}
        """
        if not factor_map:
            return [()]

        lists = []
        for k, spec in factor_map.items():
            if isinstance(spec, dict) and "levels" in spec:
                level_values = spec["levels"]
            else:
                level_values = spec
            lists.append([(k, v) for v in level_values])

        return list(itertools.product(*lists))

    design_points: List[Dict] = [
        dict(llm + oth)
        for llm in _matrix(llm_map)
        for oth in _matrix(other_map or {"_dummy": [None]})
    ]

    # 3. ---------- generate projects -----------------------------------------
    projects = []
    spec_name = spec.stem
    peagen_ver = "0.0"  # lazy: importlib.metadata.version("peagen")
    for idx, point in enumerate(design_points):
        proj = deepcopy(template_obj)

        # global context patch first
        if ctx_patch:
            _apply_json_patch(proj, ctx_patch)

        # apply factor-specific patches
        for patch_rule in spec_obj.get("PATCHES", []):
            when: Dict = patch_rule.get("when", {})
            if all(point.get(k) == v for k, v in when.items()):
                _apply_json_patch(proj, patch_rule["apply"])

        # META building
        llm_factors = {k: point[k] for k in llm_map}
        other_factors = {k: point[k] for k in other_map if k in point}

        meta = {
            "design_id": f"{spec_name}-{idx:03d}",
            "LLM_FACTORS": llm_factors,
            "factors": other_factors,
            "spec_name": spec_name,
            "peagen_version": peagen_ver,
        }
        proj.setdefault("META", {}).update(meta)

        projects.append(proj)

    bundle = {
        "PROJECTS": projects,
        "SOURCE": {
            "spec": str(spec),
            "template": str(template),
            "context": str(context) if context else None,
            "spec_checksum": _sha256(spec),
        },
    }

    # 4. ---------- output / dry-run / notify ----------------------------------
    typer.echo(f"Expanded {len(projects)} design points:")
    for p in projects:
        did = p["META"]["design_id"]
        llm_str = ", ".join(f"{k}={v}" for k, v in p["META"]["LLM_FACTORS"].items())
        other_str = ", ".join(f"{k}={v}" for k, v in p["META"]["factors"].items())
        typer.echo(f"  {did:<20} {llm_str}  {other_str}")

    if dry_run:
<<<<<<< HEAD
        typer.echo("")               # blank line before the table
=======
        typer.echo("")  # blank line before the table
>>>>>>> upstream/mono/dev
        _print_design_matrix(
            list(llm_map.keys()),
            list(other_map.keys()),
            design_points,
        )
<<<<<<< HEAD
        typer.echo(
            "\nDry-run complete – matrix printed above; no file written."
        )
        raise typer.Exit()

    _write_yaml(bundle, output, force)
    typer.echo(f"✅  Wrote {output} ({output.stat().st_size/1024:.1f} KB)")
=======
        typer.echo("\nDry-run complete – matrix printed above; no file written.")
        raise typer.Exit()

    _write_yaml(bundle, output, force)
    typer.echo(f"✅  Wrote {output} ({output.stat().st_size / 1024:.1f} KB)")
>>>>>>> upstream/mono/dev

<<<<<<< HEAD
    if notify:
        _publish_event(notify, output, len(projects))

<<<<<<< HEAD
=======

>>>>>>> upstream/mono/dev
# --------------------------------------------------------------------- notifier
def _publish_event(uri: str, output: Path, count: int):
    try:
        import nats
    except ImportError:
        typer.echo("⚠️  nats-py not installed; cannot publish event.")
        return

    async def _send():
        nc = await nats.connect(uri)
        await nc.publish(
            "peagen.experiment.done",
            json.dumps(
                {
                    "output": str(output),
                    "count": count,
                    "uri": uri,
                }
            ).encode(),
=======
    if bus:
        bus.publish(
            channel,
            {
                "type": "peagen.experiment.done",
                "output": str(output),
                "count": len(projects),
            },
>>>>>>> 8790074d
        )
<|MERGE_RESOLUTION|>--- conflicted
+++ resolved
@@ -11,15 +11,6 @@
 
 import hashlib
 import itertools
-<<<<<<< HEAD
-import json
-<<<<<<< HEAD
-import shutil
-import sys
-=======
->>>>>>> upstream/mono/dev
-=======
->>>>>>> 8790074d
 from copy import deepcopy
 from pathlib import Path
 from typing import Dict, List, Optional
@@ -47,10 +38,7 @@
     "frequency_penalty",
 }
 
-<<<<<<< HEAD
-=======
-
->>>>>>> upstream/mono/dev
+
 def _sha256(path: Path) -> str:
     h = hashlib.sha256()
     with path.open("rb") as f:
@@ -58,45 +46,29 @@
             h.update(chunk)
     return h.hexdigest()
 
-<<<<<<< HEAD
-=======
-
->>>>>>> upstream/mono/dev
+
 def _load_yaml(uri: str | Path) -> Dict:
     p = Path(uri).expanduser()
     return yaml.safe_load(p.read_text(encoding="utf-8"))
 
-<<<<<<< HEAD
-=======
-
->>>>>>> upstream/mono/dev
+
 def _write_yaml(data: Dict, path: Path, force: bool) -> None:
     if path.exists() and not force:
         typer.echo(f"❌  File '{path}' exists. Use --force to overwrite.")
         raise typer.Exit(code=1)
     path.write_text(yaml.safe_dump(data, sort_keys=False), encoding="utf-8")
 
-<<<<<<< HEAD
+
 def _apply_json_patch(doc: Dict, patch_ops: List[Dict]) -> None:
     import jsonpatch
+
     jsonpatch.JsonPatch(patch_ops).apply(doc, in_place=True)
+
 
 def _is_llm_key(key: str, spec_llm_keys: set[str]) -> bool:
     return key in spec_llm_keys or key in LLM_FALLBACK_KEYS
 
-=======
-
-def _apply_json_patch(doc: Dict, patch_ops: List[Dict]) -> None:
-    import jsonpatch
-
-    jsonpatch.JsonPatch(patch_ops).apply(doc, in_place=True)
-
-
-def _is_llm_key(key: str, spec_llm_keys: set[str]) -> bool:
-    return key in spec_llm_keys or key in LLM_FALLBACK_KEYS
-
-
->>>>>>> upstream/mono/dev
+
 # ---------------------------------------------------------------- print matrix
 def _print_design_matrix(
     llm_keys: List[str],
@@ -120,11 +92,7 @@
     for idx, pt in enumerate(design_points):
         cells = [f"{idx:03d}"] + [pt.get(k, "") for k in llm_keys + other_keys]
         typer.echo(_row(cells))
-<<<<<<< HEAD
-        
-=======
-
->>>>>>> upstream/mono/dev
+
 
 # --------------------------------------------------------------------------- CLI
 @doe_app.command("gen")
@@ -279,60 +247,18 @@
         typer.echo(f"  {did:<20} {llm_str}  {other_str}")
 
     if dry_run:
-<<<<<<< HEAD
-        typer.echo("")               # blank line before the table
-=======
         typer.echo("")  # blank line before the table
->>>>>>> upstream/mono/dev
         _print_design_matrix(
             list(llm_map.keys()),
             list(other_map.keys()),
             design_points,
         )
-<<<<<<< HEAD
-        typer.echo(
-            "\nDry-run complete – matrix printed above; no file written."
-        )
-        raise typer.Exit()
-
-    _write_yaml(bundle, output, force)
-    typer.echo(f"✅  Wrote {output} ({output.stat().st_size/1024:.1f} KB)")
-=======
         typer.echo("\nDry-run complete – matrix printed above; no file written.")
         raise typer.Exit()
 
     _write_yaml(bundle, output, force)
     typer.echo(f"✅  Wrote {output} ({output.stat().st_size / 1024:.1f} KB)")
->>>>>>> upstream/mono/dev
-
-<<<<<<< HEAD
-    if notify:
-        _publish_event(notify, output, len(projects))
-
-<<<<<<< HEAD
-=======
-
->>>>>>> upstream/mono/dev
-# --------------------------------------------------------------------- notifier
-def _publish_event(uri: str, output: Path, count: int):
-    try:
-        import nats
-    except ImportError:
-        typer.echo("⚠️  nats-py not installed; cannot publish event.")
-        return
-
-    async def _send():
-        nc = await nats.connect(uri)
-        await nc.publish(
-            "peagen.experiment.done",
-            json.dumps(
-                {
-                    "output": str(output),
-                    "count": count,
-                    "uri": uri,
-                }
-            ).encode(),
-=======
+
     if bus:
         bus.publish(
             channel,
@@ -341,5 +267,4 @@
                 "output": str(output),
                 "count": len(projects),
             },
->>>>>>> 8790074d
         )
