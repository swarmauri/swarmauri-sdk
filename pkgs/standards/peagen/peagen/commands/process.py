--- conflicted
+++ resolved
@@ -8,15 +8,11 @@
 
 import typer
 from peagen._api_key import _resolve_api_key
-<<<<<<< HEAD
-from peagen._source_packages import materialise_packages
-
-=======
+from peagen._source_packages import materialise_packages #REPLACES: from peagen._gitops import _clone_swarmauri_repo
 from peagen._config import _config
-from peagen._gitops import _clone_swarmauri_repo
+
 from peagen.cli_common import PathOrURI, common_peagen_options, load_peagen_toml
 from peagen.core import Fore, Peagen
->>>>>>> 0414c13b
 from peagen.plugin_registry import registry  # central plugin registry
 from peagen.utils import temp_workspace
 
@@ -162,15 +158,12 @@
 
     extra_dirs: List[Path] = []
     if additional_package_dirs:
-<<<<<<< HEAD
-        extra_dirs.extend(Path(p).expanduser() for p in additional_package_dirs.split(","))
-
-    source_pkgs = toml_cfg.get("source_packages", {}).get("package", [])
-=======
         extra_dirs.extend(
             Path(p).expanduser() for p in additional_package_dirs.split(",")
         )
->>>>>>> 0414c13b
+
+    source_pkgs = toml_cfg.get("source_packages", {}).get("package", [])
+
     if include_swarmauri:
         source_pkgs.append(
             {
