# peagen/commands/process.py
"""Render or generate files for one or more projects."""

from __future__ import annotations

import pathlib
import secrets
import time
from datetime import datetime, timezone
from pathlib import Path
from typing import List, Optional
from urllib.parse import urlparse

import typer

from peagen._api_key import _resolve_api_key
from peagen._config import _config
from peagen._source_packages import materialise_packages
from peagen._template_sets import install_template_sets
from peagen.cli_common import (
    PathOrURI,
    common_peagen_options,
    load_peagen_toml,
    temp_workspace,
)
from peagen.core import Fore, Peagen
from peagen.plugin_registry import registry  # central plugin registry
from peagen.slug_utils import slugify

process_app = typer.Typer(
    help="Render / generate one or all projects in a YAML payload."
)


@process_app.command("process")
@common_peagen_options
def process_cmd(
    ctx: typer.Context,
    # ── general options ────────────────────────────────────────────
    projects_payload: str = typer.Argument(
        ..., help="YAML path/URI with a PROJECTS list."
    ),
    project_name: Optional[str] = typer.Option(
        None, help="Name of a single project to process."
    ),
    # template_base_dir: Optional[str] = typer.Option(
    #     None, help="Root dir for template lookup."
    # ),
    config: Optional[str] = typer.Option(
        ".peagen.toml", "-c", "--config", help="Alternate .peagen.toml path."
    ),
    # bundles: Optional[str] = typer.Option(
    #     None, "--bundles", "-B", help="Comma-separated environment-only bundles."
    # ),
    # additional_package_dirs: Optional[str] = typer.Option(
    #     None, help="Comma-separated extra Jinja dirs."
    # ),
    # ── LLM options ────────────────────────────────────────────────
    provider: Optional[str] = typer.Option(None, help="LLM provider ID."),
    model_name: Optional[str] = typer.Option(None, help="Model name to use."),
    trunc: bool = typer.Option(True, help="Truncate LLM responses."),
    start_idx: Optional[int] = typer.Option(None, help="Start at file index."),
    start_file: Optional[str] = typer.Option(None, help="Start at specific filename."),
    api_key: Optional[str] = typer.Option(None, help="Explicit LLM API key."),
    env: str = typer.Option(".env", help="Env-file path for LLM API key lookup."),
    verbose: int = typer.Option(0, "-v", "--verbose", count=True, help="Verbosity."),
    transitive: bool = typer.Option(
        False, "--transitive/--no-transitive", help="Only process transitive deps."
    ),
    workers: int = typer.Option(
        None, "--workers", "-w", help="Render worker pool size."
    ),
    agent_prompt_template_file: Optional[str] = typer.Option(
        None, help="Override system-prompt Jinja template."
    ),
    notify: Optional[str] = typer.Option(
        None, "--notify", help="Publisher URL or bare channel name."
    ),
    artifacts: Optional[str] = typer.Option(
        None, "--artifacts", "-a", help="dir://PATH or s3://ENDPOINT"
    ),
    org: Optional[str] = typer.Option(None, "--org", "-o", help="Organization slug."),
    plugin_mode: Optional[str] = typer.Option(
        None, "--plugin-mode", help="Plugin mode to use."
    ),
):
    """
    File: **process.py**
    Class: —
    Method: **process_cmd**

    Main *process* entry – now emits artefacts under
    projects/<project>/runs/<run-id>/, honours publishers.adapters layout.
    """
    toml_cfg = load_peagen_toml(pathlib.Path(config) if config else pathlib.Path.cwd())
    plugins_cfg = toml_cfg.get("plugins", {})
    plugin_mode = plugin_mode if plugin_mode is not None else plugins_cfg.get("mode")
    ctx.obj.plugin_mode = plugin_mode
    _config["plugin_mode"] = plugin_mode

    # ── GENERAL ─────────────────────────────────────────────────────────
    workspace_cfg = toml_cfg.get("workspace", {})
    org = org if org is not None else workspace_cfg.get("org")
    workers = workers if workers is not None else workspace_cfg.get("workers", 0)

    template_sets_cfg = toml_cfg.get("template_sets", [])
    # if bundles:
    #     for b in bundles.split(","):
    #         template_sets_cfg.append(
    #             {"name": Path(b).stem, "type": "bundle", "target": b.strip()}
    #         )

    # if additional_package_dirs:
    #     for p in additional_package_dirs.split(","):
    #         pp = Path(p).expanduser()
    #         template_sets_cfg.append(
    #             {"name": pp.stem, "type": "local", "target": str(pp)}
    #         )

    # ── LLM CONFIG ──────────────────────────────────────────────────────
    llm_cfg = toml_cfg.get("llm", {})
    provider = provider if provider is not None else llm_cfg.get("default_provider")
    model_name = (
        model_name if model_name is not None else llm_cfg.get("default_model_name")
    )

    if api_key is None and provider:
        prov_tbl = llm_cfg.get(provider, {}) or llm_cfg.get(provider.lower(), {})
        api_key = prov_tbl.get("api_key") or prov_tbl.get("API_KEY")

    # ── STORAGE CONFIG (global) ──────────────────────────────────────────
    storage_cfg = toml_cfg.get("storage", {})
    adapters_cfg = storage_cfg.get("adapters", {})

    # derive artefacts URI (CLI override ➜ TOML default)
    if artifacts is None:
        default_store = storage_cfg.get("default_storage_adapter", "file")
        default_cfg = adapters_cfg.get(default_store, {})
        artifacts = (
            default_cfg.get("output_dir")
            if default_store == "file"
            else f"{default_store}://{default_cfg.get('endpoint')}"
        )

    # ── PUBLISHER CONFIG (supports publishers.adapters) ─────────────────
    pubs_cfg = toml_cfg.get("publishers", {})
    pub_adapters_cfg = pubs_cfg.get("adapters", {})
    default_publisher = pubs_cfg.get("default_publisher")

    if default_publisher and notify is None:
        notify = default_publisher

    # ── SANITY CHECKS ───────────────────────────────────────────────────
    if start_idx and start_file:
        typer.echo("❌ Invalid combination of flags.")
        raise typer.Exit(1)

    # ── BUILD PUBLISHER (optional) ──────────────────────────────────────
    bus = None
    channel = "peagen.events"
    if notify:
        nt = urlparse(notify)
        pub_name = nt.scheme or notify
        pub_cfg = pub_adapters_cfg.get(pub_name, {})
        # Allow overriding channel via notify URI path, e.g. redis://mychannel
        if nt.scheme and nt.path and nt.path != "/":
            channel = nt.path.lstrip("/")
        else:
            channel = pub_cfg.get("channel", channel)
        try:
            PubCls = registry["publishers"][pub_name]
        except KeyError:
            typer.echo(f"❌ Unknown publisher '{pub_name}'.")
            raise typer.Exit(1)
        bus = PubCls(**pub_cfg)
        bus.publish(channel, {"type": "process.started"})

    # ─────────────────────────────────────────────────────────────────────
    #  NEW: run-ID & project-prefix for one-bucket-per-org strategy
    # ─────────────────────────────────────────────────────────────────────
    timestamp = datetime.now(timezone.utc).strftime("%Y%m%dT%H%M%SZ")
    run_id = f"{timestamp}-{secrets.token_hex(4)}"
    typer.echo(f"run-id: {run_id}")

    project_slug = slugify(project_name or "multi")
    proj_prefix = f"projects/{project_slug}/runs/{run_id}/"  # ← canonical

    # ── BUILD STORAGE ADAPTER (prefix-aware) ────────────────────────────
    art = urlparse(artifacts or "")
    adapter_name = art.scheme or storage_cfg.get("default_storage_adapter", "file")

    try:
        StoreCls = registry["storage_adapters"][adapter_name]
    except KeyError:
        typer.echo(f"❌ Unknown storage adapter '{adapter_name}'.")
        raise typer.Exit(1)

<<<<<<< HEAD
    # Arguments for the storage adapter constructor
    constructor_args = {}
    constructor_args.update(dict(adapters_cfg.get(adapter_name, {}) or {}))

    if adapter_name == "file":
        if not artifacts:
            typer.echo(
                "❌ Configuration error: Output directory for file storage is not defined."
            )
            typer.echo(
                "   Please specify it via --artifacts or in .peagen.toml under [storage.adapters.file].output_dir."
            )
            raise typer.Exit(1)
        constructor_args["output_dir"] = artifacts  # Explicitly set/override output_dir
    else:
        constructor_args.setdefault("bucket", org)
    constructor_args.setdefault("prefix", proj_prefix)

    storage_adapter = StoreCls(**constructor_args)
=======
    extra_store = dict(adapters_cfg.get(adapter_name, {}) or {})
    storage_adapter = StoreCls(**extra_store)
>>>>>>> 8e641c8d

    # ── PREPARE ENV & INSTANTIATE Peagen ────────────────────────────────
    projects_payload = PathOrURI(projects_payload)
    # template_base_dir = PathOrURI(template_base_dir) if template_base_dir else None

    # extra_dirs: List[Path] = []
    # if additional_package_dirs:
    #     extra_dirs.extend(
    #         Path(p).expanduser() for p in additional_package_dirs.split(",")
    #     )

    source_pkgs = toml_cfg.get("source_packages", [])

    _config.update(truncate=trunc, transitive=transitive, workers=workers)

    installed_sets = install_template_sets(template_sets_cfg)
    resolved_key = _resolve_api_key(provider, api_key, env) if provider else None
    agent_env = {
        "provider": provider,
        "model_name": model_name,
        "api_key": resolved_key,
    }
    if agent_prompt_template_file:
        agent_env["agent_prompt_template_file"] = agent_prompt_template_file

    with temp_workspace() as ws:
        fetched_dirs = materialise_packages(source_pkgs, ws, storage_adapter)
        pea = Peagen(
            projects_payload_path=str(projects_payload),
            template_base_dir=None,
            additional_package_dirs=None,
            source_packages=source_pkgs,
            template_sets=installed_sets,
            agent_env=agent_env,
            storage_adapter=storage_adapter,
            org=org,
            workspace_root=ws,
        )
        pea.logger.debug("")
        pea.logger.debug(f"pea.j2pt.templates_dir:")
        for d in pea.j2pt.templates_dir:
            pea.logger.debug(f"* {d}")

        pea.logger.debug("")
        pea.logger.debug(f"pea.cwd: {pea.cwd}")

        # pea.logger.debug("")
        # pea.logger.debug(f"pea.additional_package_dirs:")
        # for d in pea.additional_package_dirs:
        #     pea.logger.debug(f"* {d}")

        pea.logger.debug("")
        pea.logger.debug(f"pea.workspace_root: {pea.workspace_root}")

        pea.logger.debug("")
        pea.logger.debug(f"pea.source_packages:")
        for d in pea.source_packages:
            pea.logger.debug(f"* {d}")

        pea.logger.debug("")
        pea.logger.debug(f"pea.namespace_dirs: ")
        for d in pea.namespace_dirs:
            pea.logger.debug(f"* {d}")

        pea.logger.debug("")            
        pea.logger.debug("Entering process command")

        # ── LOG LEVEL ───────────────────────────────────────────────────
        if verbose >= 3:
            pea.logger.set_level(10)  # DEBUG
        elif verbose == 2:
            pea.logger.set_level(20)  # INFO
        elif verbose == 1:
            pea.logger.set_level(30)  # NOTICE

        # ── DISPATCH ────────────────────────────────────────────────────
        start = time.time()
        try:
            if project_name:
                _process_single(
                    pea, project_name, start_idx, start_file, transitive_only=transitive
                )
            else:
                pea.process_all_projects()
        except KeyboardInterrupt:
            pea.logger.debug("Exiting process command")
            typer.echo("\nInterrupted.  Bye.")
            raise typer.Exit(1)

        dur = time.time() - start
        pea.logger.info(f"{Fore.GREEN}Done in {dur:.1f}s{Fore.RESET}")

        if bus:
            bus.publish(channel, {"type": "process.done", "seconds": dur})

        pea.logger.info("Exiting process command")


# ─────────────────────────────────────────────────────────────────────────────
#  Helper for single-project dispatch
# ─────────────────────────────────────────────────────────────────────────────
def _process_single(
    pea: Peagen,
    name: str,
    start_idx: Optional[int],
    start_file: Optional[str],
    *,
    transitive_only: bool,
) -> None:
    """
    File: **process.py**
    Class: —
    Method: **_process_single**

    Internal helper to keep `process_cmd` readable.
    """
    projects = pea.load_projects()
    project = next((p for p in projects if p.get("NAME") == name), None)
    if not project:
        pea.logger.error(f"Project '{name}' not found in payload.")
        raise typer.Exit(1)

    if start_file:
        pea.process_single_project(project, start_file=start_file)
    else:
        pea.process_single_project(
            project,
            start_idx=start_idx or 0,
            transitive_only=transitive_only,
        )<|MERGE_RESOLUTION|>--- conflicted
+++ resolved
@@ -195,30 +195,8 @@
         typer.echo(f"❌ Unknown storage adapter '{adapter_name}'.")
         raise typer.Exit(1)
 
-<<<<<<< HEAD
-    # Arguments for the storage adapter constructor
-    constructor_args = {}
-    constructor_args.update(dict(adapters_cfg.get(adapter_name, {}) or {}))
-
-    if adapter_name == "file":
-        if not artifacts:
-            typer.echo(
-                "❌ Configuration error: Output directory for file storage is not defined."
-            )
-            typer.echo(
-                "   Please specify it via --artifacts or in .peagen.toml under [storage.adapters.file].output_dir."
-            )
-            raise typer.Exit(1)
-        constructor_args["output_dir"] = artifacts  # Explicitly set/override output_dir
-    else:
-        constructor_args.setdefault("bucket", org)
-    constructor_args.setdefault("prefix", proj_prefix)
-
-    storage_adapter = StoreCls(**constructor_args)
-=======
     extra_store = dict(adapters_cfg.get(adapter_name, {}) or {})
     storage_adapter = StoreCls(**extra_store)
->>>>>>> 8e641c8d
 
     # ── PREPARE ENV & INSTANTIATE Peagen ────────────────────────────────
     projects_payload = PathOrURI(projects_payload)
@@ -230,7 +208,7 @@
     #         Path(p).expanduser() for p in additional_package_dirs.split(",")
     #     )
 
-    source_pkgs = toml_cfg.get("source_packages", [])
+    source_pkgs = toml_cfg.get("source_packages", {})
 
     _config.update(truncate=trunc, transitive=transitive, workers=workers)
 
