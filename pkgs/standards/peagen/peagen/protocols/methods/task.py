--- conflicted
+++ resolved
@@ -7,18 +7,6 @@
 
 
 class SubmitParams(BaseModel):
-<<<<<<< HEAD
-    model_config = ConfigDict(extra="forbid")
-
-    pool: str
-    payload: dict
-
-
-class SubmitResult(BaseModel):
-    model_config = ConfigDict(extra="forbid")
-
-    task_id: str
-=======
     """Parameters for the ``Task.submit`` RPC method."""
 
     model_config = ConfigDict(extra="forbid")
@@ -91,8 +79,6 @@
 class GetResult(PatchResult):
     """Result returned by ``Task.get`` -- identical to :class:`PatchResult`."""
 
-    pass
->>>>>>> 9ea77d7d
 
 
 TASK_SUBMIT = register(
