--- conflicted
+++ resolved
@@ -55,10 +55,6 @@
 
     count: int
 
-<<<<<<< HEAD
-
-=======
->>>>>>> d45fe04b
 class GetParams(BaseModel):
     """Parameters for ``Task.get``."""
 
