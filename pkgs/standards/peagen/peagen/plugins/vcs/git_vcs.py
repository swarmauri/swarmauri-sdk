from __future__ import annotations

from pathlib import Path
from typing import Iterable
import os
import json
import tempfile
import time

from git import Repo

from .constants import PEAGEN_REFS_PREFIX


class GitVCS:
    """Lightweight wrapper around :class:`git.Repo`."""

    def __init__(self, path: str | Path, *, remote_url: str | None = None) -> None:
        p = Path(path)
        if (p / ".git").exists():
            self.repo = Repo(p)
        elif remote_url:
            self.repo = Repo.clone_from(remote_url, p)
        else:
            self.repo = Repo.init(p)

        if remote_url:
            if "origin" in self.repo.remotes:
                self.repo.remotes.origin.set_url(remote_url)
            else:
                self.repo.create_remote("origin", remote_url)

            with self.repo.config_writer() as cw:
                sect = 'remote "origin"'
                cw.set_value(
                    sect, "fetch", f"+{PEAGEN_REFS_PREFIX}/*:{PEAGEN_REFS_PREFIX}/*"
                )
                cw.set_value(
                    sect, "push", f"{PEAGEN_REFS_PREFIX}/*:{PEAGEN_REFS_PREFIX}/*"
                )

        # ensure we have a commit identity to avoid git errors
        with self.repo.config_reader() as cr, self.repo.config_writer() as cw:
            if not cr.has_option("user", "name"):
                cw.set_value("user", "name", os.getenv("GIT_AUTHOR_NAME", "Peagen"))
            if not cr.has_option("user", "email"):
                cw.set_value(
                    "user", "email", os.getenv("GIT_AUTHOR_EMAIL", "peagen@example.com")
                )

    # ------------------------------------------------------------------ init/use
    @classmethod
    def open(cls, path: str | Path, remote_url: str | None = None) -> "GitVCS":
        return cls(path, remote_url=remote_url)

    @classmethod
    def ensure_repo(cls, path: str | Path, remote_url: str | None = None) -> "GitVCS":
        """Initialise ``path`` if needed and return a :class:`GitVCS`."""
        return cls(path, remote_url=remote_url)

    # ------------------------------------------------------------------ branch mgmt
    def create_branch(
        self, name: str, base_ref: str = "HEAD", *, checkout: bool = False
    ) -> None:
        """Create *name* at *base_ref* and optionally check it out."""
        if name.startswith("refs/"):
            # Ensure custom ref namespaces like ``refs/pea`` are created
            self.repo.git.update_ref(name, base_ref)
            if checkout:
                self.repo.git.checkout(name)
        else:
            self.repo.git.branch(name, base_ref)
            if checkout:
                self.repo.git.checkout(name)

    def switch(self, branch: str) -> None:
        """Switch to *branch*."""
        # ``git switch`` only accepts local branch names. Use ``checkout`` so
        # callers may specify fully-qualified refs like ``refs/pea/*``.
        self.repo.git.checkout(branch)

    def fan_out(self, base_ref: str, branches: Iterable[str]) -> None:
        """Create many branches at ``base_ref``."""
        for b in branches:
            self.repo.git.branch(b, base_ref)

    # ------------------------------------------------------------------ fetch/checkout
    def fetch(
        self, ref: str, *, remote: str = "origin", checkout: bool = True
    ) -> tuple[str | None, bool]:
        """Fetch ``ref`` from *remote`` and optionally check it out.

        Returns a tuple of ``(commit, updated)`` where ``commit`` is the new
        HEAD SHA and ``updated`` indicates if the commit changed.
        """
        old_sha = None
        try:
            old_sha = self.repo.head.commit.hexsha
        except Exception:  # pragma: no cover - HEAD may not exist
            pass

        self.repo.git.fetch(remote, ref)
        if checkout:
            self.repo.git.checkout("FETCH_HEAD")

        new_sha = None
        try:
            new_sha = self.repo.head.commit.hexsha
        except Exception:  # pragma: no cover - should not happen after fetch
            pass

        return new_sha, new_sha != old_sha

    def push(self, ref: str, *, remote: str = "origin") -> None:
        """Push ``ref`` to *remote*."""
        self.repo.git.push(remote, ref)

    def checkout(self, ref: str) -> None:
        """Check out *ref* (branch or commit)."""
        self.repo.git.checkout(ref)

    # ------------------------------------------------------------------ commit/merge/tag
    def commit(self, paths: Iterable[str], message: str) -> str:
        self.repo.git.add(*paths)
        self.repo.git.commit("-m", message)
        return self.repo.head.commit.hexsha

    def fan_in(self, refs: Iterable[str], message: str) -> str:
        if refs:
            self.repo.git.merge("--no-ff", "--no-edit", *refs)
        self.repo.git.commit("-m", message)
        return self.repo.head.commit.hexsha

    def merge_ours(self, ref: str, message: str) -> str:
        """Merge ``ref`` using the ``ours`` strategy and commit."""
        self.repo.git.merge("--no-ff", "-s", "ours", ref, "-m", message)
        return self.repo.head.commit.hexsha

    def tag(self, name: str) -> None:
        self.repo.create_tag(name)

    def promote(self, src_ref: str, dest_branch: str) -> None:
        sha = self.repo.rev_parse(src_ref)
        if dest_branch in self.repo.heads:
            self.repo.delete_head(dest_branch, force=True)
        self.repo.create_head(dest_branch, sha)

<<<<<<< HEAD
    def fast_import_json_ref(
        self, ref: str, data: dict, *, message: str = "key audit"
    ) -> str:
        """Create a commit at ``ref`` containing ``data`` as ``audit.json``."""
        json_text = json.dumps(data, sort_keys=True)
        if not json_text.endswith("\n"):
            json_text += "\n"
        now = int(time.time())
        script = (
            "blob\n"
            "mark :1\n"
            f"data {len(json_text)}\n"
            f"{json_text}\n"
            f"commit {ref}\n"
            "mark :2\n"
            f"author Peagen <peagen@example.com> {now} +0000\n"
            f"committer Peagen <peagen@example.com> {now} +0000\n"
            f"data {len(message)}\n{message}\n"
            "M 100644 :1 audit.json\n"
            "done\n"
        )
        with tempfile.NamedTemporaryFile("wb", delete=False) as tmp:
            tmp.write(script.encode())
            tmp_name = tmp.name
        self.repo.git.execute(["git", "fast-import"], istream=open(tmp_name, "rb"))
        os.unlink(tmp_name)
        return self.repo.rev_parse(ref)

    def record_key_audit(
        self, ciphertext: bytes, user_fpr: str, gateway_fp: str
    ) -> str:
        """Record a key audit commit for ``ciphertext``.

        Parameters
        ----------
        ciphertext:
            Encrypted secret bytes used to derive the audit ref.
        user_fpr:
            Fingerprint of the submitting user's key.
        gateway_fp:
            Gateway public key fingerprint.

        Returns
        -------
        str
            The new commit SHA.
        """
        from peagen.secrets import SecretDriverBase
        from .constants import pea_ref

        sha = SecretDriverBase.audit_hash(ciphertext)
        data = {
            "user_fpr": user_fpr,
            "gateway_fp": gateway_fp,
            "created_at": int(time.time()),
        }
        ref = pea_ref("key_audit", sha)
        return self.fast_import_json_ref(ref, data)
=======
    def blob_oid(self, path: str, *, ref: str = "HEAD") -> str:
        """Return the object ID for ``path`` at ``ref``."""
        return self.repo.git.rev_parse(f"{ref}:{path}")

    # ------------------------------------------------------------------ oid helpers
    def object_type(self, oid: str) -> str:
        """Return the git object type for ``oid``."""
        return self.repo.git.cat_file("-t", oid).strip()

    def object_size(self, oid: str) -> int:
        """Return the size of ``oid`` in bytes."""
        return int(self.repo.git.cat_file("-s", oid).strip())

    def object_pretty(self, oid: str) -> str:
        """Return the pretty-printed content for ``oid``."""
        return self.repo.git.cat_file("-p", oid)
>>>>>>> 8ae98b4d

    # ------------------------------------------------------------------ clean/reset
    def clean_reset(self) -> None:
        self.repo.git.reset("--hard")
        self.repo.git.clean("-fd")<|MERGE_RESOLUTION|>--- conflicted
+++ resolved
@@ -145,7 +145,6 @@
             self.repo.delete_head(dest_branch, force=True)
         self.repo.create_head(dest_branch, sha)
 
-<<<<<<< HEAD
     def fast_import_json_ref(
         self, ref: str, data: dict, *, message: str = "key audit"
     ) -> str:
@@ -204,7 +203,7 @@
         }
         ref = pea_ref("key_audit", sha)
         return self.fast_import_json_ref(ref, data)
-=======
+      
     def blob_oid(self, path: str, *, ref: str = "HEAD") -> str:
         """Return the object ID for ``path`` at ``ref``."""
         return self.repo.git.rev_parse(f"{ref}:{path}")
@@ -221,7 +220,6 @@
     def object_pretty(self, oid: str) -> str:
         """Return the pretty-printed content for ``oid``."""
         return self.repo.git.cat_file("-p", oid)
->>>>>>> 8ae98b4d
 
     # ------------------------------------------------------------------ clean/reset
     def clean_reset(self) -> None:
