--- conflicted
+++ resolved
@@ -14,11 +14,7 @@
 # POSTGRES ENUM  (single source of truth for every table + migration)
 # ────────────────────────────────────────────────────────────────────────
 status_enum = psql.ENUM(
-<<<<<<< HEAD
-    *(s.value for s in Status),            # "queued", "running", ...
-=======
     *(s.value for s in Status),            # "waiting", "running", ...
->>>>>>> 3202e5a4
     name="status",
     create_type=False,                     # ← **critical**: never emit CREATE TYPE
 )
@@ -30,11 +26,7 @@
     id           = Column(UUID(as_uuid=True), primary_key=True)
     pool         = Column(String)
     task_type    = Column(String)
-<<<<<<< HEAD
-    status       = Column(status_enum, nullable=False, default=Status.queued.value)
-=======
     status       = Column(status_enum, nullable=False, default=Status.waiting.value)
->>>>>>> 3202e5a4
     payload      = Column(JSON)
     result       = Column(JSON, nullable=True)
     deps         = Column(JSON, nullable=False, default=list)
