import datetime as dt
import uuid
from typing import Any, Dict, Iterable, Optional, List

from sqlalchemy import JSON, TIMESTAMP, String, Column, ForeignKey
from sqlalchemy.dialects import postgresql as psql
from sqlalchemy.dialects.postgresql import UUID
from sqlalchemy.orm import DeclarativeBase, Mapped, mapped_column, relationship
from peagen.models.schemas import Status


class Base(DeclarativeBase):
    pass


# ────────────────────────────────────────────────────────────────────────
# POSTGRES ENUM  (single source of truth for every table + migration)
# ────────────────────────────────────────────────────────────────────────
status_enum = psql.ENUM(
    *(s.value for s in Status),
    name="status",
    create_type=False,
)


class TaskRunDep(Base):
    __tablename__ = "task_run_deps"

    task_id = Column(UUID(as_uuid=True), ForeignKey("task_runs.id"), primary_key=True)
    dep_id = Column(UUID(as_uuid=True), ForeignKey("task_runs.id"), primary_key=True)


class TaskRun(Base):
    __tablename__ = "task_runs"

<<<<<<< HEAD
    id = Column(UUID(as_uuid=True), primary_key=True)
    pool = Column(String)
    task_type = Column(String)
    status = Column(status_enum, nullable=False, default=Status.waiting.value)
    payload = Column(JSON)
    result = Column(JSON, nullable=True)
    deps = Column(JSON, nullable=False, default=list)
    edge_pred = Column(String, nullable=True)
    labels = Column(JSON, nullable=False, default=list)
    in_degree = Column(psql.INTEGER, nullable=False, default=0)
    config_toml = Column(String, nullable=True)
    oids = Column(JSON, nullable=True)
    commit_hexsha = Column(String, nullable=True)
    started_at = Column(TIMESTAMP(timezone=True), default=dt.datetime.utcnow)
    finished_at = Column(TIMESTAMP(timezone=True), nullable=True)
=======
    id: Mapped[uuid.UUID] = mapped_column(UUID(as_uuid=True), primary_key=True)
    pool: Mapped[str | None] = mapped_column(String)
    task_type: Mapped[str | None] = mapped_column(String)
    status: Mapped[str] = mapped_column(
        status_enum, nullable=False, default=Status.waiting.value
    )
    payload: Mapped[dict | None] = mapped_column(JSON)
    result: Mapped[dict | None] = mapped_column(JSON, nullable=True)
    deps: Mapped[list] = mapped_column(JSON, nullable=False, default=list)
    edge_pred: Mapped[str | None] = mapped_column(String, nullable=True)
    labels: Mapped[list] = mapped_column(JSON, nullable=False, default=list)
    in_degree: Mapped[int] = mapped_column(psql.INTEGER, nullable=False, default=0)
    config_toml: Mapped[str | None] = mapped_column(String, nullable=True)
    artifact_uri: Mapped[str | None] = mapped_column(String, nullable=True)
    commit_hexsha: Mapped[str | None] = mapped_column(String, nullable=True)
    started_at: Mapped[dt.datetime] = mapped_column(
        TIMESTAMP(timezone=True), default=dt.datetime.utcnow
    )
    finished_at: Mapped[dt.datetime | None] = mapped_column(
        TIMESTAMP(timezone=True), nullable=True
    )

    _deps_rel = relationship(
        "TaskRun",
        secondary="task_run_deps",
        primaryjoin=id == TaskRunDep.task_id,
        secondaryjoin=id == TaskRunDep.dep_id,
        lazy="selectin",
    )

    def __init__(self, **kwargs) -> None:
        self._raw_deps: List[str] = kwargs.pop("deps", [])
        super().__init__(**kwargs)

    @property
    def deps(self) -> List[str]:  # noqa: F811 - overrides the mapped column
        if getattr(self, "_raw_deps", None):
            return self._raw_deps
        return [str(d.id) for d in self._deps_rel]
>>>>>>> 4d69f0c5

    # ──────────────────────────────────────────────────────────────
    @classmethod
    def from_task(cls, task) -> "TaskRun":
        """Factory: build a TaskRun row from an in-memory Task object."""
        tr = cls(
            id=task.id,
            pool=task.pool,
            task_type=task.payload.get("kind", "unknown"),
            status=task.status,
            payload=task.payload,
            result=task.result,
            edge_pred=task.edge_pred,
            labels=task.labels,
            in_degree=task.in_degree,
            config_toml=task.config_toml,
            oids=(
                task.result.get("oids")
                if task.result and isinstance(task.result, dict)
                else None
            ),
            commit_hexsha=(
                task.result.get("commit")
                if task.result and isinstance(task.result, dict)
                else None
            ),
            started_at=(
                dt.datetime.utcfromtimestamp(task.started_at)
                if task.started_at
                else dt.datetime.utcnow()
            ),
            finished_at=dt.datetime.utcnow()
            if task.status in {Status.success, Status.failed, Status.cancelled}
            else None,
        )
        tr._raw_deps = list(task.deps)
        return tr

    # ──────────────────────────────────────────────────────────────
    def to_dict(self, *, exclude: Optional[Iterable[str]] = None) -> Dict[str, Any]:
        """Convert this SQLAlchemy row into a plain dict."""
        exclude = set(exclude or ())
        data = {
            "id": self.id,
            "pool": self.pool,
            "task_type": self.task_type,
            "status": self.status,
            "payload": self.payload,
            "result": self.result,
            "deps": self.deps,
            "edge_pred": self.edge_pred,
            "labels": self.labels,
            "in_degree": self.in_degree,
            "config_toml": self.config_toml,
            "oids": self.oids,
            "commit_hexsha": self.commit_hexsha,
            "started_at": self.started_at,
            "finished_at": self.finished_at,
            "duration": (
                int((self.finished_at - self.started_at).total_seconds())
                if self.started_at and self.finished_at
                else None
            ),
        }
        return {k: v for k, v in data.items() if k not in exclude}<|MERGE_RESOLUTION|>--- conflicted
+++ resolved
@@ -33,23 +33,6 @@
 class TaskRun(Base):
     __tablename__ = "task_runs"
 
-<<<<<<< HEAD
-    id = Column(UUID(as_uuid=True), primary_key=True)
-    pool = Column(String)
-    task_type = Column(String)
-    status = Column(status_enum, nullable=False, default=Status.waiting.value)
-    payload = Column(JSON)
-    result = Column(JSON, nullable=True)
-    deps = Column(JSON, nullable=False, default=list)
-    edge_pred = Column(String, nullable=True)
-    labels = Column(JSON, nullable=False, default=list)
-    in_degree = Column(psql.INTEGER, nullable=False, default=0)
-    config_toml = Column(String, nullable=True)
-    oids = Column(JSON, nullable=True)
-    commit_hexsha = Column(String, nullable=True)
-    started_at = Column(TIMESTAMP(timezone=True), default=dt.datetime.utcnow)
-    finished_at = Column(TIMESTAMP(timezone=True), nullable=True)
-=======
     id: Mapped[uuid.UUID] = mapped_column(UUID(as_uuid=True), primary_key=True)
     pool: Mapped[str | None] = mapped_column(String)
     task_type: Mapped[str | None] = mapped_column(String)
@@ -89,8 +72,6 @@
         if getattr(self, "_raw_deps", None):
             return self._raw_deps
         return [str(d.id) for d in self._deps_rel]
->>>>>>> 4d69f0c5
-
     # ──────────────────────────────────────────────────────────────
     @classmethod
     def from_task(cls, task) -> "TaskRun":
