--- conflicted
+++ resolved
@@ -24,14 +24,11 @@
 
         drv = AutoGpgDriver()
 
-<<<<<<< HEAD
-=======
     # fallback to AutoGpgDriver if the driver lacks key management helpers
     if not hasattr(drv, "list_keys"):
         from peagen.plugins.secret_drivers import AutoGpgDriver
 
         drv = AutoGpgDriver()
->>>>>>> 94ea98f1
     if key_dir is not None and hasattr(drv, "key_dir"):
         drv.key_dir = Path(key_dir)
         drv.priv_path = drv.key_dir / "private.asc"
