
from __future__ import annotations

import importlib.metadata as im
from importlib import import_module
import subprocess
import shutil
import sys
from pathlib import Path
from types import ModuleType
from typing import Any, Dict, List, Optional

import peagen.template_sets as _pt
from peagen.plugins import registry


def _namespace_dirs() -> List[Path]:
    """Return the search roots that may contain template-set folders."""
    return [Path(p) for p in _pt.__path__]


def discover_template_sets() -> Dict[str, List[Path]]:
    """Return mapping ``set_name -> [locations...]``."""
    sets: Dict[str, List[Path]] = {}
    for ns_root in _namespace_dirs():
        try:
            for child in ns_root.iterdir():
                if child.is_dir():
                    sets.setdefault(child.name, []).append(child)
        except PermissionError:
            continue
    for name, plugin in registry.get("template_sets", {}).items():
        mod = plugin if isinstance(plugin, ModuleType) else import_module(plugin.__module__)
        if hasattr(mod, "__path__"):
            for root in mod.__path__:
                sets.setdefault(name, []).append(Path(root))
        elif hasattr(mod, "__file__"):
            sets.setdefault(name, []).append(Path(mod.__file__).parent)
    return sets


# ---------------------------------------------------------------------------
# List
# ---------------------------------------------------------------------------

def list_template_sets() -> Dict[str, Any]:
    """Return information about all discovered template sets."""
    discovered = discover_template_sets()
    result = {"total": len(discovered), "sets": []}
    for name, paths in sorted(discovered.items()):
        entry: Dict[str, Any] = {"name": name, "paths": [str(p) for p in paths]}
        result["sets"].append(entry)
    return result


# ---------------------------------------------------------------------------
# Show
# ---------------------------------------------------------------------------

def show_template_set(name: str) -> Dict[str, Any]:
    """Return detailed info for one template set."""
    discovered = discover_template_sets()
    if name not in discovered:
        raise ValueError(f"Template-set '{name}' not found")

    primary = discovered[name][0]
    info: Dict[str, Any] = {"name": name, "location": str(primary)}
    if len(discovered[name]) > 1:
        info["other_locations"] = [str(p) for p in discovered[name][1:]]

    def _iter_files(base: Path):
        for fp in base.rglob("*"):
            if fp.is_file():
                yield str(fp.relative_to(base))
    info["files"] = list(_iter_files(primary))
    return info


# ---------------------------------------------------------------------------
# Add
# ---------------------------------------------------------------------------

def add_template_set(
    source: str,
    *,
    from_bundle: Optional[str] = None,
    editable: bool = False,
    force: bool = False,
) -> Dict[str, Any]:
    """Install a template-set distribution."""
    src_path = Path(from_bundle) if from_bundle else Path(source)
    is_local = src_path.exists()

    def _build_installer(use_editable: bool) -> List[str]:
        if shutil.which("uv"):
            base = ["uv", "pip", "install"]
        else:
            base = [sys.executable, "-m", "pip", "install"]
        base += ["--no-deps"]
        if force:
            base += ["--upgrade", "--force-reinstall"]
        if use_editable:
            base += ["-e"]
        return base

    if is_local:
        if src_path.is_dir():
            pip_cmd = _build_installer(editable)
            pip_cmd.append(str(src_path.resolve()))
        else:
            pip_cmd = _build_installer(False)
            pip_cmd.append(str(src_path.resolve()))
    else:
        pip_cmd = _build_installer(False)
        pip_cmd.append(source)

    sets_before = set(discover_template_sets().keys())
    try:
        subprocess.run(
            pip_cmd,
            check=True,
            text=True,
            stdout=subprocess.PIPE,
            stderr=subprocess.STDOUT,
        )
    except subprocess.CalledProcessError as exc:
        raise RuntimeError(exc.stdout or "installation failed") from exc

    sets_after = set(discover_template_sets().keys())
    new_sets = sorted(sets_after - sets_before)
    return {"installed": new_sets}


# ---------------------------------------------------------------------------
# Remove
# ---------------------------------------------------------------------------

def remove_template_set(
<<<<<<< HEAD
    name: str
    ) -> Dict[str, Any]:
=======
    name: str,
) -> Dict[str, Any]:
>>>>>>> 752e1a61
    """Uninstall the package that exposes *name* as a template-set."""
    dists: List[str] = []
    for dist in im.distributions():
        if any(
            ep.group == "peagen.template_sets" and ep.name == name
            for ep in dist.entry_points
        ):
            dists.append(dist.metadata["Name"])

    if not dists:
        raise ValueError(f"Template-set '{name}' not found")

    PROTECTED_DISTS = {"peagen"}
    removable = [d for d in dists if d.lower() not in PROTECTED_DISTS]
    if not removable:
        raise ValueError("Cannot uninstall bundled template-set")
    dists = removable

    if shutil.which("uv"):
        cmd = ["uv", "pip", "uninstall"] + dists
    else:
        cmd = [sys.executable, "-m", "pip", "uninstall", "-y"] + dists

    try:
        subprocess.run(
            cmd,
            check=True,
            text=True,
            stdout=subprocess.PIPE,
            stderr=subprocess.STDOUT,
        )
    except subprocess.CalledProcessError as exc:
        raise RuntimeError(exc.stdout or "uninstall failed") from exc

    remaining = discover_template_sets()
    return {"removed": name not in remaining, "dists": dists}<|MERGE_RESOLUTION|>--- conflicted
+++ resolved
@@ -136,13 +136,9 @@
 # ---------------------------------------------------------------------------
 
 def remove_template_set(
-<<<<<<< HEAD
     name: str
     ) -> Dict[str, Any]:
-=======
-    name: str,
-) -> Dict[str, Any]:
->>>>>>> 752e1a61
+
     """Uninstall the package that exposes *name* as a template-set."""
     dists: List[str] = []
     for dist in im.distributions():
