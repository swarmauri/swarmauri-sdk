# peagen/core/doe_core.py
"""
Business-logic for Design-of-Experiments expansion.

Public entry-point
------------------
generate_payload()  – build a DOE-expanded project-payload bundle
"""

from __future__ import annotations

import hashlib
import itertools
import warnings
from copy import deepcopy
from pathlib import Path
from typing import Any, Dict, List, Optional, Tuple

import json

import jsonpatch
from peagen.core.patch_core import apply_patch
from peagen.core.eval_core import evaluate_workspace
import yaml
from jinja2 import Template
from urllib.parse import urlparse

from peagen._utils.config_loader import load_peagen_toml
from peagen.plugin_manager import resolve_plugin_spec
from peagen.errors import PatchTargetMissingError
from peagen.schemas import DOE_SPEC_V2_SCHEMA
from peagen.plugins.vcs import pea_ref
from peagen._utils._validation import _validate

# ─────────────────────────────── util ──────────────────────────────────────
_LLM_FALLBACK_KEYS = {
    "provider",
    "model",
    "temperature",
    "max_tokens",
    "max_context_tokens",
    "top_p",
    "frequency_penalty",
}


def _sha256(path: Path) -> str:
    h = hashlib.sha256()
    with path.open("rb") as fh:
        for chunk in iter(lambda: fh.read(8192), b""):
            h.update(chunk)
    return h.hexdigest()


def _load_yaml(uri: str | Path) -> Dict[str, Any]:
    return yaml.safe_load(Path(uri).expanduser().read_text(encoding="utf-8"))


def _apply_json_patch(doc: Dict, patch_ops: List[Dict]) -> Dict:
    """Apply JSON patch operations and raise a custom error on failure."""
    try:
        return jsonpatch.apply_patch(doc, patch_ops, in_place=False)
    except (jsonpatch.JsonPatchConflict, jsonpatch.JsonPointerException) as exc:
        raise PatchTargetMissingError(str(exc)) from exc


def _ctx_lookup(expr: str, ctx: Dict[str, Any]) -> Any:
    val = ctx
    for part in expr.split("."):
        val = val[part]
    return val


# ─────────────────────── factor / matrix helpers ───────────────────────────
def _matrix(factor_map: Dict[str, Any]) -> List[Tuple[Tuple[str, Any], ...]]:
    """
    Convert a rich or legacy *factor_map* into a cartesian matrix.

    Rich format:
        {"temperature": {"levels":[0.2,0.7], "code":"T"}, ...}
    Legacy format:
        {"temperature": [0.2,0.7], ...}
    """
    if not factor_map:
        return [()]

    lists: List[List[Tuple[str, Any]]] = []
    for name, spec in factor_map.items():
        if isinstance(spec, dict) and "levels" in spec:
            levels = spec["levels"]
            key = spec.get("code", name)
        else:
            levels = spec
            key = name
        lists.append([(key, lv) for lv in levels])

    return list(itertools.product(*lists))


# New DOE v2 helpers
def _matrix_v2(factors: List[dict[str, Any]]) -> List[dict[str, str]]:
    if not factors:
        return [{}]
    lists = []
    for fac in factors:
        pairs = [(fac["name"], lv["id"]) for lv in fac.get("levels", [])]
        lists.append(pairs)
    return [dict(p) for p in itertools.product(*lists)]


def _factor_index(factors: List[dict[str, Any]]) -> dict[str, dict[str, Any]]:
    idx = {}
    for fac in factors:
        idx[fac["name"]] = {lv["id"]: lv for lv in fac.get("levels", [])}
    return idx


def _apply_factor_patches(
    base: bytes, idx: dict[str, dict[str, Any]], point: dict[str, str], root: Path
) -> bytes:
    result = base
    for name, lvl_id in point.items():
        level = idx.get(name, {}).get(lvl_id)
        if not level:
            continue
        patch_path = (root / level["patchRef"]).expanduser()
        kind = level.get("patchKind", "json-patch")
        result = apply_patch(result, patch_path, kind)
    return result


def create_factor_branches(vcs, spec: dict[str, Any], spec_dir: Path) -> list[str]:
    """Create a branch for each factor level with its patched artifact."""

    base_path = (spec_dir / spec["baseArtifact"]).expanduser()
    base_bytes = base_path.read_bytes()
    branches: list[str] = []
<<<<<<< HEAD
    start_branch = vcs.repo.active_branch.name if not vcs.repo.head.is_detached else None
    base_ref = start_branch or "HEAD"
=======
    start_branch = (
        vcs.repo.active_branch.name if not vcs.repo.head.is_detached else None
    )
>>>>>>> 041a8e2e
    for fac in spec.get("factors", []):
        for lvl in fac.get("levels", []):
            branch = pea_ref("factor", fac["name"], lvl["id"])
            vcs.create_branch(branch, start_branch or "HEAD")
            vcs.switch(branch)
            art_bytes = base_bytes
            if lvl.get("artifactRef"):
                art_bytes = (spec_dir / lvl["artifactRef"]).read_bytes()
            else:
                current_art = Path(vcs.repo.working_tree_dir) / lvl["output_path"]
                if current_art.exists():
                    art_bytes = current_art.read_bytes()
            patch_path = (spec_dir / lvl["patchRef"]).expanduser()
            kind = lvl.get("patchKind", "json-patch")
            patched = apply_patch(art_bytes, patch_path, kind)
            target = Path(vcs.repo.working_tree_dir) / lvl["output_path"]
            target.parent.mkdir(parents=True, exist_ok=True)
            target.write_bytes(patched)
            rel_art = str(target.relative_to(vcs.repo.working_tree_dir))
            rel_patch = str(patch_path.relative_to(vcs.repo.working_tree_dir)) if patch_path.is_file() and patch_path.is_relative_to(vcs.repo.working_tree_dir) else None
            paths = [p for p in [rel_art, rel_patch] if p]
            vcs.commit(paths, f"factor {fac['name']}={lvl['id']}")
            branches.append(branch)
    if start_branch:
        vcs.switch(start_branch)
    else:
        vcs.repo.git.switch("--detach", vcs.repo.head.commit.hexsha)
    return branches


def create_run_branches(vcs, spec: dict[str, Any], spec_dir: Path) -> list[str]:
    """Create run branches by applying factor patches for each design point."""

    factors = spec.get("factors", [])
    factor_idx = _factor_index(factors)
    base_path = (spec_dir / spec["baseArtifact"]).expanduser()
    base_bytes = base_path.read_bytes()
    design_points = _matrix_v2(factors)

    # assume a consistent output path across factor levels
    output_path = factors[0]["levels"][0]["output_path"] if factors else "artifact.yaml"

    start_branch = (
        vcs.repo.active_branch.name if not vcs.repo.head.is_detached else None
    )
    base_bytes = None
    factor_idx = None
    if spec and spec_dir and spec.get("baseArtifact"):
        base_path = (spec_dir / spec["baseArtifact"]).expanduser()
        base_bytes = base_path.read_bytes()
        factor_idx = _factor_index(spec.get("factors", []))
<<<<<<< HEAD
        # assume consistent output_path across levels
        for fac in spec.get("factors", []):
            if fac.get("levels"):
                output_path = fac["levels"][0].get("output_path", output_path)
                break
=======
>>>>>>> 041a8e2e
    branches: list[str] = []
    for point in design_points:
        label = "_".join(f"{k}-{v}" for k, v in point.items())
        branch = pea_ref("run", label)
        vcs.create_branch(branch, "HEAD")
        vcs.switch(branch)
        patched = _apply_factor_patches(base_bytes, factor_idx, point, spec_dir)
        tgt = Path(vcs.repo.working_tree_dir) / output_path
        tgt.parent.mkdir(parents=True, exist_ok=True)
        tgt.write_bytes(patched)
        vcs.commit([str(tgt.relative_to(vcs.repo.working_tree_dir))], f"run {label}")
        branches.append(branch)
    if start_branch:
        vcs.switch(start_branch)
    else:
        vcs.repo.git.switch("--detach", vcs.repo.head.commit.hexsha)
    return branches


def _render_patch_ops(
    patch_ops: List[Dict[str, Any]], ctx: Dict[str, Any]
) -> List[Dict[str, Any]]:
    warnings.warn(
        "_render_patch_ops is deprecated and will be removed in a future release",
        DeprecationWarning,
        stacklevel=2,
    )
    rendered: List[Dict[str, Any]] = []
    for pt in patch_ops:
        op = pt.copy()
        if "value" in op:
            raw_val = op["value"]

            # SPECIAL-CASE dotted-path mapping
            if isinstance(raw_val, dict) and len(raw_val) == 1:
                key = next(iter(raw_val))
                if "." in key:
                    op["value"] = _ctx_lookup(key, ctx)
                    rendered.append(op)
                    continue

            rendered_val = Template(str(raw_val)).render(**ctx)
            op["value"] = yaml.safe_load(rendered_val)

        rendered.append(op)
    return rendered


# ─────────────────────────── public API ────────────────────────────────────
def build_design_points(
    llm_map: Dict[str, Any], other_map: Dict[str, Any]
) -> Tuple[List[str], List[str], List[Dict[str, Any]]]:
    """Return (llm_keys, other_keys, design_points list)."""
    llm_codes = {
        (spec.get("code") if isinstance(spec, dict) else n): n
        for n, spec in llm_map.items()
    }
    other_codes = {
        (spec.get("code") if isinstance(spec, dict) else n): n
        for n, spec in other_map.items()
    }

    design_points = [
        dict(llm + oth)
        for llm in _matrix(llm_map)
        for oth in _matrix(other_map or {"_dummy": [None]})
    ]

    return list(llm_codes.keys()), list(other_codes.keys()), design_points  # pyright: ignore[reportReturnType]


def generate_projects(
    *,
    template_obj: Dict[str, Any],
    spec_obj: Dict[str, Any],
    design_points: List[Dict[str, Any]],
    llm_codes: Dict[str, str],
    other_codes: Dict[str, str],
    spec_name: str,
) -> List[Dict[str, Any]]:
    projects: List[Dict[str, Any]] = []
    base_list = template_obj.get("PROJECTS", [])
    base_proj = deepcopy(base_list[0]) if base_list else {}
    other_keys = {k: deepcopy(v) for k, v in template_obj.items() if k != "PROJECTS"}
    for idx, point in enumerate(design_points):
        ctx = {
            **point,
            "EXP_ID": f"{idx:03d}",
            "BASE_NAME": base_proj.get("NAME"),
        }

        proj = {**other_keys, "PROJECTS": [deepcopy(base_proj)]}

        # per-factor patches
        for factor_def in spec_obj.get("FACTORS", {}).values():
            rendered = _render_patch_ops(factor_def.get("patches", []), ctx)
            proj = _apply_json_patch(proj, rendered)

        # conditional global patches
        for rule in spec_obj.get("PATCHES", []):
            when: Dict[str, Any] = rule.get("when", {})
            if all(point.get(k) == v for k, v in when.items()):
                rendered = _render_patch_ops(rule["apply"], ctx)
                proj = _apply_json_patch(proj, rendered)

        # META section
        llm_factors = {llm_codes.get(k, k): point[k] for k in llm_codes}
        other_factors = {
            other_codes.get(k, k): point[k] for k in other_codes if k in point
        }

        meta = {
            "design_id": f"{spec_name}-{idx:03d}",
            "LLM_FACTORS": llm_factors,
            "factors": other_factors,
        }
        proj.setdefault("META", {}).update(meta)
        projects.append(proj)

    return projects


def _publish_event(
    notify_uri: str, output_path: Path, count: int, cfg_path: Optional[Path]
) -> None:
    nt = urlparse(notify_uri)
    pub_name = nt.scheme or notify_uri

    toml_cfg = load_peagen_toml(cfg_path or Path.cwd())
    bus_cfg = toml_cfg.get("publishers", {}).get("adapters", {}).get(pub_name, {})

    channel = nt.path.lstrip("/") or bus_cfg.get("channel", "peagen.events")
    PubCls = resolve_plugin_spec("publishers", pub_name)  # may raise KeyError
    bus = PubCls(**bus_cfg)
    bus.publish(
        channel,
        {"type": "peagen.experiment.done", "output": str(output_path), "count": count},
    )


def generate_payload(
    *,
    spec_path: Path,
    template_path: Path,
    output_path: Path,
    cfg_path: Optional[Path] = None,
    notify_uri: Optional[str] = None,
    dry_run: bool = False,
    force: bool = False,
    skip_validate: bool = False,
    evaluate_runs: bool = False,
    eval_program_glob: str = "**/*.*",
    eval_pool: Optional[str] = None,
) -> Dict[str, Any]:
    """
    Expand *spec_path* × *template_path* into a project-payload bundle.

    Returns a JSON-serialisable summary; writes *output_path* unless dry-run.
    """
    # 1. ------------ load + validate -------------------------------------
    spec_obj = _load_yaml(spec_path)
    template_obj = _load_yaml(template_path)

    if "version" not in spec_obj:
        raise ValueError("legacy DOE specs are no longer supported")
    if spec_obj.get("version") != "v2":
        raise ValueError(f"unsupported DOE spec version: {spec_obj.get('version')!r}")

    if not skip_validate:
        _validate(spec_obj, DOE_SPEC_V2_SCHEMA, "DOE spec")

    factors = spec_obj.get("factors", [])
    factor_idx = _factor_index(factors)
    design_points = _matrix_v2(factors)
    llm_keys: List[str] = []
    other_keys = [f["name"] for f in factors]

    llm_codes: Dict[str, str] = {}
    other_codes = {name: name for name in other_keys}

    projects = generate_projects(
        template_obj=template_obj,
        spec_obj=spec_obj,
        design_points=design_points,
        llm_codes=llm_codes,
        other_codes=other_codes,
        spec_name=spec_path.stem,
    )

    bundles: List[Tuple[Path, Dict[str, Any]]] = []
    for idx, proj_payload in enumerate(projects):
        out_path = output_path.parent / (
            f"{output_path.stem}_{idx:03d}{output_path.suffix}"
        )

        bundle = {
            **proj_payload,
            "SOURCE": {
                "spec": str(spec_path),
                "template": str(template_path),
                "spec_checksum": _sha256(spec_path),
            },
        }

        bundles.append((out_path, bundle))
    artifact_outputs = []
    if spec_obj.get("baseArtifact"):
        base_path = (spec_path.parent / spec_obj["baseArtifact"]).expanduser()
        base_bytes = base_path.read_bytes()
        for idx2, point in enumerate(design_points):
            patched = _apply_factor_patches(
                base_bytes, factor_idx, point, spec_path.parent
            )
            tgt = output_path.parent / f"{base_path.stem}_{idx2:03d}{base_path.suffix}"
            if not dry_run:
                tgt.write_bytes(patched)
            artifact_outputs.append(str(tgt))

    # 2. ------------ write file (unless dry-run) -------------------------
    bytes_written = 0
    outputs: List[str] = []
    if not dry_run:
        for out_path, bundle in bundles:
            if out_path.exists() and not force:
                raise FileExistsError(
                    f"{out_path} exists – use force=True to overwrite"
                )
            out_path.write_text(
                yaml.safe_dump(bundle, sort_keys=False), encoding="utf-8"
            )
            outputs.append(str(out_path))
            bytes_written += out_path.stat().st_size
    else:
        outputs = [str(p) for p, _ in bundles]

    # 3. ------------ optional event publish ------------------------------
    if notify_uri:
        _publish_event(notify_uri, output_path, len(bundles), cfg_path)

    evaluations: List[Dict[str, Any]] = []
    if evaluate_runs:
        for art in artifact_outputs:
            ws = Path(art).parent
            try:
                report = evaluate_workspace(
                    workspace_uri=str(ws),
                    program_glob=eval_program_glob,
                    pool_ref=eval_pool,
                    cfg_path=cfg_path,
                )
                evaluations.append(report)
                out_dir = ws / ".peagen"
                out_dir.mkdir(parents=True, exist_ok=True)
                (out_dir / "eval_results.json").write_text(
                    json.dumps(report, indent=2),
                    encoding="utf-8",
                )
            except Exception as exc:  # pragma: no cover - optional
                evaluations.append({"workspace": str(ws), "error": str(exc)})

    # 4. ------------ summary ---------------------------------------------
    return {
        "outputs": outputs,
        "artifact_outputs": artifact_outputs,
        "evaluations": evaluations,
        "count": len(bundles),
        "bytes": bytes_written,
        "llm_keys": llm_keys,
        "other_keys": other_keys,
        "dry_run": dry_run,
    }<|MERGE_RESOLUTION|>--- conflicted
+++ resolved
@@ -135,14 +135,8 @@
     base_path = (spec_dir / spec["baseArtifact"]).expanduser()
     base_bytes = base_path.read_bytes()
     branches: list[str] = []
-<<<<<<< HEAD
     start_branch = vcs.repo.active_branch.name if not vcs.repo.head.is_detached else None
     base_ref = start_branch or "HEAD"
-=======
-    start_branch = (
-        vcs.repo.active_branch.name if not vcs.repo.head.is_detached else None
-    )
->>>>>>> 041a8e2e
     for fac in spec.get("factors", []):
         for lvl in fac.get("levels", []):
             branch = pea_ref("factor", fac["name"], lvl["id"])
@@ -194,14 +188,11 @@
         base_path = (spec_dir / spec["baseArtifact"]).expanduser()
         base_bytes = base_path.read_bytes()
         factor_idx = _factor_index(spec.get("factors", []))
-<<<<<<< HEAD
         # assume consistent output_path across levels
         for fac in spec.get("factors", []):
             if fac.get("levels"):
                 output_path = fac["levels"][0].get("output_path", output_path)
                 break
-=======
->>>>>>> 041a8e2e
     branches: list[str] = []
     for point in design_points:
         label = "_".join(f"{k}-{v}" for k, v in point.items())
