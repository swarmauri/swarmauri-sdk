# peagen/core/process_core.py

import os
import yaml
from pathlib import Path
from typing import Any, Dict, List, Optional, Tuple, Union
from datetime import datetime, timezone

from swarmauri_standard.loggers.Logger import Logger

from swarmauri_prompt_j2prompttemplate import J2PromptTemplate

from peagen._utils._context import _create_context
from peagen.core.sort_core import sort_file_records
from peagen.core.render_core import _render_copy_template, _render_generate_template
from peagen.core.manifest_writer import ManifestWriter
from peagen._utils.slug_utils import slugify

from peagen._utils._search_template_sets import (
    build_global_template_search_paths,
    build_ptree_template_search_paths,
    build_file_template_search_paths,
)

logger = Logger(name=__name__)


def load_projects_payload(
    projects_payload: Union[str, List[Dict[str, Any]], Dict[str, Any]],
) -> List[Dict[str, Any]]:
    """Return the list of projects from a payload value.

    ``projects_payload`` may be a filesystem path, YAML text, or an already
    decoded Python mapping containing a top-level ``PROJECTS`` key.
    """

    if isinstance(projects_payload, (list, dict)):
        doc = projects_payload
    else:
        try:
            maybe_path = Path(projects_payload)
            if maybe_path.is_file():
                yaml_text = maybe_path.read_text(encoding="utf-8")
            else:
                yaml_text = projects_payload
        except (OSError, TypeError):
            yaml_text = projects_payload
        doc = yaml.safe_load(yaml_text)

    projects = doc.get("PROJECTS") if isinstance(doc, dict) else doc
    if not isinstance(projects, list):
        raise ValueError("Payload must contain a top-level 'PROJECTS' list")
    return projects


def locate_template_set(
    template_set: str, search_paths: List[Path], logger: Optional[Any] = None
) -> Path:
    """
    Given a template_set name and a list of base directories, return the first
    Path(base_dir)/template_set that exists as a directory. Otherwise raise.
    """
    log = logger or globals().get("logger")
    if log:
        log.info(f"Locating template set '{template_set}' in search paths:")
        for idx, p in enumerate(search_paths):
            log.debug(f"  [{idx}] {p}")

    for base in search_paths:
        candidate = Path(base) / template_set
        if candidate.is_dir():
            if log:
                log.info(f"Found template set '{template_set}' at: {candidate}")
            return candidate.resolve()

    raise ValueError(
        f"Template set '{template_set}' not found in any of: {search_paths}"
    )


def _render_package_ptree(
    project: Dict[str, Any],
    pkg: Dict[str, Any],
    global_search_paths: List[Path],
    workspace_root: Path,
    logger: Optional[Any] = None,
) -> List[Dict[str, Any]]:
    """
    1) Determine which template set directory to use for this package.
    2) Build a dedicated ptree search path via build_ptree_template_search_paths().
    3) Render ptree.yaml.j2 within that directory, passing in {"PROJ": project_with_pkg}.
    4) Parse the rendered YAML into a list of file-record dicts.
    5) Attach "TEMPLATE_SET": template_dir and "PTREE_SEARCH_PATHS": ptree_paths to each record.
    6) Return the list of records (possibly empty).
    """
    log = logger or globals().get("logger")
    pkg_name = pkg.get("NAME", "<no-package-name>")
    if log:
        log.info(f"--- Rendering ptree for package '{pkg_name}' ---")

    tmpl_name = (
        pkg.get("TEMPLATE_SET_OVERRIDE")
        or pkg.get("TEMPLATE_SET")
        or project.get("TEMPLATE_SET")
        or "default"
    )
    if log:
        log.info(f"Using template set name: '{tmpl_name}' for package '{pkg_name}'")

    # 1) Locate the package’s template directory using the global search paths
    template_dir = locate_template_set(tmpl_name, global_search_paths, logger)

    # 2) Build ptree search paths
    base_dir = Path(os.getcwd())
    ptree_paths = build_ptree_template_search_paths(
        package_template_dir=template_dir,
        base_dir=base_dir,
        workspace_root=workspace_root,
        source_packages=project.get("SOURCE_PACKAGES", []),
    )
    if log:
        log.debug(f"Built ptree search paths for '{pkg_name}':")
        for idx, p in enumerate(ptree_paths):
            log.debug(f"  [{idx}] {p}")

    # 3) Render ptree.yaml.j2 with correct context
    project_copy = dict(project)  # shallow copy of the project dict
    project_copy["PKGS"] = [pkg]

    j2 = J2PromptTemplate()
    j2.templates_dir = ptree_paths

    ptree_path = Path(template_dir) / "ptree.yaml.j2"
    if not ptree_path.exists():
        if logger:
            logger.warning(
                f"No ptree.yaml.j2 found in {template_dir} for package '{pkg_name}'. Skipping."
            )
        return []

    j2.set_template(ptree_path)
    rendered = j2.fill({"PROJ": project_copy})
    if log:
        log.debug(
            f"Rendered ptree.yaml.j2 for package '{pkg_name}' (length: {len(rendered)} chars)"
        )

    # 4) Parse YAML
    try:
        parsed = yaml.safe_load(rendered)
    except Exception as e:
        raise ValueError(f"Failed to parse YAML for package '{pkg_name}': {e}")

    if isinstance(parsed, dict) and "FILES" in parsed:
        pkg_file_records = parsed["FILES"]
    elif isinstance(parsed, list):
        pkg_file_records = parsed
    else:
        if logger:
            logger.warning(
                f"Rendered ptree.yaml.j2 did not yield a list or 'FILES' for package '{pkg_name}'"
            )
        return []

    # 5) Attach metadata to each record
    for rec in pkg_file_records:
        rec["TEMPLATE_SET"] = str(template_dir)
        rec["PTREE_SEARCH_PATHS"] = [str(p) for p in ptree_paths]

    if log:
        log.info(f" - Found {len(pkg_file_records)} file-record(s) for package '{pkg_name}'")

    return pkg_file_records


def _handle_copy(
    rec: Dict[str, Any],
    context: Dict[str, Any],
    j2: J2PromptTemplate,
    workspace_root: Path,
    storage_adapter: Any,
    project_name: str,
    logger: Optional[Any],
    manifest_writer: ManifestWriter,
) -> None:
    """
    Render a COPY record and save/upload it, then add to the manifest.
    """
    log = logger or globals().get("logger")
    rendered_name = rec.get("RENDERED_FILE_NAME")
    if log:
        log.info(f"Processing COPY file '{rendered_name}'")

    content = _render_copy_template(rec, context, j2, logger)
    out_path = workspace_root / rendered_name
    out_path.parent.mkdir(parents=True, exist_ok=True)
    out_path.write_text(content or "", encoding="utf-8")

    if log:
        log.info(f" - Saved COPY to {out_path}")

    artifact_uri = None
    if storage_adapter:
        key = f"{project_name}/{rendered_name}"
        with open(out_path, "rb") as fsrc:
<<<<<<< HEAD
            storage_adapter.upload(key, fsrc)
=======
            artifact_uri = storage_adapter.upload(key, fsrc)
>>>>>>> 39a935dd
        if log:
            log.info(f" - Uploaded COPY to storage key: {key}")

    manifest_writer.add(
        {
            "file": rendered_name,
            "artifact_uri": artifact_uri,
            "saved_at": datetime.now(timezone.utc).isoformat(),
        }
    )
    if log:
        log.debug(f" - Manifest entry added for '{rendered_name}'")


def _handle_generate(
    rec: Dict[str, Any],
    context: Dict[str, Any],
    j2: J2PromptTemplate,
    agent_env: Dict[str, Any],
    cfg: Dict[str, Any],
    workspace_root: Path,
    storage_adapter: Any,
    project_name: str,
    logger: Optional[Any],
    manifest_writer: ManifestWriter,
) -> None:
    """
    Render a GENERATE record by calling the external agent, save/upload it, then add to the manifest.
    """
    log = logger or globals().get("logger")
    rendered_name = rec.get("RENDERED_FILE_NAME")
    if log:
        log.info(f"Processing GENERATE file '{rendered_name}'")

    prompt_tpl = rec.get("AGENT_PROMPT_TEMPLATE")
    if log:
        log.debug(prompt_tpl)
    if not prompt_tpl:
        if logger:
            logger.error(
                f"No AGENT_PROMPT_TEMPLATE for GENERATE file '{rendered_name}'; skipping."
            )
        return

    content = _render_generate_template(
        rec,
        context,
        prompt_tpl,
        j2,
        agent_env,
        cfg,
    )
    if log:
        log.debug(content)
    out_path = workspace_root / rendered_name
    out_path.parent.mkdir(parents=True, exist_ok=True)
    out_path.write_text(content or "", encoding="utf-8")

    if log:
        log.info(f" - Saved GENERATE to {out_path}")

    artifact_uri = None
    if storage_adapter:
        key = f"{project_name}/{rendered_name}"
        with open(out_path, "rb") as fsrc:
<<<<<<< HEAD
            storage_adapter.upload(key, fsrc)
=======
            artifact_uri = storage_adapter.upload(key, fsrc)
>>>>>>> 39a935dd
        if log:
            log.info(f" - Uploaded GENERATE to storage key: {key}")

    manifest_writer.add(
        {
            "file": rendered_name,
            "artifact_uri": artifact_uri,
            "saved_at": datetime.now(timezone.utc).isoformat(),
        }
    )
    if log:
        log.debug(f" - Manifest entry added for '{rendered_name}'")


def process_single_project(
    project: Dict[str, Any],
    cfg: Dict[str, Any],
    start_idx: int = 0,
    start_file: Optional[str] = None,
    transitive: bool = False,
) -> Tuple[List[Dict[str, Any]], int]:
    """
    1) Build a global Jinja search path that includes built-ins, plugins, and workspace.
    2) For each package in project["PACKAGES"]:
       a) Locate and render its ptree.yaml.j2 → file records.
    3) Topologically sort all collected file records.
    4) If sorted_records is nonempty:
       a) Write each file (COPY or GENERATE) under the default output (<cwd>/<project_name>/…).
       b) Upload to storage if a storage_adapter is in cfg (optional).
       c) Stream each saved file into a ManifestWriter, finalize at end.
       d) Populate cfg["manifest_path"] with the manifest's final path.
    Returns (sorted_records, next_idx).
    """
    logger = cfg.get("logger") or globals().get("logger")
    project_name = project.get("NAME", "<no-project-name>")

    if logger:
        logger.info(f"========== Starting process for project '{project_name}' ==========")

    # ─── STEP 1: Build global search paths ─────────────────────────────────
    base_dir = Path(os.getcwd())
    source_pkgs = cfg.get("source_packages", [])

    # Always materialize workspace_root under the current working directory:
    workspace_root = Path(base_dir) / project_name
    workspace_root.mkdir(parents=True, exist_ok=True)

    global_search_paths = build_global_template_search_paths(
        workspace_root=workspace_root,
        source_packages=source_pkgs,
        base_dir=base_dir,
    )
    if logger:
        logger.debug("Global Jinja search paths:")
        for idx, p in enumerate(global_search_paths):
            logger.debug(f"  [{idx}] {p}")

    # ─── STEP 2: Render each package’s ptree.yaml.j2 → file records ─────
    all_file_records: List[Dict[str, Any]] = []
    for pkg in project.get("PACKAGES", []):
        pkg_records = _render_package_ptree(
            project=project,
            pkg=pkg,
            global_search_paths=global_search_paths,
            workspace_root=workspace_root,
            logger=logger,
        )
        all_file_records.extend(pkg_records)
    if logger:
        logger.info(f"Total file-records collected: {len(all_file_records)}")

    # ─── STEP 3: Topological sort ─────────────────────────────────────────
    sorted_records, next_idx = sort_file_records(
        file_records=all_file_records,
        start_idx=start_idx,
        start_file=start_file,
        transitive=transitive,
    )
    if logger:
        logger.info(f"Topologically sorted, {len(sorted_records)} files to process.")

    if not sorted_records:
        if logger:
            logger.warning(
                f"No files to process for project '{project_name}'. Exiting."
            )
        return sorted_records, next_idx

    # ─── STEP 4: Prepare manifest (workspace already exists) ───────────────
    storage_adapter = cfg.get("storage_adapter")
    workspace_uri = None
    if storage_adapter:
        for attr in ("workspace_uri", "base_uri", "root_uri"):
            if hasattr(storage_adapter, attr):
                workspace_uri = getattr(storage_adapter, attr)
                break

    manifest_meta = {
        "schema_version": 3,
        "workspace_uri": workspace_uri,
        "project": project_name,
        "source_packages": source_pkgs,
        "peagen_version": cfg.get("peagen_version", None),
    }
    manifest_dir = workspace_root / ".peagen"
    manifest_dir.mkdir(parents=True, exist_ok=True)

    manifest_writer = ManifestWriter(
        slug=slugify(project_name),
        adapter=storage_adapter,
        tmp_root=manifest_dir,
        meta=manifest_meta,
    )
    if logger:
        logger.info(f"Processing files under: {workspace_root}")
        logger.info("Beginning file-by-file rendering:")

    # ─── STEP 5: Render & save each sorted file ───────────────────────────
    for idx, rec in enumerate(sorted_records, start=start_idx):
        rendered_name = rec.get("RENDERED_FILE_NAME")
        if logger:
            logger.info(f"--- File [{idx}] '{rendered_name}' ---")

        j2 = J2PromptTemplate()

        record_dir = Path(rec.get("TEMPLATE_SET", "")).resolve()
        ptree_paths = [Path(p) for p in rec.get("PTREE_SEARCH_PATHS", [])]
        if logger:
            logger.debug("Pt ree search paths for this file:")
            for i, p in enumerate(ptree_paths):
                logger.debug(f"  [{i}] {p}")

        file_paths = build_file_template_search_paths(
            record_template_dir=record_dir,
            workspace_root=workspace_root,
            ptree_search_paths=ptree_paths,
        )
        j2.templates_dir = file_paths

        if logger:
            logger.debug("Final Jinja search paths for file:")
            for i, p in enumerate(file_paths):
                logger.debug(f"  [{i}] {p}")

        context = _create_context(rec, project, logger)

        process_type = rec.get("PROCESS_TYPE", "COPY").upper()
        if logger:
            logger.debug(process_type)
        if process_type == "COPY":
            if logger:
                logger.debug("cfg: %s", cfg)
            _handle_copy(
                rec,
                context,
                j2,
                workspace_root,
                storage_adapter,
                project_name,
                logger,
                manifest_writer,
            )
        elif process_type == "GENERATE":
            if logger:
                logger.debug("cfg: %s", cfg)
            _handle_generate(
                rec,
                context,
                j2,
                cfg.get("agent_env", {}),
                cfg,
                workspace_root,
                storage_adapter,
                project_name,
                logger,
                manifest_writer,
            )
        else:
            if logger:
                logger.warning(
                    f"Unknown PROCESS_TYPE '{process_type}' for file '{rendered_name}'; skipping."
                )

    # ─── STEP 6: Finalize manifest ────────────────────────────────────────
    final_manifest_uri = manifest_writer.finalise()
<<<<<<< HEAD

    # final_manifest_path = manifest_writer.finalise()
    # cfg["manifest_path"] = str(final_manifest_path)
    # print(f"Manifest written to: {final_manifest_path}")
    if logger:
        logger.info(f"========== Completed project '{project_name}' ==========\n")
=======
    cfg["manifest_path"] = str(final_manifest_uri)
    if logger:
        logger.info(f"Manifest written to: {final_manifest_uri}")
        logger.info(
            f"========== Completed project '{project_name}' ==========\n"
        )
>>>>>>> 39a935dd

    return sorted_records, next_idx


def process_all_projects(
    projects_payload: Union[str, List[Dict[str, Any]], Dict[str, Any]],
    cfg: Dict[str, Any],
    transitive: bool = False,
) -> Dict[str, List[Dict[str, Any]]]:
    """Process every project described in ``projects_payload``.

    ``projects_payload`` may be a path, YAML text or already parsed mapping.
    For each project, :func:`process_single_project` is invoked and the results
    are aggregated into a mapping ``{project_name: [sorted_records], ...}``.
    """
    projects = load_projects_payload(projects_payload)
    results: Dict[str, List[Dict[str, Any]]] = {}
    next_idx = 0

    for proj in projects:
        name = proj.get("NAME", f"project_{next_idx}")
        recs, next_idx = process_single_project(
            proj,
            cfg,
            start_idx=next_idx,
            start_file=None,
            transitive=transitive,
        )
        results[name] = recs

    return results<|MERGE_RESOLUTION|>--- conflicted
+++ resolved
@@ -203,11 +203,7 @@
     if storage_adapter:
         key = f"{project_name}/{rendered_name}"
         with open(out_path, "rb") as fsrc:
-<<<<<<< HEAD
-            storage_adapter.upload(key, fsrc)
-=======
             artifact_uri = storage_adapter.upload(key, fsrc)
->>>>>>> 39a935dd
         if log:
             log.info(f" - Uploaded COPY to storage key: {key}")
 
@@ -273,11 +269,7 @@
     if storage_adapter:
         key = f"{project_name}/{rendered_name}"
         with open(out_path, "rb") as fsrc:
-<<<<<<< HEAD
-            storage_adapter.upload(key, fsrc)
-=======
             artifact_uri = storage_adapter.upload(key, fsrc)
->>>>>>> 39a935dd
         if log:
             log.info(f" - Uploaded GENERATE to storage key: {key}")
 
@@ -463,22 +455,13 @@
 
     # ─── STEP 6: Finalize manifest ────────────────────────────────────────
     final_manifest_uri = manifest_writer.finalise()
-<<<<<<< HEAD
-
-    # final_manifest_path = manifest_writer.finalise()
-    # cfg["manifest_path"] = str(final_manifest_path)
-    # print(f"Manifest written to: {final_manifest_path}")
-    if logger:
-        logger.info(f"========== Completed project '{project_name}' ==========\n")
-=======
+
     cfg["manifest_path"] = str(final_manifest_uri)
     if logger:
         logger.info(f"Manifest written to: {final_manifest_uri}")
         logger.info(
             f"========== Completed project '{project_name}' ==========\n"
         )
->>>>>>> 39a935dd
-
     return sorted_records, next_idx
 
 
