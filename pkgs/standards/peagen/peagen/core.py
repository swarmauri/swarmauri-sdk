--- conflicted
+++ resolved
@@ -54,11 +54,8 @@
     # Legacy flag – converted to TEMPLATE_SETS during CLI parsing.
     additional_package_dirs: List[Path] = Field(
         default_factory=list,
-<<<<<<< HEAD
         description="DEPRECATED – converted to SOURCE_PACKAGES at CLI level.",
-=======
-        description="DEPRECATED – converted to anonymous template-set entries at CLI level."
->>>>>>> f0ace7d2
+
     )
 
     # New: scratch workspace chosen by process.py
@@ -170,10 +167,7 @@
             *[
                 os.fspath(Path(self.workspace_root or ".") / spec["dest"])
                 for spec in self.source_packages
-<<<<<<< HEAD
-=======
                 if spec.get("expose_to_jinja")
->>>>>>> f0ace7d2
             ],
         ]
         dirs.extend(os.fspath(p) for p in self.additional_package_dirs)
