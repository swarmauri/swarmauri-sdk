--- conflicted
+++ resolved
@@ -13,11 +13,9 @@
 from types import ModuleType
 from typing import Any, Dict, List, Optional, Tuple
 
-<<<<<<< HEAD
 import peagen.plugin_registry
 import peagen.template_sets
-=======
->>>>>>> f676a84b
+
 import yaml
 from colorama import Fore, Style
 from colorama import init as colorama_init
