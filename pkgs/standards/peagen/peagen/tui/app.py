--- conflicted
+++ resolved
@@ -716,10 +716,8 @@
             current_page = self.offset // self.limit + 1
             total_pages = max(1, math.ceil(self.queue_len / self.limit))
             self.footer.set_page_info(current_page, total_pages)
-<<<<<<< HEAD
             self.sub_title = f"Page {current_page} of {total_pages}"
-=======
->>>>>>> 41a60080
+
 
     async def on_open_url(self, event: events.OpenURL) -> None:
         if event.url.startswith("file://"):
