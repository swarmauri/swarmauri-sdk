--- conflicted
+++ resolved
@@ -236,11 +236,7 @@
         ("escape", "clear_filters", "Clear Filters"),
         ("n", "next_page", "Next Page"),
         ("p", "prev_page", "Prev Page"),
-<<<<<<< HEAD
         ("l", "set_limit", "Limit"),
-=======
-        ("l", "cycle_limit", "Limit"),
->>>>>>> 5d786109
         ("j", "jump_page", "Jump Page"),
         ("q", "quit", "Quit"),
     ]
@@ -998,7 +994,6 @@
                 self.run_worker(coro, exclusive=True, group="data_refresh_worker")
             self.trigger_data_processing(debounce=False)
 
-<<<<<<< HEAD
     def action_set_limit(self, limit: int | None = None) -> None:
         """Set the number of tasks shown per page."""
 
@@ -1014,15 +1009,6 @@
         if limit <= 0:
             limit = 1
         self.limit = limit
-=======
-    def action_cycle_limit(self) -> None:
-        """Cycle through preset page size options."""
-        try:
-            idx = self.LIMIT_OPTIONS.index(self.limit)
-        except ValueError:
-            idx = 0
-        self.limit = self.LIMIT_OPTIONS[(idx + 1) % len(self.LIMIT_OPTIONS)]
->>>>>>> 5d786109
         self.offset = 0
         coro = self.backend.refresh(limit=self.limit, offset=self.offset)
         try:
@@ -1037,7 +1023,6 @@
         """Jump directly to *page* if provided or prompt the user."""
         if page is None:
             try:
-<<<<<<< HEAD
                 asyncio.get_running_loop()
             except RuntimeError:
                 asyncio.run(self._prompt_and_jump())
@@ -1047,11 +1032,6 @@
         self._apply_jump_page(page)
 
     def _apply_jump_page(self, page: int) -> None:
-=======
-                page = int(input("Page number: "))
-            except Exception:
-                return
->>>>>>> 5d786109
         if page <= 0:
             page = 1
         max_page = max(1, math.ceil(self.queue_len / self.limit))
@@ -1067,7 +1047,6 @@
             self.run_worker(coro, exclusive=True, group="data_refresh_worker")
         self.trigger_data_processing(debounce=False)
 
-<<<<<<< HEAD
     async def _prompt_and_jump(self) -> None:
         current_page = self.offset // self.limit + 1
         total_pages = max(1, math.ceil(self.queue_len / self.limit))
@@ -1081,9 +1060,6 @@
         limit = await self.push_screen_wait(NumberInputScreen(prompt, self.limit))
         if limit is not None:
             self.action_set_limit(limit)
-
-=======
->>>>>>> 5d786109
     async def on_data_table_cell_selected(self, event: DataTable.CellSelected) -> None:
         if isinstance(event.value, str) and event.value.startswith("[link="):
             path_str = event.value.split("=", 1)[1].split("]", 1)[0]
