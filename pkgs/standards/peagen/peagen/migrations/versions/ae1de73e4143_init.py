# alembic revision: ae1de73e4143_init.py
from alembic import op
import sqlalchemy as sa
from sqlalchemy import inspect
from peagen.models.task.status import Status

<<<<<<< HEAD
# Recreate the Status enum used by TaskRun. SQLAlchemy expects a shared Enum
# object when creating types during migrations.
status_enum = sa.Enum(Status, name="task_status_enum")
=======
status_enum = sa.Enum(
    Status, name="task_status_enum"
)  # ← shared object, create_type=False
>>>>>>> 13a482c4

revision = "ae1de73e4143"
down_revision = None


def _table_missing(bind, name: str) -> bool:
    return name not in inspect(bind).get_table_names()


def upgrade() -> None:
    bind = op.get_bind()

    # 1) ensure enum exists (idempotent)
    status_enum.create(bind, checkfirst=True)

    # 2) create table only if it doesn't exist
    if _table_missing(bind, "task_runs"):
        op.create_table(
            "task_runs",
            sa.Column(
                "id", sa.dialects.postgresql.UUID(as_uuid=True), primary_key=True
            ),
            sa.Column("pool", sa.String()),
            sa.Column("task_type", sa.String()),
            sa.Column("status", status_enum, nullable=False),
            sa.Column("payload", sa.JSON()),
            sa.Column("result", sa.JSON()),
            sa.Column("deps", sa.JSON(), nullable=False),
            sa.Column("edge_pred", sa.String()),
            sa.Column("labels", sa.JSON(), nullable=False),
            sa.Column("in_degree", sa.Integer(), nullable=False, server_default="0"),
            sa.Column("config_toml", sa.String()),
            sa.Column("artifact_uri", sa.String()),
            sa.Column("started_at", sa.TIMESTAMP(timezone=True)),
            sa.Column("finished_at", sa.TIMESTAMP(timezone=True)),
        )
    # else: table already present → skip and preserve rows
    else:
        inspector = inspect(bind)
        cols = {c["name"] for c in inspector.get_columns("task_runs")}

        if "deps" not in cols:
            op.add_column(
                "task_runs",
                sa.Column("deps", sa.JSON(), nullable=False, server_default="[]"),
            )
            op.alter_column("task_runs", "deps", server_default=None)

        if "edge_pred" not in cols:
            op.add_column("task_runs", sa.Column("edge_pred", sa.String()))

        if "labels" not in cols:
            op.add_column(
                "task_runs",
                sa.Column("labels", sa.JSON(), nullable=False, server_default="[]"),
            )
            op.alter_column("task_runs", "labels", server_default=None)

        if "in_degree" not in cols:
            op.add_column(
                "task_runs",
                sa.Column(
                    "in_degree", sa.Integer(), nullable=False, server_default="0"
                ),
            )
            op.alter_column("task_runs", "in_degree", server_default=None)

        if "config_toml" not in cols:
            op.add_column("task_runs", sa.Column("config_toml", sa.String()))

        if "artifact_uri" not in cols:
            op.add_column("task_runs", sa.Column("artifact_uri", sa.String()))

        if "started_at" not in cols:
            op.add_column(
                "task_runs", sa.Column("started_at", sa.TIMESTAMP(timezone=True))
            )

        if "finished_at" not in cols:
            op.add_column(
                "task_runs", sa.Column("finished_at", sa.TIMESTAMP(timezone=True))
            )


def downgrade() -> None:
    bind = op.get_bind()
    if not _table_missing(bind, "task_runs"):
        op.drop_table("task_runs")<|MERGE_RESOLUTION|>--- conflicted
+++ resolved
@@ -4,15 +4,10 @@
 from sqlalchemy import inspect
 from peagen.models.task.status import Status
 
-<<<<<<< HEAD
-# Recreate the Status enum used by TaskRun. SQLAlchemy expects a shared Enum
-# object when creating types during migrations.
-status_enum = sa.Enum(Status, name="task_status_enum")
-=======
+
 status_enum = sa.Enum(
     Status, name="task_status_enum"
 )  # ← shared object, create_type=False
->>>>>>> 13a482c4
 
 revision = "ae1de73e4143"
 down_revision = None
