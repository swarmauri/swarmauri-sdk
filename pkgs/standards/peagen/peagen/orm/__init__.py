"""
condensed_orm.py  –  all Peagen domain tables in one place
(uses only sqlalchemy.Column – no mapped_column / JSONB).
"""

from __future__ import annotations

import datetime as dt
<<<<<<< HEAD
import uuid
=======
from typing import Any, Dict, FrozenSet
>>>>>>> 8ca840af
from enum import Enum, auto
from typing import Any, Dict

from autoapi.v2.mixins import (
    AsyncCapable,
    BlobRef,
    BulkCapable,
    GUIDPk,
    Ownable,
    Replaceable,
    StatusMixin,
    TenantBound,
    TenantMixin,
    Timestamped,
    UserMixin,
)

# ---------------------------------------------------------------------
# bring in the baseline tables that AutoAPI already owns
# ---------------------------------------------------------------------
from autoapi.v2.tables import Base, Role, RoleGrant, RolePerm, Status, Tenant, User
from sqlalchemy import (
    JSON,
    Boolean,
    Column,
    DateTime,
    ForeignKey,
    Index,
    Integer,
    Numeric,
    String,
    Table,
    UniqueConstraint,
    text,
)
from sqlalchemy import (
    Enum as SAEnum,
)
from sqlalchemy.dialects.postgresql import ENUM as PgEnum
from sqlalchemy.dialects.postgresql import UUID
from sqlalchemy.orm import declarative_mixin, foreign, relationship, remote

def _is_terminal(cls, state: str | Status) -> bool:
    """Return True if *state* represents completion."""
    terminal: FrozenSet[str] = frozenset({"success", "failed", "cancelled", "rejected"})
    value = state.value if isinstance(state, Status) else state
    return value in terminal


Status.is_terminal = classmethod(_is_terminal)


# ---------------------------------------------------------------------
# Repository hierarchy
# ---------------------------------------------------------------------


class Repository(Base, GUIDPk, Timestamped, TenantBound, StatusMixin):
    """
    A code or data repository that lives under a tenant.
    – parent of Secrets & DeployKeys
    """

    __tablename__ = "repositories"
    __table_args__ = (
        UniqueConstraint("url", name="uq_repositories_url"),
        UniqueConstraint("tenant_id", "name", name="uq_repositories_tenant_name"),
    )
    name = Column(String, nullable=False)
    url = Column(String, unique=True, nullable=False)
    default_branch = Column(String, default="main")
    commit_sha = Column(String(length=40), nullable=True)
    remote_name = Column(String, nullable=False, default="origin")

    # relationships
    secrets = relationship(
        "Secret", back_populates="repository", cascade="all, delete-orphan"
    )
    deploy_keys = relationship(
        "DeployKey", back_populates="repository", cascade="all, delete-orphan"
    )
    users = relationship(User, secondary="user_repositories", backref="repositories")


@declarative_mixin
class RepositoryMixin:
    repository_id = Column(
        UUID(as_uuid=True), ForeignKey("repositories.id"), nullable=False
    )


@declarative_mixin
class RepositoryRefMixin:
    repository_id = Column(
        UUID(as_uuid=True),
        ForeignKey("repositories.id", ondelete="CASCADE"),
        nullable=True,  # ← changed
    )
    repo = Column(String, nullable=False)  # e.g. "github.com/acme/app"
    ref = Column(String, nullable=False)  # e.g. "main" / SHA / tag


# ---------------------------------------------------------------------
# association edges
# ---------------------------------------------------------------------


class UserTenant(Base, GUIDPk, TenantMixin, UserMixin):
    """
    Many-to-many edge between users and tenants.
    A user may be invited to / removed from any number of tenants.
    """

    __tablename__ = "user_tenants"
    joined_at = Column(DateTime, default=dt.datetime.utcnow, nullable=False)


class UserRepository(Base, GUIDPk, RepositoryMixin, UserMixin):
    """
    Edge capturing *any* per-repository permission or ownership
    the user may have.  `perm` can be "owner", "push", "pull", etc.
    """

    __tablename__ = "user_repositories"


# ---------------------------------------------------------------------
# 3) Secret & DeployKey now point to Repository, not Tenant
# ---------------------------------------------------------------------


class Secret(Base, GUIDPk, RepositoryRefMixin, Timestamped):
    __tablename__ = "secrets"
    __table_args__ = (
        UniqueConstraint(
            "repository_id", "name", "version", name="uq_secret_repo_name_ver"
        ),
    )
    name = Column(String, nullable=False)
    cipher = Column(String, nullable=False)
    version = Column(Integer, default=0, nullable=False)

    repository = relationship(Repository, back_populates="secrets")


class DeployKey(Base, GUIDPk, UserMixin, RepositoryRefMixin, Timestamped):
    __tablename__ = "deploy_keys"
    __table_args__ = (
        UniqueConstraint("repository_id", "public_key", name="uq_deploykey_repo_key"),
    )
    public_key = Column(String, nullable=False)
    read_only = Column(Boolean, default=True)

    repository = relationship(Repository, back_populates="deploy_keys")


# ---------------------------------------------------------------------
# 4) Execution / queue objects (unchanged parents but FK tweaks)
# ---------------------------------------------------------------------


class Pool(Base, GUIDPk, Timestamped, TenantBound):
    __tablename__ = "pools"
    __table_args__ = (
        UniqueConstraint("tenant_id", "name", name="uq_pools_tenant_name"),
    )
    name = Column(String, nullable=False, unique=True)


class Worker(Base, GUIDPk, Timestamped):
    __tablename__ = "workers"
    pool_id = Column(UUID(as_uuid=True), ForeignKey("pools.id"), nullable=False)
    url = Column(String, nullable=False)
    advertises = Column(JSON, nullable=True)

    pool = relationship(Pool, backref="workers")


class Action(str, Enum):
    SORT = auto()
    PROCESS = auto()
    MUTATE = auto()
    EVOLVE = auto()
    FETCH = auto()
    VALIDATE = auto()


class SpecKind(str, Enum):
    DOE = "doe"  # ↦ doe_specs.id
    EVOLVE = "evolve"  # ↦ evolve_specs.id
    PAYLOAD = "payload"  # ↦ project_payloads.id


class Task(
    Base, GUIDPk, Timestamped, TenantBound, Ownable, RepositoryRefMixin, StatusMixin
):
    """Task table — explicit columns, polymorphic spec ref."""

    __tablename__ = "tasks"
    __table_args__ = (
        Index("ix_tasks_action_status", "action", "status"),
        Index(
            "uq_tasks_dedup",
            "action",
            "repo",
            "ref",
            "spec_kind",
            "spec_uuid",
            unique=True,
            postgresql_where=text("status != 'error'"),
        ),
    )
    # ───────── routing & ownership ──────────────────────────
    action = Column(PgEnum(Action, name="task_action"), nullable=False)
    pool_id = Column(UUID(as_uuid=True), ForeignKey("pools.id"), nullable=False)

    # ───────── workspace reference ──────────────────────────
    repository = relationship(
        "Repository",
        back_populates="tasks",
        primaryjoin=foreign(RepositoryRefMixin.repository_id) == remote(Repository.id),
    )

    config_toml = Column(String)

    # ───────── polymorphic spec reference ───────────────────
    spec_kind = Column(PgEnum(SpecKind, name="task_spec_kind"), nullable=True)
    spec_uuid = Column(UUID(as_uuid=True), nullable=True)

    # (DB-level FK can’t point to multiple tables; enforce in application code.)

    # ───────── flexible metadata & labels ───────────────────
    args = Column(JSON, nullable=False, default=dict)
    labels = Column(JSON, nullable=False, default=dict)
    note = Column(String)
    schema_version = Column(Integer, nullable=False, default=3)

    works = relationship("Work", back_populates="task")  # unchanged


class Work(Base, GUIDPk, Timestamped, StatusMixin):
    """
    One execution attempt of a Task (retries generate multiple Work rows).
    """

    __tablename__ = "works"
    task_id = Column(UUID(as_uuid=True), ForeignKey("tasks.id"), nullable=False)
    result = Column(JSON, nullable=True)
    duration_s = Column(Integer)

    task = relationship(Task, back_populates="works")


# ---------------------------------------------------------------------
# 5) Raw blobs (stand-alone)
# ---------------------------------------------------------------------


class RawBlob(Base, GUIDPk, Timestamped, BlobRef):
    __tablename__ = "raw_blobs"
    mime_type = Column(String, nullable=False)
    size = Column(Integer, nullable=False)


__all__ = [
    "Tenant",
    "User",
    "Role",
    "RoleGrant",
    "RolePerm",
    "Status",
    "Base",
    "Repository",
    "UserTenant",
    "UserRepository",
    "Secret",
    "DeployKey",
    "Pool",
    "Worker",
    "Action",
    "SpecKind",
    "Task",
    "Work",
    "RawBlob",
]<|MERGE_RESOLUTION|>--- conflicted
+++ resolved
@@ -6,32 +6,9 @@
 from __future__ import annotations
 
 import datetime as dt
-<<<<<<< HEAD
-import uuid
-=======
 from typing import Any, Dict, FrozenSet
->>>>>>> 8ca840af
 from enum import Enum, auto
-from typing import Any, Dict
-
-from autoapi.v2.mixins import (
-    AsyncCapable,
-    BlobRef,
-    BulkCapable,
-    GUIDPk,
-    Ownable,
-    Replaceable,
-    StatusMixin,
-    TenantBound,
-    TenantMixin,
-    Timestamped,
-    UserMixin,
-)
-
-# ---------------------------------------------------------------------
-# bring in the baseline tables that AutoAPI already owns
-# ---------------------------------------------------------------------
-from autoapi.v2.tables import Base, Role, RoleGrant, RolePerm, Status, Tenant, User
+
 from sqlalchemy import (
     JSON,
     Boolean,
@@ -46,12 +23,32 @@
     UniqueConstraint,
     text,
 )
-from sqlalchemy import (
-    Enum as SAEnum,
+from sqlalchemy.dialects.postgresql import UUID, ENUM as PgEnum
+from sqlalchemy.orm import relationship, foreign, remote
+
+# ---------------------------------------------------------------------
+# bring in the baseline tables that AutoAPI already owns
+# ---------------------------------------------------------------------
+from autoapi.v2.tables import Tenant, User
+from autoapi.v2.tables import Role, RoleGrant, RolePerm
+from autoapi.v2.tables import Status
+from autoapi.v2.tables import Base
+from autoapi.v2.mixins import (
+    GUIDPk,
+    UserMixin,
+    TenantMixin,
+    Ownable,
+    Timestamped,
+    TenantBound,
+    AsyncCapable,
+    Replaceable,
+    BulkCapable,
+    StatusMixin,
+    BlobRef,
 )
-from sqlalchemy.dialects.postgresql import ENUM as PgEnum
-from sqlalchemy.dialects.postgresql import UUID
-from sqlalchemy.orm import declarative_mixin, foreign, relationship, remote
+
+from sqlalchemy.orm import declarative_mixin
+
 
 def _is_terminal(cls, state: str | Status) -> bool:
     """Return True if *state* represents completion."""
