--- conflicted
+++ resolved
@@ -219,12 +219,7 @@
         ForeignKey("pools.id"),
         nullable=False,
         default=DEFAULT_POOL_ID,
-<<<<<<< HEAD
-        info=dict(no_update=True),
-    )
-=======
         )
->>>>>>> 1048402a
     url = Column(String, nullable=False)
     advertises = Column(
         MutableDict.as_mutable(JSON),  # or JSON
