--- conflicted
+++ resolved
@@ -225,7 +225,6 @@
     )
     url = Column(String, nullable=False, info=dict(no_update=True))
     advertises = Column(
-<<<<<<< HEAD
         MutableDict.as_mutable(JSON),   # or JSON
         default=lambda: {},       # ✔ correct for SQLAlchemy
         nullable=True,
@@ -236,16 +235,7 @@
         default=lambda: {},       # ✔ correct for SQLAlchemy
         nullable=True,
         info=dict(no_update=True)
-=======
-        MutableDict.as_mutable(JSON),  # or JSON
-        default=lambda: {},  # ✔ correct for SQLAlchemy
-        nullable=True,
-    )
-    handlers = Column(
-        MutableDict.as_mutable(JSON),  # or JSON
-        default=lambda: {},  # ✔ correct for SQLAlchemy
-        nullable=True,
->>>>>>> 729d9cb1
+
     )
 
     pool = relationship(Pool, backref="workers")
