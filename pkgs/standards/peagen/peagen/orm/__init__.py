--- conflicted
+++ resolved
@@ -30,11 +30,6 @@
 from autoapi.v2.tables import Tenant, User
 from autoapi.v2.tables import Role, RoleGrant, RolePerm
 from autoapi.v2.tables import StatusEnum
-<<<<<<< HEAD
-from autoapi.v2.tables.status import Status
-=======
->>>>>>> 743bf29e
-
 from autoapi.v2.tables import Base
 from autoapi.v2.mixins import (
     GUIDPk,
@@ -184,11 +179,7 @@
     labels = Column(JSON, nullable=True)
     note = Column(String, nullable=True)
     status = Column(
-<<<<<<< HEAD
-        SAEnum(*StatusMixin.status.type.enums, name="status_enum"),
-=======
         SAEnum(*StatusMixin.__annotations__["status"].type.enums, name="status_enum"),
->>>>>>> 743bf29e
         default="waiting",
     )
 
@@ -204,11 +195,7 @@
     __tablename__ = "works"
     task_id = Column(UUID(as_uuid=True), ForeignKey("tasks.id"), nullable=False)
     status = Column(
-<<<<<<< HEAD
-        SAEnum(*StatusMixin.status.type.enums, name="status_enum"),
-=======
         SAEnum(*StatusMixin.__annotations__["status"].type.enums, name="status_enum"),
->>>>>>> 743bf29e
         default="queued",
     )
     result = Column(JSON, nullable=True)
