# peagen/orm/repositories.py
from __future__ import annotations

import asyncio
import os
from pathlib import Path
from typing import Any, Dict, Mapping

from autoapi.v2.tables import Base
from autoapi.v2.types import (
    Column,
    String,
    UniqueConstraint,
    relationship,
    HookProvider,
)
from autoapi.v2.mixins import (
    GUIDPk,
    Timestamped,
    TenantBound,
    TenantPolicy,
    Ownable,
    OwnerPolicy,
    StatusMixin,
)

class Repository(
    Base, GUIDPk, Timestamped, Ownable, TenantBound, StatusMixin, HookProvider
):
    """
    A code or data repository that lives under a tenant.
    – parent of Secrets & DeployKeys
    """

    __tablename__ = "repositories"
    __table_args__ = (
        UniqueConstraint("url"),
        {"schema": "peagen"},
<<<<<<< HEAD
    )
=======
        )

    __autoapi_tenant_policy__ = TenantPolicy.STRICT_SERVER

>>>>>>> 25382903
    # The request must not contain owner_id. The server injects the caller’s user_id automatically.
    __autoapi_owner_policy__: OwnerPolicy = OwnerPolicy.STRICT_SERVER
    # The request must not contain tenant_id. The server injects the caller’s tenant_id automatically.
    __autoapi_tenant_policy__ = TenantPolicy.STRICT_SERVER

    name = Column(String, nullable=False)
    url = Column(String, unique=True, nullable=False)
    default_branch = Column(String, default="main")
    commit_sha = Column(String(length=40), nullable=True)

    secrets = relationship(
        "RepoSecret", back_populates="repository", cascade="all, delete-orphan"
    )
    deploy_keys = relationship(
        "DeployKey", back_populates="repository", cascade="all, delete-orphan"
    )
    tasks = relationship(
        "Task",
        back_populates="repository",
        cascade="all, delete-orphan",
    )

    # ─────────────────────── init-core integration ───────────────────────

    @staticmethod
    def _slug_from_url(url: str | None) -> str | None:
        """Return 'owner/repo' from common Git URLs or None if it can't be derived."""
        if not url:
            return None
        u = url.strip()

        # git@github.com:owner/repo.git
        if u.startswith("git@"):
            try:
                _, tail = u.split(":", 1)
                if tail.endswith(".git"):
                    tail = tail[:-4]
                parts = tail.strip("/").split("/")
                if len(parts) >= 2:
                    return "/".join(parts[-2:])
            except Exception:
                return None

        # https://github.com/owner/repo(.git)?  or  github.com/owner/repo
        for prefix in ("https://", "http://"):
            if u.startswith(prefix):
                u = u[len(prefix):]
        if u.startswith("github.com/"):
            u = u[len("github.com/"):]
        if u.endswith(".git"):
            u = u[:-4]
        parts = u.strip("/").split("/")
        if len(parts) >= 2:
            return "/".join(parts[-2:])
        return None

    @classmethod
    async def _pre_create_capture_init(cls, ctx):
        """
        Capture an optional init spec from the request params and stash it on ctx.
        Accepted payloads:
          { ..., "init": { "repo": "owner/name", "pat": "...", "deploy_key": "...",
                           "path": "...", "remotes": {...}, "description": "..." } }
        Legacy (Task-style):
          { ..., "args": { "kind": "repo", "repo": "...", "pat": "...", ... } }
        """
        from peagen.gateway import log

        params = ctx["env"].params if ctx.get("env") else {}
        if hasattr(params, "model_dump"):
            params = params.model_dump()

        if not isinstance(params, Mapping):
            return

        init_raw: Dict[str, Any] | None = None

        # Preferred: "init": {...}
        maybe_init = params.get("init")
        if isinstance(maybe_init, dict):
            init_raw = dict(maybe_init)

        # Legacy: "args": {"kind":"repo", ...}
        if init_raw is None:
            args = params.get("args")
            if isinstance(args, dict) and (args.get("kind") == "repo" or "repo" in args):
                init_raw = dict(args)

        if init_raw is None:
            return  # nothing to do

        # Derive repo slug if not provided explicitly
        repo_slug = init_raw.get("repo") or cls._slug_from_url(params.get("url"))
        if not repo_slug:
            log.info("Repository.init: no repo slug derivable; skipping init")
            return

        # PAT can come from init, or env (fallback), or you can later extend to fetch from secrets.
        pat = init_raw.get("pat") or os.getenv("GITHUB_TOKEN") or os.getenv("GH_TOKEN")

        init_spec = {
            "repo": repo_slug,
            "pat": pat,
            "description": init_raw.get("description") or params.get("name") or "",
            "deploy_key": init_raw.get("deploy_key"),
            "path": Path(init_raw["path"]).expanduser() if init_raw.get("path") else None,
            "remotes": init_raw.get("remotes") or {},
        }

        # Stash for POST_COMMIT
        ctx["__repo_init__"] = init_spec
        log.info("Repository.init: captured init spec for %s (path=%s, remotes=%s)",
                 repo_slug, init_spec["path"], bool(init_spec["remotes"]))

    @classmethod
    async def _post_create_init_repo(cls, ctx):
        """
        After the repository row is committed, run init_core.init_repo in the background.
        """
        from peagen.gateway import log
        from peagen.core import init_core

        spec = ctx.get("__repo_init__")
        if not spec:
            return  # no init requested/captured

        created = cls._SRead.model_validate(ctx["result"], from_attributes=True)
        log.info("Repository.init: starting init_repo for %s (%s)", created.name, created.url)

        # Run blocking work off the event loop
        async def _run():
            try:
                # Decide between full init_repo or a lightweight configure_repo
                if spec.get("pat"):
                    res = await asyncio.to_thread(
                        init_core.init_repo,
                        repo=spec["repo"],
                        pat=spec["pat"],
                        description=spec.get("description", "") or "",
                        deploy_key=Path(spec["deploy_key"]).expanduser()
                                   if spec.get("deploy_key") else None,
                        path=spec.get("path"),
                        remotes=spec.get("remotes") or None,
                    )
                else:
                    # No PAT → just local configuration if we have enough info
                    if spec.get("path") and spec.get("remotes"):
                        res = await asyncio.to_thread(
                            init_core.configure_repo,
                            path=spec["path"],
                            remotes=spec["remotes"],
                        )
                    else:
                        log.info("Repository.init: missing PAT and insufficient local info; skipping")
                        return
                log.info("Repository.init: completed with result: %s", res)
            except Exception as exc:  # noqa: BLE001
                log.error("Repository.init: init failed for %s – %s", spec["repo"], exc)

        await _run()  # fire and wait; switch to `asyncio.create_task(_run())` if you prefer fire-and-forget

    # ───────────────────────── existing hooks ─────────────────────────

    @classmethod
    async def _post_create(cls, ctx):
        from peagen.gateway import log

        log.info("entering post_repository_create")
        created = cls._SRead.model_validate(ctx["result"], from_attributes=True)
        log.info("repository created: %s (%s)", created.name, created.url)
        ctx["result"] = created.model_dump()

    @classmethod
    def __autoapi_register_hooks__(cls, api) -> None:
        from autoapi.v2 import AutoAPI, Phase

        cls._SRead = AutoAPI.get_schema(cls, "read")
        # New hooks for init-core integration
        api.register_hook(Phase.PRE_TX_BEGIN, model=cls, op="create")(cls._pre_create_capture_init)
        api.register_hook(Phase.POST_COMMIT,   model=cls, op="create")(cls._post_create_init_repo)

        # Keep your existing post-create logging
        api.register_hook(Phase.POST_COMMIT, model=cls, op="create")(cls._post_create)


__all__ = ["Repository"]<|MERGE_RESOLUTION|>--- conflicted
+++ resolved
@@ -36,14 +36,8 @@
     __table_args__ = (
         UniqueConstraint("url"),
         {"schema": "peagen"},
-<<<<<<< HEAD
-    )
-=======
-        )
-
-    __autoapi_tenant_policy__ = TenantPolicy.STRICT_SERVER
-
->>>>>>> 25382903
+    )
+
     # The request must not contain owner_id. The server injects the caller’s user_id automatically.
     __autoapi_owner_policy__: OwnerPolicy = OwnerPolicy.STRICT_SERVER
     # The request must not contain tenant_id. The server injects the caller’s tenant_id automatically.
