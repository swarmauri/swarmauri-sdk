--- conflicted
+++ resolved
@@ -133,12 +133,7 @@
 
         created = cls._SRead(**ctx["result"])
         try:
-<<<<<<< HEAD
             base = authn_adapter.base_url
-=======
-            base = authn_adapter._introspect.rsplit("/", 1)[0]
->>>>>>> c8a47408
-
             def _tenant_id(session):
                 pool = session.get(Pool, created.pool_id)
                 return str(pool.tenant_id) if pool else None
