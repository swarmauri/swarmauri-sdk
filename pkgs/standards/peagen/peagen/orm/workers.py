from __future__ import annotations

import datetime as dt

from autoapi.v2.types import (
    JSON,
    Column,
    ForeignKey,
    PgUUID,
    UUID,
    String,
    MutableDict,
    relationship,
    HookProvider,
    AllowAnonProvider,
)
from autoapi.v2.tables import Base
<<<<<<< HEAD
import datetime as dt

=======
>>>>>>> 88afac06
from autoapi.v2.mixins import GUIDPk, Timestamped, tzutcnow
from peagen.defaults import DEFAULT_POOL_ID, WORKER_KEY, WORKER_TTL

from .pools import Pool


class Worker(Base, GUIDPk, Timestamped, HookProvider, AllowAnonProvider):
    __tablename__ = "workers"
    pool_id = Column(
        PgUUID(as_uuid=True),
        ForeignKey("pools.id"),
        nullable=False,
        default=DEFAULT_POOL_ID,
    )
    url = Column(String, nullable=False, info=dict(no_update=True))
    advertises = Column(
        MutableDict.as_mutable(JSON),  # or JSON
        default=lambda: {},  # ✔ correct for SQLAlchemy
        nullable=True,
        info=dict(no_update=True),
    )
    handlers = Column(
        MutableDict.as_mutable(JSON),  # or JSON
        default=lambda: {},  # ✔ correct for SQLAlchemy
        nullable=True,
        info=dict(no_update=True),
    )

    pool = relationship(Pool, backref="workers")

    # ─── internal helpers -------------------------------------------------
    @staticmethod
    def _client_ip(request) -> str:
        forwarded = request.headers.get("x-forwarded-for")
        if forwarded:
            return forwarded.split(",")[0].strip()
        return request.headers.get("x-real-ip") or request.client.host

    @staticmethod
    def _as_redis_hash(model) -> dict[str, str]:
        import json

        out: dict[str, str] = {}
        for k, v in model.model_dump(mode="json").items():
            if v is None:
                continue
            if isinstance(v, (dict, list)):
                out[k] = json.dumps(v, separators=(",", ":"))
            else:
                out[k] = str(v)
        return out

    @staticmethod
    def _check_pool_policy(policy, ip: str, count: int) -> None:
        import ipaddress
        from peagen.transport.jsonrpc import RPCException

        allowed = policy.get("allowed_cidrs") or []
        if allowed:
            addr = ipaddress.ip_address(ip)
            if not any(addr in ipaddress.ip_network(cidr) for cidr in allowed):
                raise RPCException(code=-32602, message="worker IP not allowed")

        max_instances = policy.get("max_instances")
        if max_instances is not None and count >= int(max_instances):
            raise RPCException(code=-32602, message="pool at capacity")

    # ─── AutoAPI hook callbacks ------------------------------------------
    @classmethod
    async def _pre_create_policy_gate(cls, ctx):
        from peagen.gateway import log

        log.info("entering pre_worker_create_policy_gate")
        params = ctx["env"].params
        pool_id = params["pool_id"]
        if isinstance(pool_id, str):
            pool_id = UUID(pool_id)
        ip = cls._client_ip(ctx["request"])

        def _get_policy_and_count(session):
            pool = session.get(Pool, pool_id)
            count = session.query(cls).filter(cls.pool_id == pool_id).count()
            return (pool.policy if pool else {}, count)

        policy, count = await ctx["db"].run_sync(_get_policy_and_count)
        cls._check_pool_policy(policy or {}, ip, count)

    @classmethod
    async def _post_create_cache_pool(cls, ctx):
        from peagen.gateway import log, queue

        created = cls._SRead.model_validate(ctx["result"], from_attributes=True)
        log.info("worker %s joined pool_id %s", created.id, created.pool_id)
        try:
            await queue.sadd(f"pool_id:{created.pool_id}:members", str(created.id))
        except Exception as exc:  # noqa: BLE001
            log.error("failure to add member to pool queue. err: %s", exc)

    @classmethod
    async def _post_create_cache_worker(cls, ctx):
        from peagen.gateway import log, queue

        created = cls._SRead.model_validate(ctx["result"], from_attributes=True)
        try:
            key = WORKER_KEY.format(str(created.id))
            await queue.hset(key, cls._as_redis_hash(created))
            await queue.expire(key, WORKER_TTL)
            log.info("cached `%s`", key)
        except Exception as exc:  # noqa: BLE001
            log.error("failure to add worker. err: %s", exc)
        try:
            from peagen.gateway._publish import _publish_event

            await _publish_event(queue, "Workers.create", created)
        except Exception as exc:  # noqa: BLE001
            log.error("failure to _publish_event for: `Workers.create` err: %s", exc)

    @classmethod
    async def _post_create_auto_register(cls, ctx):
        from peagen.gateway import authn_adapter, log

        created = cls._SRead.model_validate(ctx["result"], from_attributes=True)
        try:
            base = authn_adapter.base_url

            def _tenant_id(session):
                pool = session.get(Pool, created.pool_id)
                return str(pool.tenant_id) if pool else None

            tenant_id = await ctx["db"].run_sync(_tenant_id)

            svc_resp = await authn_adapter._client.post(
                f"{base}/services",
                json={"name": f"worker-{created.id}", "tenant_id": tenant_id},
            )
            svc_resp.raise_for_status()
            service_id = svc_resp.json()["id"]
<<<<<<< HEAD
            valid_to = (tzutcnow() + dt.timedelta(days=1)).isoformat()
=======
            valid_to = tzutcnow() + dt.timedelta(days=1)
>>>>>>> 88afac06
            key_resp = await authn_adapter._client.post(
                f"{base}/service_keys",
                json={
                    "service_id": service_id,
                    "label": "worker",
<<<<<<< HEAD
                    "valid_to": valid_to,
=======
                    "valid_to": valid_to.isoformat(),
>>>>>>> 88afac06
                },
            )
            key_resp.raise_for_status()
            body = key_resp.json()
            ctx["raw_worker_key"] = body.get("api_key") or body.get("raw_key")
        except Exception as exc:  # pragma: no cover
            log.error("auto-registration failed: %s", exc)
            ctx["raw_worker_key"] = None

    @classmethod
    async def _post_create_inject_key(cls, ctx):
        from peagen.gateway import log

        log.info("entering post_worker_create_inject_key")
        raw = ctx.get("raw_worker_key")
        if not raw:
            return
        result = dict(ctx.get("result", {}))
        result["api_key"] = raw
        ctx["result"] = result

    @classmethod
    async def _pre_update_policy_gate(cls, ctx):
        from peagen.gateway import log

        log.info("entering pre_worker_update_policy_gate")
        wu = ctx["env"].params
        worker_id = str(wu["id"] or wu["item_id"])
        pool_id = wu.get("pool_id")
        if pool_id is None:
            from peagen.gateway import queue

            pool_id = await queue.hget(WORKER_KEY.format(worker_id), "pool_id")
        if isinstance(pool_id, str):
            pool_id = UUID(pool_id)

        ip = cls._client_ip(ctx["request"])

        def _get_policy_and_count(session):
            pool = session.get(Pool, pool_id)
            count = session.query(cls).filter(cls.pool_id == pool_id).count()
            return (pool.policy if pool else {}, count)

        policy, count = await ctx["db"].run_sync(_get_policy_and_count)
        cls._check_pool_policy(policy or {}, ip, count)

    @classmethod
    async def _pre_update(cls, ctx):
        from peagen.gateway import log, queue
        from peagen.transport.jsonrpc import RPCException

        log.info("entering pre_worker_update")
        wu = ctx["env"].params
        worker_id = str(wu["id"] or wu["item_id"])
        cached = await queue.exists(WORKER_KEY.format(worker_id))
        if not cached and wu["pool_id"] is None:
            raise RPCException(code=-32602, message="unknown worker; pool_id required")
        ctx["worker_id"] = worker_id

    @classmethod
    async def _post_update_cache_pool(cls, ctx):
        from peagen.gateway import log, queue

        worker_id = ctx["worker_id"]
        try:
            updated = cls._SRead.model_validate(ctx["result"], from_attributes=True)
            if updated.pool_id:
                await queue.sadd(f"pool_id:{updated.pool_id}:members", worker_id)
            log.info("cached member `%s` in `%s`", worker_id, updated.pool_id)
        except Exception as exc:  # noqa: BLE001
            log.info(
                "pool member `%s` failed to cache in `%s` err: %s",
                worker_id,
                getattr(updated, "pool_id", ""),
                exc,
            )

    @classmethod
    async def _post_update_cache_worker(cls, ctx):
        from peagen.gateway import log, queue
        from peagen.gateway._publish import _publish_event

        worker_id = ctx["worker_id"]
        try:
            updated = cls._SRead.model_validate(ctx["result"], from_attributes=True)
            key = WORKER_KEY.format(worker_id)
            await queue.hset(key, {"updated_at": str(updated.updated_at)})
            await queue.expire(key, WORKER_TTL)
            log.info("cached worker: `%s`", worker_id)
        except Exception as exc:  # noqa: BLE001
            log.info("cached failed for worker: `%s` err: %s", worker_id, exc)
        try:
            await _publish_event(queue, "Worker.update", updated)
        except Exception as exc:  # noqa: BLE001
            log.error("failure to _publish_event for: `Worker.update` err: %s", exc)

    @classmethod
    async def _post_list(cls, ctx):
        from peagen.gateway import log

        log.info("entering post_workers_list")

    @classmethod
    async def _post_delete(cls, ctx):
        from peagen.gateway import log, queue
        from peagen.gateway._publish import _publish_event

        wu = ctx["env"].params
        worker_id = str(wu["id"] or wu["item_id"])
        try:
            await queue.expire(WORKER_KEY.format(worker_id), 0)
            log.info("worker expired: `%s`", worker_id)
        except Exception as exc:  # noqa: BLE001
            log.info("worker expiration op failed: `%s` err: %s", worker_id, exc)
        try:
            await _publish_event(queue, "Worker.delete", {"id": worker_id})
        except Exception as exc:  # noqa: BLE001
            log.info("failure to _publish_event for: `Worker.delete` err: %s", exc)

    @classmethod
    def __autoapi_allow_anon__(cls) -> set[str]:
        return {"create"}

    @classmethod
    def __autoapi_register_hooks__(cls, api) -> None:
        from autoapi.v2 import Phase, AutoAPI

        cls._SRead = AutoAPI.get_schema(cls, "read")
        api.register_hook(Phase.PRE_TX_BEGIN, model="Worker", op="create")(
            cls._pre_create_policy_gate
        )
        api.register_hook(Phase.POST_RESPONSE, model="Worker", op="create")(
            cls._post_create_cache_pool
        )
        api.register_hook(Phase.POST_RESPONSE, model="Worker", op="create")(
            cls._post_create_cache_worker
        )
        api.register_hook(Phase.POST_COMMIT, model="Worker", op="create")(
            cls._post_create_auto_register
        )
        api.register_hook(Phase.POST_RESPONSE, model="Worker", op="create")(
            cls._post_create_inject_key
        )
        api.register_hook(Phase.PRE_TX_BEGIN, model="Worker", op="update")(
            cls._pre_update_policy_gate
        )
        api.register_hook(Phase.PRE_TX_BEGIN, model="Worker", op="update")(
            cls._pre_update
        )
        api.register_hook(Phase.POST_RESPONSE, model="Worker", op="update")(
            cls._post_update_cache_pool
        )
        api.register_hook(Phase.POST_RESPONSE, model="Worker", op="update")(
            cls._post_update_cache_worker
        )
        api.register_hook(Phase.POST_HANDLER, model="Worker", op="list")(cls._post_list)
        api.register_hook(Phase.POST_HANDLER, model="Worker", op="delete")(
            cls._post_delete
        )


__all__ = ["Worker"]<|MERGE_RESOLUTION|>--- conflicted
+++ resolved
@@ -15,11 +15,7 @@
     AllowAnonProvider,
 )
 from autoapi.v2.tables import Base
-<<<<<<< HEAD
-import datetime as dt
-
-=======
->>>>>>> 88afac06
+
 from autoapi.v2.mixins import GUIDPk, Timestamped, tzutcnow
 from peagen.defaults import DEFAULT_POOL_ID, WORKER_KEY, WORKER_TTL
 
@@ -157,21 +153,11 @@
             )
             svc_resp.raise_for_status()
             service_id = svc_resp.json()["id"]
-<<<<<<< HEAD
-            valid_to = (tzutcnow() + dt.timedelta(days=1)).isoformat()
-=======
-            valid_to = tzutcnow() + dt.timedelta(days=1)
->>>>>>> 88afac06
             key_resp = await authn_adapter._client.post(
                 f"{base}/service_keys",
                 json={
                     "service_id": service_id,
                     "label": "worker",
-<<<<<<< HEAD
-                    "valid_to": valid_to,
-=======
-                    "valid_to": valid_to.isoformat(),
->>>>>>> 88afac06
                 },
             )
             key_resp.raise_for_status()
