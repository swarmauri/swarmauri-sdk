--- conflicted
+++ resolved
@@ -152,25 +152,13 @@
             )
             svc_resp.raise_for_status()
             service_id = svc_resp.json()["id"]
-<<<<<<< HEAD
             valid_to = tzutcnow() + dt.timedelta(days=1)
-=======
-
-            from datetime import datetime, timedelta, timezone
-
-            valid_to = (datetime.now(timezone.utc) + timedelta(days=1)).isoformat()
-
->>>>>>> ffc46287
             key_resp = await authn_adapter._client.post(
                 f"{base}/service_keys",
                 json={
                     "service_id": service_id,
                     "label": "worker",
-<<<<<<< HEAD
                     "valid_to": valid_to.isoformat(),
-=======
-                    "valid_to": valid_to,
->>>>>>> ffc46287
                 },
             )
             key_resp.raise_for_status()
