--- conflicted
+++ resolved
@@ -10,17 +10,8 @@
 import typer
 from peagen.handlers.init_handler import init_handler
 from peagen.plugins import discover_and_register_plugins
-<<<<<<< HEAD
-from peagen.defaults import (
-    DEFAULT_POOL_ID,
-    DEFAULT_SUPER_USER_ID,
-    DEFAULT_TENANT_ID,
-)
-from peagen.orm import Action, Task
-=======
 from peagen.defaults import DEFAULT_POOL_ID
 from peagen.orm import Action
->>>>>>> 2f9c4ce0
 
 
 # Allow tests to monkeypatch ``uuid.uuid4`` without affecting the global ``uuid``
@@ -54,7 +45,6 @@
 
     TaskRead = get_schema(Task, "read")
 
-<<<<<<< HEAD
     task = TaskRead.model_validate(
         {
             "id": str(_real_uuid4()),
@@ -67,14 +57,6 @@
             "args": args,
             "labels": {},
         }
-=======
-    task = build_task(
-        action=Action.FETCH,
-        args=args,
-        pool_id=str(DEFAULT_POOL_ID),
-        repo="local",
-        ref="HEAD",
->>>>>>> 2f9c4ce0
     )
     object.__setattr__(task, "id", str(_uuid_alias.uuid4()))
     return asyncio.run(init_handler(task))
