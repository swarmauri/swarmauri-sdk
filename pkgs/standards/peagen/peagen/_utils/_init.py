--- conflicted
+++ resolved
@@ -11,13 +11,8 @@
 from peagen.handlers.init_handler import init_handler
 from peagen.plugins import discover_and_register_plugins
 from peagen.defaults import (
-<<<<<<< HEAD
     DEFAULT_TENANT_ID,
     DEFAULT_POOL_ID,
-=======
-    DEFAULT_POOL_ID,
-    DEFAULT_TENANT_ID,
->>>>>>> 945c0480
     DEFAULT_SUPER_USER_ID,
 )
 from peagen.orm import Action
@@ -53,11 +48,7 @@
     from peagen.cli.task_helpers import build_task
 
     task = build_task(
-<<<<<<< HEAD
-        action=Action.PROCESS,
-=======
         action=Action.FETCH,
->>>>>>> 945c0480
         args=args,
         tenant_id=str(DEFAULT_TENANT_ID),
         pool_id=str(DEFAULT_POOL_ID),
