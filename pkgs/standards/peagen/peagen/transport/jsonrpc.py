--- conflicted
+++ resolved
@@ -4,15 +4,9 @@
 from typing import Callable, Dict
 
 from pydantic import BaseModel
-<<<<<<< HEAD
 from peagen.transport import _registry
 
 from peagen.transport import Error
-=======
-from . import _registry
-from .error_codes import Error
->>>>>>> 52b152db
-
 
 class RPCException(Exception):
     """Exception carrying JSON-RPC error details."""
