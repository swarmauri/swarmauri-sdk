--- conflicted
+++ resolved
@@ -5,12 +5,7 @@
 from datetime import datetime, timezone
 from typing import Any, Dict
 import uuid
-<<<<<<< HEAD
-
 from peagen.orm.status import Status
-
-=======
->>>>>>> 73e196a1
 
 from peagen.schemas import TaskRead
 
