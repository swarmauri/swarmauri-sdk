--- conflicted
+++ resolved
@@ -53,26 +53,8 @@
 
 ## Publisher Plugins
 
-<<<<<<< HEAD
 The CLI can emit JSON events such as `process.started` and `process.done`. The repository includes a `RedisPublisher` for Redis Pub/Sub and a `WebhookPublisher` for HTTP endpoints:
-=======
-The CLI can emit JSON events such as `process.started` and `process.done`. One built-in publisher ships with the SDK:
 
-- `RedisPublisher` – sends messages via Redis Pub/Sub.
-
-Enable it in `.peagen.toml` using the `[publishers.adapters.redis]` table:
-
-```toml
-[publishers]
-default_publisher = "redis"
-
-[publishers.adapters.redis]
-uri = "redis://localhost:6379/0"
-channel = "peagen.events"
-```
-
-You can also instantiate it programmatically:
->>>>>>> 7529db20
 
 ```python
 from peagen.publishers.redis_publisher import RedisPublisher
