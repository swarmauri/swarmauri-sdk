[project]
name = "peagen"
version = "0.1.4.dev3"
description = "Swarmauri's Peagan - An AI-driven contextual, dependency-based scaffolding tool for rapid content generation."
authors = [{ name = "Jacob Stewart", email = "jacob@swarmauri.com" }]
license = "Apache-2.0"
readme = "README.md"
repository = "https://github.com/swarmauri/swarmauri-sdk/pkgs/standards/peagen/peagen"
requires-python = ">=3.10,<3.13"
classifiers = [
    "License :: OSI Approved :: Apache Software License",
    "Programming Language :: Python :: 3.10",
    "Programming Language :: Python :: 3.11",
    "Programming Language :: Python :: 3.12",
]
dependencies = [

    # are servers optional?
    "httpx[http2]>=0.27", # required
    "websockets>=12", # need to push out to a standalone with extra
    "h11>=0.16.0",
    
    # are servers optional?
    "uvicorn[standard]>=0.29",
    "fastapi>=0.111",

    "python-dotenv", # does this come with standard?
    "pyyaml", # should come with swarmauri_standard, but we can explicitly mention here

    "jsonpatch>=1.33",
    "jsonschema>=4.18.5",

    "jinja2>=3.1.6", # should come with j2prompttemplate, but is it required anywhere else on its own?
    "inflect", # should come with j2prompttemplate, but is it required anywhere else on its own?
    "pgpy>=0.6.0",
    "psutil>=6.0",  # required for IO evaluator

    "typer",   # for cli
    "colorama",# for cli
    
    "textual", # for tui
    "rich", # for tui

    "swarmauri_core",
    "swarmauri_base",
    "swarmauri_standard",
    "swarmauri",
    "swarmauri_prompt_j2prompttemplate",
    "swarmauri_keyprovider_ssh",
    "swarmauri_storage_file",

    "pydantic-settings>=2.2",
    "pydantic[email]>=2.7", # why is this necessary?

    # plugins —————————————————————————————————————————————————————————————————————————
    # result_backends/indexers
    "sqlalchemy>=2.0",
    "alembic",
    "asyncpg>=0.30.0", # need to push out to a standalone with extra
    "psycopg2-binary", # need to push out to a standalone with extra
    "aiosqlite>=0.19.0", # needed for the SQLite fallback result backend
    
    # brokers (publishers/consumer dependencies)
    "redis", # this publisher needs to be pushed to its own standalone
    "redis[hiredis]>=5.0", # provides redis.asyncio
    "pika", # need to push out to a standalone with extra

    # artifacts
    "PyGithub", # this storage adapter needs to be pushed to its own standalone
    "minio", # this storage adapter needs to be pushed to its own standalone
    "GitPython",
    "s3fs",
    "pytest-monitor>=1.6.6",
    "swarmauri_storage_file",
    "swarmauri_gitfilter_file",

    #async
    "anyio",

    # cryptos
    "python-gnupg",
    "swarmauri_crypto_paramiko",


    #core - repo lock
    "filelock",

    # db api support
    "autoapi",
    "autoapi_client",
    "auto_authn",

]


[tool.uv.sources]
swarmauri_core = { workspace = true }
swarmauri_base = { workspace = true }
swarmauri_standard = { workspace = true }
autoapi = { workspace = true }
autoapi_client = { workspace = true }
auto_authn = { workspace = true }
swarmauri_keyprovider_ssh = { workspace = true }
<<<<<<< HEAD
swarmauri_crypto_paramiko = { workspace = true }
swarmauri_storage_file = { workspace = true }
swarmauri_gitfilter_file = { workspace = true }
=======
swarmauri_storage_file = { workspace = true }
>>>>>>> 1300b49b


[tool.pytest.ini_options]
norecursedirs = ["combined", "scripts"]
markers = [
    "test: standard test",
    "unit: Unit tests",
    "i9n: Integration tests",
    "r8n: Regression tests",
    "timeout: mark test to timeout after X seconds",
    "xpass: Expected passes",
    "xfail: Expected failures",
    "acceptance: Acceptance tests",
    "perf: Performance tests that measure execution time and resource usage",
    "smoke: comprehensive smoke tests against live services",
    "e2e: end-to-end workflow tests",
]
timeout = 300
log_cli = true
log_cli_level = "INFO"
log_cli_format = "%(asctime)s [%(levelname)s] %(message)s"
log_cli_date_format = "%Y-%m-%d %H:%M:%S"
asyncio_default_fixture_loop_scope = "function"

[project.scripts]
peagen = "peagen.cli:app"

[build-system]
requires = ["poetry-core>=1.0.0"]
build-backend = "poetry.core.masonry.api"

[dependency-groups]
dev = [
    "pytest>=8.0",
    "pytest-asyncio>=0.24.0",
    "pytest-xdist>=3.6.1",
    "pytest-json-report>=1.5.0",
    "python-dotenv",
    "httpx>=0.27.0",
    "flake8>=7.0",
    "pytest-timeout>=2.3.1",
    "ruff>=0.9.9",
    "pytest-benchmark>=4.0.0",
    "textual>=3.3.0",
]

[project.entry-points."peagen.template_sets"]
react_atom                            = "peagen.template_sets.react_atom"
svelte_atom                           = "peagen.template_sets.svelte_atom"
vue_atom                              = "peagen.template_sets.vue_atom"
swarmauri_base                        = "peagen.template_sets.swarmauri_base"
swarmauri_core                        = "peagen.template_sets.swarmauri_core"
swarmauri_standard                    = "peagen.template_sets.swarmauri_standard"
swarmauri_standard_standalone         = "peagen.template_sets.swarmauri_standard_standalone"
swarmauri_community                   = "peagen.template_sets.swarmauri_community"
python_orm                            = "peagen.template_sets.python_orm"
rust_python_pkg                       = "peagen.template_sets.rust_python_pkg"
cpp_python_pkg                        = "peagen.template_sets.cpp_python_pkg"
init-project                          = "peagen.template_scaffold.project"
init-template-set                     = "peagen.template_scaffold.template_set"
init-doe-spec                         = "peagen.template_scaffold.doe_spec"
init-ci                               = "peagen.template_scaffold.ci"


[project.entry-points."peagen.plugins.vcs"]
git = "peagen.plugins.vcs.git_vcs:GitVCS"

[project.entry-points."peagen.plugins.cryptos"]
paramiko = "swarmauri_crypto_paramiko:ParamikoCrypto"
pgp = "peagen.plugins.cryptos.pgp_crypto:PGPCrypto"

[project.entry-points."peagen.plugins.publishers"]
redis   = "peagen.plugins.publishers.redis_publisher:RedisPublisher"
webhook = "peagen.plugins.publishers.webhook_publisher:WebhookPublisher"
rabbitmq = "peagen.plugins.publishers.rabbitmq_publisher:RabbitMQPublisher"

[project.entry-points."peagen.plugins.result_backends"]
local_fs = "peagen.plugins.result_backends.localfs_backend:LocalFsResultBackend"
postgres = "peagen.plugins.result_backends.postgres_backend:PostgresResultBackend"
in_memory = "peagen.plugins.result_backends.in_memory_backend:InMemoryResultBackend"

[project.entry-points."peagen.plugins.queues"]
redis = "peagen.plugins.queues.redis_queue:RedisQueue"
in_memory = "peagen.plugins.queues.in_memory_queue:InMemoryQueue"

[project.entry-points."peagen.plugins.selectors"]
result_backend = "peagen.plugins.selectors.result_backend_selector:ResultBackendSelector"
bootstrap = "peagen.plugins.selectors.bootstrap_selector:BootstrapSelector"
input = "peagen.plugins.selectors.input_selector:InputSelector"

[project.entry-points."peagen.plugins.mutators"]
default_mutator = "peagen.plugins.mutators.default_mutator:DefaultMutator"
echo_mutator = "peagen.plugins.mutators.echo_mutator:EchoMutator"
llm_prompt = "peagen.plugins.mutators.llm_prompt:LlmRewrite"
llm_prog_rewrite = "peagen.plugins.mutators.llm_prog_rewrite:LlmProgRewrite"


[project.entry-points."peagen.plugins.evaluators"]
psutil_io = "peagen.plugins.evaluators.psutil_io:PsutilIOEvaluator"
perf_regression = "peagen.plugins.evaluators.pytest_perf_regression:PytestPerfRegressionEvaluator"
monitor = "peagen.plugins.evaluators.pytest_monitor:PytestMonitorEvaluator"
memray = "peagen.plugins.evaluators.pytest_memray_evaluator:PytestMemrayEvaluator"
pytest_profiling = "peagen.plugins.evaluators.pytest_profiling:PytestProfilingEvaluator"
benchmark = "peagen.plugins.evaluators.benchmark:PytestBenchmarkEvaluator"
simple_time = "peagen.plugins.evaluators.simple_time:SimpleTimeEvaluator"

[project.entry-points."peagen.plugins.evaluator_pools"]
default = "peagen.plugins.evaluator_pools.default:DefaultEvaluatorPool"

[tool.setuptools.package-data]
"peagen.jsonschemas" = ["*.json", "extras/*.json"]
"peagen" = [
  "tests/examples/locking_demo/*",
  "tests/examples/peagen_tomls/*",
  "tests/examples/2x2Grid/*",
  "alembic.ini",
  "migrations/**",
]


[tool.mypy]
plugins = ["pydantic.mypy"]
strict_optional = true
warn_unused_configs = true
<|MERGE_RESOLUTION|>--- conflicted
+++ resolved
@@ -101,13 +101,9 @@
 autoapi_client = { workspace = true }
 auto_authn = { workspace = true }
 swarmauri_keyprovider_ssh = { workspace = true }
-<<<<<<< HEAD
 swarmauri_crypto_paramiko = { workspace = true }
 swarmauri_storage_file = { workspace = true }
 swarmauri_gitfilter_file = { workspace = true }
-=======
-swarmauri_storage_file = { workspace = true }
->>>>>>> 1300b49b
 
 
 [tool.pytest.ini_options]
