--- conflicted
+++ resolved
@@ -34,11 +34,8 @@
 
     "jinja2>=3.1.6", # should come with j2prompttemplate, but is it required anywhere else on its own?
     "inflect", # should come with j2prompttemplate, but is it required anywhere else on its own?
-<<<<<<< HEAD
     "pgpy>=0.6.0",
-=======
     "psutil>=6.0",  # required for IO evaluator
->>>>>>> 8ae98b4d
 
     "typer",   # for cli
     "colorama",# for cli
