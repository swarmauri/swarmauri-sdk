--- conflicted
+++ resolved
@@ -15,14 +15,11 @@
 authors = [{ name = "Jacob Stewart", email = "jacob@swarmauri.com" }]
 dependencies = [
     "scipy>=1.7.0,<1.14.0",
-<<<<<<< HEAD
+
     # "swarmauri_core",
     "base",
     "swarmauri_standard",
 ]
-
-# [tool.uv.workspace]
-# members = ["core", "base", "swarmauri_standard"]
 
 [tool.uv.sources]
 # swarmauri_core = { workspace = true }
@@ -39,7 +36,6 @@
     "requests>=2.32.3",
 ]
 lint = ["flake8>=7.0"]
-=======
     "swarmauri_core",
     "swarmauri_base",
     "swarmauri_standard",
@@ -49,7 +45,6 @@
 swarmauri_core = { workspace = true }
 swarmauri_base = { workspace = true }
 swarmauri_standard = { workspace = true }
->>>>>>> e14c77e2
 
 [tool.pytest.ini_options]
 norecursedirs = ["combined", "scripts"]
