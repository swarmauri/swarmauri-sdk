from typing import Literal
from pydantic import Field

from swarmauri_base.toolkits.ToolkitBase import ToolkitBase
from swarmauri_core.ComponentBase import ComponentBase

from swarmauri_standard.tools.AutomatedReadabilityIndexTool import (
    AutomatedReadabilityIndexTool
)
<<<<<<< HEAD
from swarmauri_standard.tools.ColemanLiauIndexTool import ColemanLiauIndexTool
from swarmauri_standard.tools.FleschKincaidTool import FleschKincaidTool
from swarmauri_standard.tools.FleschReadingEaseTool import (
    FleschReadingEaseTool,
)
from swarmauri_standard.tools.GunningFogTool import GunningFogTool


@ComponentBase.register_type(ToolkitBase, "AccessibilityToolkit")
class AccessibilityToolkit(ToolkitBase):
    type: Literal["AccessibilityToolkit"] = "AccessibilityToolkit"

    resource: str = "AccessibilityToolkit"

    # Explicitly define the tools as fields
    automated_readability_index_tool: AutomatedReadabilityIndexTool = Field(
        default_factory=lambda: AutomatedReadabilityIndexTool(
            name="AutomatedReadabilityIndexTool"
        )
    )
    coleman_liau_index_tool: ColemanLiauIndexTool = Field(
        default_factory=lambda: ColemanLiauIndexTool(name="ColemanLiauIndexTool")
=======
from swarmauri_standard.tools.ColemanLiauIndexTool import (
    ColemanLiauIndexTool
>>>>>>> 89c3a87b
    )

from swarmauri_standard.tools.FleschKincaidTool import (
    FleschKincaidTool
    )

from swarmauri_standard.tools.GunningFogTool import (
    GunningFogTool
    )

from swarmauri_core.ComponentBase import ComponentBase

@ComponentBase.register_type(ToolkitBase, 'AccessibilityToolkit')
class AccessibilityToolkit(ToolkitBase):
    type: Literal["AccessibilityToolkit"] = "AccessibilityToolkit"
    tools: Dict[str, SubclassUnion[ToolBase]] = {
    "AutomatedReadabilityIndexTool": AutomatedReadabilityIndexTool(),
    "ColemanLiauIndexTool": ColemanLiauIndexTool(),
    "FleschKincaidTool": FleschKincaidTool(),
    "FleschReadingEaseTool": FleschReadingEaseTool(),
    "GunningFogTool": GunningFogTool(),
    }<|MERGE_RESOLUTION|>--- conflicted
+++ resolved
@@ -1,58 +1,28 @@
-from typing import Literal
-from pydantic import Field
+from typing import Dict, Literal
 
+from swarmauri_base.tools.ToolBase import ToolBase
 from swarmauri_base.toolkits.ToolkitBase import ToolkitBase
-from swarmauri_core.ComponentBase import ComponentBase
+from swarmauri_core.ComponentBase import ComponentBase, SubclassUnion
 
 from swarmauri_standard.tools.AutomatedReadabilityIndexTool import (
-    AutomatedReadabilityIndexTool
+    AutomatedReadabilityIndexTool,
 )
-<<<<<<< HEAD
 from swarmauri_standard.tools.ColemanLiauIndexTool import ColemanLiauIndexTool
+
 from swarmauri_standard.tools.FleschKincaidTool import FleschKincaidTool
-from swarmauri_standard.tools.FleschReadingEaseTool import (
-    FleschReadingEaseTool,
-)
+
+from swarmauri_standard.tools.FleschReadingEaseTool import FleschReadingEaseTool
+
 from swarmauri_standard.tools.GunningFogTool import GunningFogTool
 
 
 @ComponentBase.register_type(ToolkitBase, "AccessibilityToolkit")
 class AccessibilityToolkit(ToolkitBase):
     type: Literal["AccessibilityToolkit"] = "AccessibilityToolkit"
-
-    resource: str = "AccessibilityToolkit"
-
-    # Explicitly define the tools as fields
-    automated_readability_index_tool: AutomatedReadabilityIndexTool = Field(
-        default_factory=lambda: AutomatedReadabilityIndexTool(
-            name="AutomatedReadabilityIndexTool"
-        )
-    )
-    coleman_liau_index_tool: ColemanLiauIndexTool = Field(
-        default_factory=lambda: ColemanLiauIndexTool(name="ColemanLiauIndexTool")
-=======
-from swarmauri_standard.tools.ColemanLiauIndexTool import (
-    ColemanLiauIndexTool
->>>>>>> 89c3a87b
-    )
-
-from swarmauri_standard.tools.FleschKincaidTool import (
-    FleschKincaidTool
-    )
-
-from swarmauri_standard.tools.GunningFogTool import (
-    GunningFogTool
-    )
-
-from swarmauri_core.ComponentBase import ComponentBase
-
-@ComponentBase.register_type(ToolkitBase, 'AccessibilityToolkit')
-class AccessibilityToolkit(ToolkitBase):
-    type: Literal["AccessibilityToolkit"] = "AccessibilityToolkit"
     tools: Dict[str, SubclassUnion[ToolBase]] = {
-    "AutomatedReadabilityIndexTool": AutomatedReadabilityIndexTool(),
-    "ColemanLiauIndexTool": ColemanLiauIndexTool(),
-    "FleschKincaidTool": FleschKincaidTool(),
-    "FleschReadingEaseTool": FleschReadingEaseTool(),
-    "GunningFogTool": GunningFogTool(),
+        "AutomatedReadabilityIndexTool": AutomatedReadabilityIndexTool(),
+        "ColemanLiauIndexTool": ColemanLiauIndexTool(),
+        "FleschKincaidTool": FleschKincaidTool(),
+        "FleschReadingEaseTool": FleschReadingEaseTool(),
+        "GunningFogTool": GunningFogTool(),
     }