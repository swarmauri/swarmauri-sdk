--- conflicted
+++ resolved
@@ -1,23 +1,11 @@
-<<<<<<< HEAD
 from logging import getLogger
 from typing import Any, Callable, Literal, Optional
 
 from fastapi import Request
 from fastapi.responses import JSONResponse, StreamingResponse
 from swarmauri_base.ComponentBase import ComponentBase
-=======
-from fastapi import Request, JSONResponse, StreamingResponse
-from typing import Any, Callable, Optional, Literal
-import logging
-
-from swarmauri_standard.llms.GroqModel import GroqModel
-from swarmauri_standard.messages.HumanMessage import HumanMessage
-from swarmauri_standard.conversations.Conversation import Conversation
-
->>>>>>> c2dda73a
 from swarmauri_base.middlewares.MiddlewareBase import MiddlewareBase
 
-# Fix: Import the actual classes, not the modules
 from swarmauri_standard.conversations.Conversation import Conversation
 from swarmauri_standard.llms.GroqModel import GroqModel
 from swarmauri_standard.messages.HumanMessage import HumanMessage
@@ -28,7 +16,6 @@
 @ComponentBase.register_type(MiddlewareBase, "LlamaGuardMiddleware")
 class LlamaGuardMiddleware(MiddlewareBase, ComponentBase):
     """Middleware for inspecting and filtering unsafe content using Groq's
-<<<<<<< HEAD
     ``llama-guard-3-8b`` model.
 
     This middleware integrates the :class:`~swarmauri_standard.llms.GroqModel`
@@ -75,47 +62,7 @@
         if self.llm is None:
             logger.warning("No LLM configured - defaulting to safe content")
             return True
-
-=======
-    ``lama-guard-3-8b`` model.
-
-    This middleware integrates the :class:`~swarmauri_standard.llms.GroqModel`
-    running the ``lama-guard-3-8b`` model to ensure that both incoming requests
-    and outgoing responses are free from unsafe or malicious content. It
-    provides a robust layer of security by inspecting both request and response
-    payloads.
     
-    Attributes:
-        type: Literal["LlamaGuardMiddleware"] = "LlamaGuardMiddleware"
-        llm: GroqModel -- Instance of GroqModel for content inspection
-    """
-
-    type: Literal["LlamaGuardMiddleware"] = "LlamaGuardMiddleware"
-
-    def __init__(self, llm: Optional[GroqModel] = None, api_key: Optional[str] = None) -> None:
-        """Initialize the LlamaGuardMiddleware with a GroqModel instance."""
-        super().__init__()
-        self.llm = llm or GroqModel(
-            api_key=api_key,
-            allowed_models=["lama-guard-3-8b"],
-            name="lama-guard-3-8b",
-        )
-        self.logger = logger
-
-    def _is_safe(self, content: bytes) -> bool:
-        """Run the content through the Groq ``lama-guard-3-8b`` model.
-
-        Parameters
-        ----------
-        content : bytes
-            Raw content to check for safety.
-
-        Returns
-        -------
-        bool
-            ``True`` if the content is considered safe, ``False`` otherwise.
-        """
->>>>>>> c2dda73a
         text = content.decode("utf-8", errors="ignore")
         conversation = Conversation()
         conversation.add_message(HumanMessage(content=text))
@@ -128,37 +75,11 @@
         except Exception as exc:  # pragma: no cover - network errors
             self.logger.error(f"GroqModel error: {exc}")
             return False
-<<<<<<< HEAD
 
     async def dispatch(
         self, request: Request, call_next: Callable[[Request], Any]
     ) -> Any:
         """Dispatches the request to the next middleware in the chain after inspection."""
-
-=======
-    
-    async def dispatch(self, request: Request, call_next: Callable[[Request], Any]) -> Any:
-        """Dispatches the request to the next middleware in the chain after inspection.
-        
-        This method performs the following steps:
-        1. Inspects the incoming request content for safety
-        2. Calls the next middleware in the chain
-        3. Inspects the outgoing response content for safety
-        4. Returns the final response
-        
-        Args:
-            request: The incoming request object to be processed
-            call_next: A callable that invokes the next middleware in the chain
-            
-        Returns:
-            The response object after all middlewares have processed the request
-            
-        Raises:
-            ValueError: If the request or response content is deemed unsafe
-        """
-        
->>>>>>> c2dda73a
-        # Inspect request content
         if request.method in ["POST", "PUT", "PATCH"]:
             request_body = await request.body()
             if not self._is_safe(request_body):
@@ -173,7 +94,6 @@
 
             # Inspect response content
             if isinstance(response, JSONResponse):
-<<<<<<< HEAD
                 # Fix: Handle response body properly
                 if hasattr(response, "body") and response.body:
                     response_body = response.body
@@ -188,10 +108,6 @@
                     )
 
                 if response_body and not self._is_safe(response_body):
-=======
-                response_body = response.body
-                if not self._is_safe(response_body):
->>>>>>> c2dda73a
                     return JSONResponse(
                         status_code=400,
                         content={"error": "Unsafe content detected in response"},
@@ -199,7 +115,6 @@
 
             # For streaming responses, inspect content as it becomes available
             if isinstance(response, StreamingResponse):
-<<<<<<< HEAD
                 try:
                     chunks = []
                     async for chunk in response.body_iterator:
@@ -220,20 +135,10 @@
                     # If we can't iterate the stream, skip inspection
                     pass
 
-=======
-                async for chunk in response.body_iterator:
-                    if not self._is_safe(chunk):
-                        return JSONResponse(
-                            status_code=400,
-                            content={"error": "Unsafe streaming content detected"}
-                        )
-            
->>>>>>> c2dda73a
             return response
 
         except Exception as e:
             self.logger.error(f"Error in LlamaGuardMiddleware: {str(e)}")
             return JSONResponse(
                 status_code=500,
-                content={"error": "Internal server error during content inspection"},
-            )+                content={"error": "Internal server error during content inspection"},