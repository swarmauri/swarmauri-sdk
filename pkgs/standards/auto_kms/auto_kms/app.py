--- conflicted
+++ resolved
@@ -57,10 +57,7 @@
 api.attach_diagnostics(prefix="/system")
 
 
-<<<<<<< HEAD
-=======
 # Initialize database tables on startup
->>>>>>> ee7cb46e
 @app.on_event("startup")
 async def startup_event():
     await api.initialize_async()