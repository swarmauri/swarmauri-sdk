# auto_kms/tables/key.py
from __future__ import annotations
from enum import Enum
from uuid import UUID, uuid4
from typing import List, Optional, TYPE_CHECKING

from sqlalchemy import String, Integer, Enum as SAEnum
from sqlalchemy.orm import Mapped, relationship

from autoapi.v3.tables import Base
from autoapi.v3.specs import acol, vcol, S, F, IO
from autoapi.v3.decorators import schema_ctx, hook_ctx, op_ctx
from autoapi.v3.opspec.types import SchemaRef
from fastapi import HTTPException
from pydantic import BaseModel, Field

if TYPE_CHECKING:
    from .key_version import KeyVersion

# Prefer PG UUID type class; fall back to String class
try:
    from sqlalchemy.dialects.postgresql import UUID as PGUUID

    _UUID_TYPE = PGUUID  # type CLASS (binder instantiates)
except Exception:
    _UUID_TYPE = String  # type CLASS


class KeyAlg(str, Enum):
    AES256_GCM = "AES256_GCM"
    CHACHA20_POLY1305 = "CHACHA20_POLY1305"
    RSA2048 = "RSA2048"
    RSA3072 = "RSA3072"


def _alg_to_provider(alg: KeyAlg | str) -> str:
    """Translate a :class:`KeyAlg` into the algorithm string expected by crypto providers."""
    alg_val = alg.value if isinstance(alg, KeyAlg) else alg
    return "AES-256-GCM" if alg_val == KeyAlg.AES256_GCM.value else alg_val


class KeyStatus(str, Enum):
    enabled = "enabled"
    disabled = "disabled"


class Key(Base):
    __tablename__ = "keys"
    __resource__ = "key"
    __allow_unmapped__ = True  # allow vcol attributes

    # Persisted columns (py_type inferred from annotation; SA dtype via StorageSpec.type_)
    id: Mapped[UUID] = acol(
        storage=S(
            type_=_UUID_TYPE,
            primary_key=True,
            index=True,
            nullable=False,
            default=uuid4,
        ),
        io=IO(out_verbs=("read", "list"), sortable=True),
    )

    name: Mapped[str] = acol(
        storage=S(type_=String, unique=True, index=True, nullable=False),
        field=F(constraints={"max_length": 120}, required_in=("create",)),
        io=IO(
            in_verbs=("create", "update", "replace"),
            out_verbs=("read", "list"),
            sortable=True,
            filter_ops=("eq", "ilike"),
        ),
    )

    # in Key model, for enums:
    algorithm = acol(
        storage=S(type_=SAEnum, nullable=False),
        field=F(py_type=KeyAlg, required_in=("create",)),  # <— explicit
        io=IO(in_verbs=("create",), out_verbs=("read", "list")),
    )
    status = acol(
        storage=S(type_=SAEnum, nullable=False, default=KeyStatus.enabled),
        field=F(py_type=KeyStatus),  # <— explicit
        io=IO(
            in_verbs=("update",),
            out_verbs=("read", "list"),
            filter_ops=("eq",),
            sortable=True,
        ),
    )

    primary_version: Mapped[int] = acol(
        storage=S(type_=Integer, nullable=False, default=1),
        io=IO(out_verbs=("read", "list")),  # read-only exposure
    )

    # Relationship
    versions: Mapped[List["KeyVersion"]] = relationship(
        back_populates="key", lazy="selectin", cascade="all, delete-orphan"
    )

    # Virtual (wire-only)
    kid: str = vcol(
        io=IO(out_verbs=("read", "list")),
        read_producer=lambda obj, ctx: str(getattr(obj, "id", "")),
    )

    # ---- Schemas (for ops) ----
    @schema_ctx(alias="Encrypt", kind="in")
    class EncryptIn(BaseModel):
        plaintext_b64: str = Field(..., description="Base64 plaintext")
        aad_b64: Optional[str] = None
        nonce_b64: Optional[str] = None
        alg: Optional[KeyAlg] = None

    @schema_ctx(alias="Encrypt", kind="out")
    class EncryptOut(BaseModel):
        kid: str
        version: int
        alg: KeyAlg
        nonce_b64: str
        ciphertext_b64: str
        tag_b64: Optional[str] = None
        aad_b64: Optional[str] = None

    @schema_ctx(alias="Decrypt", kind="in")
    class DecryptIn(BaseModel):
        ciphertext_b64: str
        nonce_b64: str
        tag_b64: Optional[str] = None
        aad_b64: Optional[str] = None
        alg: Optional[KeyAlg] = None

    @schema_ctx(alias="Decrypt", kind="out")
    class DecryptOut(BaseModel):
        plaintext_b64: str

    # ---- Hook: ensure key exists & enabled ----
    @hook_ctx(ops=("encrypt", "decrypt"), phase="PRE_HANDLER")
    async def _ensure_key_enabled(cls, ctx):
        pp = ctx.get("path_params") or {}
        ident = pp.get("id") or pp.get("item_id")
        if not ident:
            raise HTTPException(status_code=400, detail="Missing key identifier")
        try:
            ident = ident if isinstance(ident, UUID) else UUID(str(ident))
        except Exception:
            raise HTTPException(status_code=422, detail="Invalid UUID for key id")

        db = ctx.get("db")
        if db is None:
            raise HTTPException(status_code=500, detail="DB session missing")
        # works with sync or async session
        getter = getattr(db, "get", None)
        obj = (
            await getter(cls, ident)
            if callable(getter)
            and getattr(getter, "__code__", None)
            and getter.__code__.co_flags & 0x80
            else db.get(cls, ident)
        )
        if obj is None:
            raise HTTPException(status_code=404, detail="Key not found")
        if obj.status == KeyStatus.disabled:
            raise HTTPException(status_code=403, detail="Key is disabled")
        ctx["key"] = obj

    # ---- Ops: ctx-only crypto (no DB writes) ----
    @op_ctx(
        alias="encrypt",
        target="custom",
        arity="member",  # /key/{item_id}/encrypt
        persist="skip",
        request_schema=SchemaRef("Encrypt", "in"),
        response_schema=SchemaRef("Encrypt", "out"),
    )
    async def encrypt(cls, ctx):
        import base64
        from ..utils import b64d, b64d_optional

        p = ctx.get("payload") or {}
        crypto = getattr(
            getattr(ctx.get("request"), "state", object()), "crypto", None
        ) or ctx.get("crypto")
        if crypto is None:
            raise HTTPException(status_code=500, detail="Crypto provider missing")

<<<<<<< HEAD
        import binascii

        try:
            aad = base64.b64decode(p["aad_b64"]) if p.get("aad_b64") else None
        except binascii.Error as exc:  # pragma: no cover - defensive
            raise HTTPException(
                status_code=400, detail="Invalid base64 encoding for aad_b64"
            ) from exc
        try:
            nonce = base64.b64decode(p["nonce_b64"]) if p.get("nonce_b64") else None
        except binascii.Error as exc:  # pragma: no cover - defensive
            raise HTTPException(
                status_code=400, detail="Invalid base64 encoding for nonce_b64"
            ) from exc
        try:
            pt = base64.b64decode(p["plaintext_b64"])
        except binascii.Error as exc:  # pragma: no cover - defensive
            raise HTTPException(
                status_code=400, detail="Invalid base64 encoding for plaintext_b64"
            ) from exc
=======
        aad = b64d_optional(p.get("aad_b64"))
        nonce = b64d_optional(p.get("nonce_b64"))
        pt = b64d(p["plaintext_b64"])
>>>>>>> 58ffca15
        kid = str(ctx["key"].id)
        alg_in = p.get("alg") or ctx["key"].algorithm
        alg_enum = alg_in if isinstance(alg_in, KeyAlg) else KeyAlg(alg_in)
        alg_str = _alg_to_provider(alg_enum)

        import inspect
        from swarmauri_core.crypto.types import (
            ExportPolicy,
            KeyRef,
            KeyType,
            KeyUse,
        )

        try:
            inspect.signature(crypto.encrypt).parameters["kid"]
        except KeyError:
            key_obj = ctx["key"]
            version = next(
                (v for v in key_obj.versions if v.version == key_obj.primary_version),
                None,
            )
            if version is None or version.public_material is None:
                raise HTTPException(status_code=500, detail="Key material missing")
            key_ref = KeyRef(
                kid=kid,
                version=key_obj.primary_version,
                type=KeyType.SYMMETRIC,
                uses=(KeyUse.ENCRYPT, KeyUse.DECRYPT),
                export_policy=ExportPolicy.SECRET_WHEN_ALLOWED,
                material=bytes(version.public_material),
            )
            res = await crypto.encrypt(
                key_ref,
                pt,
                alg=alg_str,
                aad=aad,
                nonce=nonce,
            )
        else:
            res = await crypto.encrypt(
                kid=kid, plaintext=pt, alg=alg_str, aad=aad, nonce=nonce
            )

        return {
            "kid": kid,
            "version": getattr(res, "version", ctx["key"].primary_version),
            "alg": alg_enum,
            "nonce_b64": base64.b64encode(getattr(res, "nonce")).decode(),
            "ciphertext_b64": base64.b64encode(getattr(res, "ct")).decode(),
            "tag_b64": (
                base64.b64encode(getattr(res, "tag")).decode()
                if getattr(res, "tag", None)
                else None
            ),
            "aad_b64": p.get("aad_b64"),
        }

    @op_ctx(
        alias="decrypt",
        target="custom",
        arity="member",  # /key/{item_id}/decrypt
        persist="skip",
        request_schema=SchemaRef("Decrypt", "in"),
        response_schema=SchemaRef("Decrypt", "out"),
    )
    async def decrypt(cls, ctx):
        import base64
        from ..utils import b64d, b64d_optional

        p = ctx.get("payload") or {}
        crypto = getattr(
            getattr(ctx.get("request"), "state", object()), "crypto", None
        ) or ctx.get("crypto")
        if crypto is None:
            raise HTTPException(status_code=500, detail="Crypto provider missing")

<<<<<<< HEAD
        import binascii

        try:
            aad = base64.b64decode(p["aad_b64"]) if p.get("aad_b64") else None
        except binascii.Error as exc:  # pragma: no cover - defensive
            raise HTTPException(
                status_code=400, detail="Invalid base64 encoding for aad_b64"
            ) from exc
        try:
            nonce = base64.b64decode(p["nonce_b64"])
        except binascii.Error as exc:  # pragma: no cover - defensive
            raise HTTPException(
                status_code=400, detail="Invalid base64 encoding for nonce_b64"
            ) from exc
        try:
            ct = base64.b64decode(p["ciphertext_b64"])
        except binascii.Error as exc:  # pragma: no cover - defensive
            raise HTTPException(
                status_code=400, detail="Invalid base64 encoding for ciphertext_b64"
            ) from exc
        try:
            tag = base64.b64decode(p["tag_b64"]) if p.get("tag_b64") else None
        except binascii.Error as exc:  # pragma: no cover - defensive
            raise HTTPException(
                status_code=400, detail="Invalid base64 encoding for tag_b64"
            ) from exc
=======
        aad = b64d_optional(p.get("aad_b64"))
        nonce = b64d(p["nonce_b64"])
        ct = b64d(p["ciphertext_b64"])
        tag = b64d_optional(p.get("tag_b64"))
>>>>>>> 58ffca15
        kid = str(ctx["key"].id)
        alg_in = p.get("alg") or ctx["key"].algorithm
        alg_enum = alg_in if isinstance(alg_in, KeyAlg) else KeyAlg(alg_in)
        alg_str = _alg_to_provider(alg_enum)

        import inspect
        from swarmauri_core.crypto.types import (
            AEADCiphertext,
            ExportPolicy,
            KeyRef,
            KeyType,
            KeyUse,
        )

        try:
            inspect.signature(crypto.decrypt).parameters["kid"]
        except KeyError:
            key_obj = ctx["key"]
            version = next(
                (v for v in key_obj.versions if v.version == key_obj.primary_version),
                None,
            )
            if version is None or version.public_material is None:
                raise HTTPException(status_code=500, detail="Key material missing")
            key_ref = KeyRef(
                kid=kid,
                version=key_obj.primary_version,
                type=KeyType.SYMMETRIC,
                uses=(KeyUse.DECRYPT, KeyUse.ENCRYPT),
                export_policy=ExportPolicy.SECRET_WHEN_ALLOWED,
                material=bytes(version.public_material),
            )
            ct_obj = AEADCiphertext(
                kid=kid,
                version=key_obj.primary_version,
                alg=alg_str,
                nonce=nonce,
                ct=ct,
                tag=tag or b"",
                aad=aad,
            )
            pt = await crypto.decrypt(key_ref, ct_obj, aad=aad)
        else:
            pt = await crypto.decrypt(
                kid=kid, ciphertext=ct, nonce=nonce, tag=tag, aad=aad, alg=alg_str
            )

        return {"plaintext_b64": base64.b64encode(pt).decode()}<|MERGE_RESOLUTION|>--- conflicted
+++ resolved
@@ -185,7 +185,6 @@
         if crypto is None:
             raise HTTPException(status_code=500, detail="Crypto provider missing")
 
-<<<<<<< HEAD
         import binascii
 
         try:
@@ -206,11 +205,6 @@
             raise HTTPException(
                 status_code=400, detail="Invalid base64 encoding for plaintext_b64"
             ) from exc
-=======
-        aad = b64d_optional(p.get("aad_b64"))
-        nonce = b64d_optional(p.get("nonce_b64"))
-        pt = b64d(p["plaintext_b64"])
->>>>>>> 58ffca15
         kid = str(ctx["key"].id)
         alg_in = p.get("alg") or ctx["key"].algorithm
         alg_enum = alg_in if isinstance(alg_in, KeyAlg) else KeyAlg(alg_in)
@@ -287,7 +281,6 @@
         if crypto is None:
             raise HTTPException(status_code=500, detail="Crypto provider missing")
 
-<<<<<<< HEAD
         import binascii
 
         try:
@@ -314,12 +307,6 @@
             raise HTTPException(
                 status_code=400, detail="Invalid base64 encoding for tag_b64"
             ) from exc
-=======
-        aad = b64d_optional(p.get("aad_b64"))
-        nonce = b64d(p["nonce_b64"])
-        ct = b64d(p["ciphertext_b64"])
-        tag = b64d_optional(p.get("tag_b64"))
->>>>>>> 58ffca15
         kid = str(ctx["key"].id)
         alg_in = p.get("alg") or ctx["key"].algorithm
         alg_enum = alg_in if isinstance(alg_in, KeyAlg) else KeyAlg(alg_in)
