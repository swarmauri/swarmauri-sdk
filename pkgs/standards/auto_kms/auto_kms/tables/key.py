# auto_kms/tables/key.py
from __future__ import annotations
import base64
from enum import Enum
from uuid import UUID, uuid4
from typing import List, Optional, TYPE_CHECKING

from sqlalchemy import String, Integer, Enum as SAEnum
from sqlalchemy.orm import Mapped, relationship

from autoapi.v3.tables import Base
from autoapi.v3.specs import acol, vcol, S, F, IO
from autoapi.v3.decorators import hook_ctx, op_ctx
from fastapi import HTTPException, Response

if TYPE_CHECKING:
    from .key_version import KeyVersion

# Prefer PG UUID type class; fall back to String class
try:
    from sqlalchemy.dialects.postgresql import UUID as PGUUID

    _UUID_TYPE = PGUUID  # type CLASS (binder instantiates)
except Exception:
    _UUID_TYPE = String  # type CLASS


class KeyAlg(str, Enum):
    AES256_GCM = "AES256_GCM"
    CHACHA20_POLY1305 = "CHACHA20_POLY1305"
    RSA2048 = "RSA2048"
    RSA3072 = "RSA3072"


def _alg_to_provider(alg: KeyAlg | str) -> str:
    """Translate a :class:`KeyAlg` into the algorithm string expected by crypto providers."""
    alg_val = alg.value if isinstance(alg, KeyAlg) else alg
    return "AES-256-GCM" if alg_val == KeyAlg.AES256_GCM.value else alg_val


class KeyStatus(str, Enum):
    enabled = "enabled"
    disabled = "disabled"


class Key(Base):
    __tablename__ = "keys"
    __resource__ = "key"
    __allow_unmapped__ = True  # allow vcol attributes

    # Persisted columns (py_type inferred from annotation; SA dtype via StorageSpec.type_)
    id: Mapped[UUID] = acol(
        storage=S(
            type_=_UUID_TYPE,
            primary_key=True,
            index=True,
            nullable=False,
            default=uuid4,
        ),
        io=IO(out_verbs=("read", "list"), sortable=True),
    )

    name: Mapped[str] = acol(
        storage=S(type_=String(120), unique=True, index=True, nullable=False),
        field=F(constraints={"max_length": 120}, required_in=("create",)),
        io=IO(
            in_verbs=("create", "update", "replace"),
            out_verbs=("read", "list"),
            sortable=True,
            filter_ops=("eq", "ilike"),
        ),
    )

    # in Key model, for enums:
    algorithm = acol(
        storage=S(type_=SAEnum, nullable=False),
        field=F(py_type=KeyAlg, required_in=("create",)),  # <— explicit
        io=IO(in_verbs=("create",), out_verbs=("read", "list")),
    )
    status = acol(
        storage=S(type_=SAEnum, nullable=False, default=KeyStatus.enabled),
        field=F(py_type=KeyStatus),  # <— explicit
        io=IO(
            in_verbs=("update",),
            out_verbs=("read", "list"),
            filter_ops=("eq",),
            sortable=True,
        ),
    )

    primary_version: Mapped[int] = acol(
        storage=S(type_=Integer, nullable=False, default=1),
        io=IO(out_verbs=("read", "list")),  # read-only exposure
    )

    # Relationship
    versions: Mapped[List["KeyVersion"]] = relationship(
        back_populates="key", lazy="selectin", cascade="all, delete-orphan"
    )

    # Virtual (wire-only)
    kid: str = vcol(
        io=IO(out_verbs=("read", "list", "encrypt")),
        read_producer=lambda obj, ctx: str(getattr(obj, "id", "")),
    )

    plaintext_b64: str = vcol(
        field=F(required_in=("encrypt",)),
        io=IO(in_verbs=("encrypt",), out_verbs=("decrypt",)),
    )

    aad_b64: Optional[str] = vcol(
        field=F(allow_null_in=("encrypt", "decrypt")),
        io=IO(in_verbs=("encrypt", "decrypt"), out_verbs=("encrypt",)),
    )

    nonce_b64: Optional[str] = vcol(
        field=F(required_in=("decrypt",), allow_null_in=("encrypt",)),
        io=IO(in_verbs=("encrypt", "decrypt"), out_verbs=("encrypt",)),
    )

    alg: Optional[KeyAlg] = vcol(
        field=F(py_type=KeyAlg, allow_null_in=("encrypt", "decrypt")),
        io=IO(in_verbs=("encrypt", "decrypt"), out_verbs=("encrypt",)),
    )

    ciphertext_b64: str = vcol(
        field=F(required_in=("decrypt",)),
        io=IO(in_verbs=("decrypt",), out_verbs=("encrypt",)),
    )

    tag_b64: Optional[str] = vcol(
        field=F(allow_null_in=("encrypt", "decrypt")),
        io=IO(in_verbs=("decrypt",), out_verbs=("encrypt",)),
    )

    version: int = vcol(
        field=F(py_type=int),
        io=IO(out_verbs=("encrypt",)),
    )

    # ---- Hook: seed key material on create ----
    @hook_ctx(ops="create", phase="POST_HANDLER")
    async def _seed_primary_version(cls, ctx):
        import secrets
<<<<<<< HEAD
=======
        import base64

>>>>>>> 07564e87
        from swarmauri_core.crypto.types import (
            ExportPolicy,
            KeyType,
            KeyUse,
        )
        from .key_version import KeyVersion

        db = ctx.get("db")
        key_obj = ctx.get("result")
        secrets_drv = ctx.get("secrets")
        if db is None or key_obj is None:
            raise HTTPException(status_code=500, detail="DB session missing")
        if secrets_drv is None:
            raise HTTPException(status_code=500, detail="Secrets driver missing")

        if key_obj.algorithm != KeyAlg.AES256_GCM:
            return  # only symmetric keys supported for now

        existing = await KeyVersion.handlers.list.core(
            {
                "db": db,
                "payload": {
                    "filters": {
                        "key_id": key_obj.id,
                        "version": key_obj.primary_version,
                    }
                },
            }
        )
        if not existing:
            material = secrets.token_bytes(32)
            await secrets_drv.store_key(
                key_type=KeyType.SYMMETRIC,
                uses=(KeyUse.ENCRYPT, KeyUse.DECRYPT),
                name=str(key_obj.id),
                material=material,
                export_policy=ExportPolicy.SECRET_WHEN_ALLOWED,
            )
            material_b64 = base64.b64encode(material).decode("utf-8")
            await KeyVersion.handlers.create.core(
                {
                    "db": db,
                    "payload": {
                        "key_id": key_obj.id,
                        "version": key_obj.primary_version,
                        "status": "active",
                        "public_material": material_b64.encode("utf-8"),
                    },
                }
            )

    # ---- Hook: ensure key exists & enabled ----
    @hook_ctx(ops=("encrypt", "decrypt", "rotate"), phase="PRE_HANDLER")
    async def _ensure_key_enabled(cls, ctx):
        pp = ctx.get("path_params") or {}
        ident = pp.get("id") or pp.get("item_id")
        if not ident:
            raise HTTPException(status_code=400, detail="Missing key identifier")
        try:
            ident = ident if isinstance(ident, UUID) else UUID(str(ident))
        except Exception:
            raise HTTPException(status_code=422, detail="Invalid UUID for key id")

        db = ctx.get("db")
        if db is None:
            raise HTTPException(status_code=500, detail="DB session missing")
        # works with sync or async session
        getter = getattr(db, "get", None)
        obj = (
            await getter(cls, ident)
            if callable(getter)
            and getattr(getter, "__code__", None)
            and getter.__code__.co_flags & 0x80
            else db.get(cls, ident)
        )
        if obj is None:
            raise HTTPException(status_code=404, detail="Key not found")
        if obj.status == KeyStatus.disabled:
            raise HTTPException(status_code=403, detail="Key is disabled")
        ctx["key"] = obj

    # ---- Ops: ctx-only crypto (no DB writes) ----
    @op_ctx(
        alias="encrypt",
        target="custom",
        arity="member",  # /key/{item_id}/encrypt
        persist="skip",
    )
    async def encrypt(cls, ctx):
        from ..utils import b64d, b64d_optional

        p = ctx.get("payload") or {}
        crypto = getattr(
            getattr(ctx.get("request"), "state", object()), "crypto", None
        ) or ctx.get("crypto")
        if crypto is None:
            raise HTTPException(status_code=500, detail="Crypto provider missing")

        import binascii

        try:
            aad = b64d_optional(p.get("aad_b64"))
        except binascii.Error as exc:  # pragma: no cover - defensive
            raise HTTPException(
                status_code=400, detail="Invalid base64 encoding for aad_b64"
            ) from exc
        try:
            nonce = b64d_optional(p.get("nonce_b64"))
        except binascii.Error as exc:  # pragma: no cover - defensive
            raise HTTPException(
                status_code=400, detail="Invalid base64 encoding for nonce_b64"
            ) from exc
        try:
            pt = b64d(p["plaintext_b64"])
        except binascii.Error as exc:  # pragma: no cover - defensive
            raise HTTPException(
                status_code=400, detail="Invalid base64 encoding for plaintext_b64"
            ) from exc
        kid = str(ctx["key"].id)
        alg_in = p.get("alg") or ctx["key"].algorithm
        alg_enum = alg_in if isinstance(alg_in, KeyAlg) else KeyAlg(alg_in)
        alg_str = _alg_to_provider(alg_enum)

        import inspect
        from swarmauri_core.crypto.types import (
            ExportPolicy,
            KeyRef,
            KeyType,
            KeyUse,
        )

        try:
            inspect.signature(crypto.encrypt).parameters["kid"]
        except KeyError:
            key_obj = ctx["key"]
            version = next(
                (v for v in key_obj.versions if v.version == key_obj.primary_version),
                None,
            )
            if version is None or version.public_material is None:
                raise HTTPException(status_code=500, detail="Key material missing")
            key_ref = KeyRef(
                kid=kid,
                version=key_obj.primary_version,
                type=KeyType.SYMMETRIC,
                uses=(KeyUse.ENCRYPT, KeyUse.DECRYPT),
                export_policy=ExportPolicy.SECRET_WHEN_ALLOWED,
                material=bytes(version.public_material),
            )
            res = await crypto.encrypt(
                key_ref,
                pt,
                alg=alg_str,
                aad=aad,
                nonce=nonce,
            )
        else:
            res = await crypto.encrypt(
                kid=kid, plaintext=pt, alg=alg_str, aad=aad, nonce=nonce
            )

        return {
            "kid": kid,
            "version": getattr(res, "version", ctx["key"].primary_version),
            "alg": alg_enum,
            "nonce_b64": base64.b64encode(getattr(res, "nonce")).decode(),
            "ciphertext_b64": base64.b64encode(getattr(res, "ct")).decode(),
            "tag_b64": (
                base64.b64encode(getattr(res, "tag")).decode()
                if getattr(res, "tag", None)
                else None
            ),
            "aad_b64": p.get("aad_b64"),
        }

    @op_ctx(
        alias="decrypt",
        target="custom",
        arity="member",  # /key/{item_id}/decrypt
        persist="skip",
    )
    async def decrypt(cls, ctx):
        from ..utils import b64d, b64d_optional

        p = ctx.get("payload") or {}
        crypto = getattr(
            getattr(ctx.get("request"), "state", object()), "crypto", None
        ) or ctx.get("crypto")
        if crypto is None:
            raise HTTPException(status_code=500, detail="Crypto provider missing")

        import binascii

        try:
            aad = b64d_optional(p.get("aad_b64"))
        except binascii.Error as exc:  # pragma: no cover - defensive
            raise HTTPException(
                status_code=400, detail="Invalid base64 encoding for aad_b64"
            ) from exc
        try:
            nonce = b64d(p["nonce_b64"])
        except binascii.Error as exc:  # pragma: no cover - defensive
            raise HTTPException(
                status_code=400, detail="Invalid base64 encoding for nonce_b64"
            ) from exc
        try:
            ct = b64d(p["ciphertext_b64"])
        except binascii.Error as exc:  # pragma: no cover - defensive
            raise HTTPException(
                status_code=400, detail="Invalid base64 encoding for ciphertext_b64"
            ) from exc
        try:
            tag = b64d_optional(p.get("tag_b64"))
        except binascii.Error as exc:  # pragma: no cover - defensive
            raise HTTPException(
                status_code=400, detail="Invalid base64 encoding for tag_b64"
            ) from exc
        kid = str(ctx["key"].id)
        alg_in = p.get("alg") or ctx["key"].algorithm
        alg_enum = alg_in if isinstance(alg_in, KeyAlg) else KeyAlg(alg_in)
        alg_str = _alg_to_provider(alg_enum)

        import inspect
        from swarmauri_core.crypto.types import (
            AEADCiphertext,
            ExportPolicy,
            KeyRef,
            KeyType,
            KeyUse,
        )

        try:
            inspect.signature(crypto.decrypt).parameters["kid"]
        except KeyError:
            key_obj = ctx["key"]
            version = next(
                (v for v in key_obj.versions if v.version == key_obj.primary_version),
                None,
            )
            if version is None or version.public_material is None:
                raise HTTPException(status_code=500, detail="Key material missing")
            key_ref = KeyRef(
                kid=kid,
                version=key_obj.primary_version,
                type=KeyType.SYMMETRIC,
                uses=(KeyUse.DECRYPT, KeyUse.ENCRYPT),
                export_policy=ExportPolicy.SECRET_WHEN_ALLOWED,
                material=bytes(version.public_material),
            )
            ct_obj = AEADCiphertext(
                kid=kid,
                version=key_obj.primary_version,
                alg=alg_str,
                nonce=nonce,
                ct=ct,
                tag=tag or b"",
                aad=aad,
            )
            pt = await crypto.decrypt(key_ref, ct_obj, aad=aad)
        else:
            pt = await crypto.decrypt(
                kid=kid, ciphertext=ct, nonce=nonce, tag=tag, aad=aad, alg=alg_str
            )

        return {"plaintext_b64": base64.b64encode(pt).decode()}

    @op_ctx(
        alias="rotate",
        target="custom",
        arity="member",  # /key/{item_id}/rotate
    )
    async def rotate(cls, ctx):
        import secrets
        from .key_version import KeyVersion

        db = ctx.get("db")
        secrets_drv = ctx.get("secrets")
        key_obj = ctx.get("key")
        if db is None or secrets_drv is None or key_obj is None:
            raise HTTPException(status_code=500, detail="Required context missing")
        if key_obj.algorithm != KeyAlg.AES256_GCM:
            raise HTTPException(status_code=400, detail="Unsupported algorithm")

        new_version = key_obj.primary_version + 1
        material = secrets.token_bytes(32)
        await secrets_drv.rotate(kid=str(key_obj.id), material=material)
        kv = KeyVersion(
            key_id=key_obj.id,
            version=new_version,
            status="active",
            public_material=material,
        )
        key_obj.primary_version = new_version
        db.add(kv)
        return Response(status_code=201)<|MERGE_RESOLUTION|>--- conflicted
+++ resolved
@@ -143,11 +143,7 @@
     @hook_ctx(ops="create", phase="POST_HANDLER")
     async def _seed_primary_version(cls, ctx):
         import secrets
-<<<<<<< HEAD
-=======
         import base64
-
->>>>>>> 07564e87
         from swarmauri_core.crypto.types import (
             ExportPolicy,
             KeyType,
