--- conflicted
+++ resolved
@@ -143,12 +143,7 @@
     @hook_ctx(ops="create", phase="POST_HANDLER")
     async def _seed_primary_version(cls, ctx):
         import secrets
-<<<<<<< HEAD
-        import base64
-
         from sqlalchemy import select
-=======
->>>>>>> 76c76c7c
         from swarmauri_core.crypto.types import (
             ExportPolicy,
             KeyType,
@@ -187,14 +182,6 @@
                 material=material,
                 export_policy=ExportPolicy.SECRET_WHEN_ALLOWED,
             )
-<<<<<<< HEAD
-            material_b64 = base64.b64encode(material).decode("utf-8")
-            kv = KeyVersion(
-                key_id=key_obj.id,
-                version=key_obj.primary_version,
-                status="active",
-                public_material=material_b64.encode("utf-8"),
-=======
             await KeyVersion.handlers.create.core(
                 {
                     "db": db,
@@ -205,7 +192,6 @@
                         "public_material": material,
                     },
                 }
->>>>>>> 76c76c7c
             )
 
     # ---- Hook: ensure key exists & enabled ----
