from __future__ import annotations

from autoapi.v3.types import (
    Integer,
    LargeBinary,
    SAEnum,
    UniqueConstraint,
    relationship,
    PgUUID,
)
from sqlalchemy.orm import Mapped
from uuid import UUID
from autoapi.v3.tables import Base
from autoapi.v3.mixins import GUIDPk, Timestamped
<<<<<<< HEAD
from autoapi.v3.specs import acol, S, IO, F
from autoapi.v3.specs.storage_spec import ForeignKeySpec
from autoapi.v3.decorators import hook_ctx

from ..utils import b64d
=======
from autoapi.v3.decorators import hook_ctx

from fastapi import HTTPException
from uuid import UUID
import secrets

from .key import Key, KeyAlg
from swarmauri_core.crypto.types import ExportPolicy, KeyType, KeyUse
>>>>>>> 97c0e73a


class KeyVersion(Base, GUIDPk, Timestamped):
    __tablename__ = "key_versions"
    __resource__ = "key_version"
    __table_args__ = (UniqueConstraint("key_id", "version"),)

    key_id: Mapped[UUID] = acol(
        storage=S(
            type_=PgUUID(as_uuid=True),
            fk=ForeignKeySpec(target="keys.id", on_delete="CASCADE"),
            nullable=False,
            index=True,
        ),
        field=F(py_type=UUID, required_in=("create",)),
        io=IO(
            in_verbs=("create",),
            out_verbs=("read", "list"),
            filter_ops=("eq",),
        ),
    )

    version: Mapped[int] = acol(
        storage=S(type_=Integer, nullable=False),
        field=F(py_type=int, required_in=("create",)),
        io=IO(in_verbs=("create",), out_verbs=("read", "list"), sortable=True),
    )

    status: Mapped[str] = acol(
        storage=S(
            type_=SAEnum(
                "active",
                name="VersionStatus",
                native_enum=True,
                validate_strings=True,
                create_constraint=True,
            ),
            nullable=False,
        ),
        field=F(py_type=str, required_in=("create",)),
        io=IO(in_verbs=("create",), out_verbs=("read", "list")),
    )

    public_material: Mapped[bytes | memoryview | None] = acol(
        storage=S(type_=LargeBinary, nullable=True),
        io=IO(alias_in="public_material_b64", in_verbs=("create", "update")),
    )

<<<<<<< HEAD
    @hook_ctx(ops=("create", "update"), phase="PRE_FLUSH")
    def _decode_material(cls, ctx):
        p = ctx.get("payload") or {}
        raw = p.get("public_material_b64")
        if raw is not None:
            ctx["object"].public_material = b64d(raw)

    key = relationship("Key", back_populates="versions", lazy="joined")
=======
    key = relationship("Key", back_populates="versions", lazy="joined")

    @hook_ctx(ops="create", phase="PRE_HANDLER")
    async def _generate_material(cls, ctx):
        payload = ctx.setdefault("payload", {})
        if payload.get("public_material") is not None:
            return
        secrets_drv = ctx.get("secrets")
        if secrets_drv is None:
            raise HTTPException(status_code=500, detail="Secrets driver missing")
        db = ctx.get("db")
        if db is None:
            raise HTTPException(status_code=500, detail="DB session missing")
        key_id = payload.get("key_id")
        if key_id is None:
            raise HTTPException(status_code=400, detail="Missing key_id")
        key_obj = await db.get(Key, UUID(str(key_id)))
        if key_obj is None:
            raise HTTPException(status_code=404, detail="Key not found")
        if key_obj.algorithm in (KeyAlg.AES256_GCM, KeyAlg.CHACHA20_POLY1305):
            material = secrets.token_bytes(32)
        else:
            raise HTTPException(status_code=400, detail="Unsupported algorithm")
        await secrets_drv.store_key(
            key_type=KeyType.SYMMETRIC,
            uses=(KeyUse.ENCRYPT, KeyUse.DECRYPT),
            name=str(key_id),
            material=material,
            export_policy=ExportPolicy.SECRET_WHEN_ALLOWED,
        )
        payload["public_material"] = None
>>>>>>> 97c0e73a
<|MERGE_RESOLUTION|>--- conflicted
+++ resolved
@@ -12,22 +12,11 @@
 from uuid import UUID
 from autoapi.v3.tables import Base
 from autoapi.v3.mixins import GUIDPk, Timestamped
-<<<<<<< HEAD
 from autoapi.v3.specs import acol, S, IO, F
 from autoapi.v3.specs.storage_spec import ForeignKeySpec
 from autoapi.v3.decorators import hook_ctx
 
 from ..utils import b64d
-=======
-from autoapi.v3.decorators import hook_ctx
-
-from fastapi import HTTPException
-from uuid import UUID
-import secrets
-
-from .key import Key, KeyAlg
-from swarmauri_core.crypto.types import ExportPolicy, KeyType, KeyUse
->>>>>>> 97c0e73a
 
 
 class KeyVersion(Base, GUIDPk, Timestamped):
@@ -76,7 +65,6 @@
         io=IO(alias_in="public_material_b64", in_verbs=("create", "update")),
     )
 
-<<<<<<< HEAD
     @hook_ctx(ops=("create", "update"), phase="PRE_FLUSH")
     def _decode_material(cls, ctx):
         p = ctx.get("payload") or {}
@@ -84,8 +72,6 @@
         if raw is not None:
             ctx["object"].public_material = b64d(raw)
 
-    key = relationship("Key", back_populates="versions", lazy="joined")
-=======
     key = relationship("Key", back_populates="versions", lazy="joined")
 
     @hook_ctx(ops="create", phase="PRE_HANDLER")
@@ -116,5 +102,4 @@
             material=material,
             export_policy=ExportPolicy.SECRET_WHEN_ALLOWED,
         )
-        payload["public_material"] = None
->>>>>>> 97c0e73a
+        payload["public_material"] = None