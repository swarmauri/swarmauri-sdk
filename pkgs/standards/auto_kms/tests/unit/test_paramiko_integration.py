--- conflicted
+++ resolved
@@ -48,22 +48,9 @@
     client, secret_dir = client_paramiko
 
     key = _create_key(client)
-<<<<<<< HEAD
-
-    async def verify():
-        async with AsyncSessionLocal() as s:
-            res = await s.execute(
-                select(KeyVersion).where(KeyVersion.key_id == UUID(key["id"]))
-            )
-            kv = res.scalars().first()
-            assert kv is not None and kv.public_material is not None
-
-    asyncio.run(verify())
-=======
     kv_payload = {"key_id": key["id"], "version": 1, "status": "active"}
     res = client.post("/kms/key_version", json=kv_payload)
     assert res.status_code == 201
->>>>>>> 6e8efdb3
 
     pt = b"hello"
     payload = {"plaintext_b64": base64.b64encode(pt).decode()}
@@ -80,17 +67,12 @@
 
 
 def test_encrypt_accepts_unpadded_base64(client_paramiko):
-<<<<<<< HEAD
-    client, _ = client_paramiko
-    key = _create_key(client, name="k2")
-=======
     client, secret_dir = client_paramiko
 
     key = _create_key(client, name="k2")
     kv_payload = {"key_id": key["id"], "version": 1, "status": "active"}
     res = client.post("/kms/key_version", json=kv_payload)
     assert res.status_code == 201
->>>>>>> 6e8efdb3
 
     pt = b"world"
     pt_b64 = base64.b64encode(pt).decode().rstrip("=")
@@ -107,28 +89,10 @@
     assert base64.b64decode(dec.json()["plaintext_b64"]) == pt
 
 
-<<<<<<< HEAD
-def test_key_creation_persists_version(client_paramiko):
-    client, AsyncSessionLocal = client_paramiko
-    from auto_kms.tables.key_version import KeyVersion
-
-    key = _create_key(client, name="k3")
-
-    async def verify():
-        async with AsyncSessionLocal() as s:
-            res = await s.execute(
-                select(KeyVersion).where(KeyVersion.key_id == UUID(key["id"]))
-            )
-            kv = res.scalars().first()
-            assert kv is not None and len(kv.public_material) == 32
-
-    asyncio.run(verify())
-=======
 def test_key_version_creation_writes_secret_file(client_paramiko):
     client, secret_dir = client_paramiko
     key = _create_key(client, name="k3")
     kv_payload = {"key_id": key["id"], "version": 1, "status": "active"}
     res = client.post("/kms/key_version", json=kv_payload)
     assert res.status_code == 201
-    assert (secret_dir / key["id"] / "private.asc").exists()
->>>>>>> 6e8efdb3
+    assert (secret_dir / key["id"] / "private.asc").exists()