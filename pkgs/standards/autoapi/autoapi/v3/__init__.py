# autoapi/v3/__init__.py
"""
AutoAPI v3 – public API

OpSpec-centric building blocks to bind models, wire schemas/handlers/hooks,
register RPC & REST, and (optionally) mount JSON-RPC and diagnostics.

Quick start:
    from autoapi.v3 import include_model, build_jsonrpc_router, mount_diagnostics
    from autoapi.v3 import OpSpec, hook_ctx, op_ctx, alias_ctx, schema_ctx, SchemaRef

    include_model(api, User, app=fastapi_app)
    app.include_router(build_jsonrpc_router(api), prefix="/rpc")
    app.include_router(mount_diagnostics(api), prefix="/system")

    # Example: custom op using an existing schema
    @op_ctx(alias="search", target="custom", arity="collection",
            request_schema=SchemaRef("Search", "in"),
            response_schema=SchemaRef("Search", "out"))
    def search(cls, ctx):
        ...
"""

from __future__ import annotations

# ── OpSpec (source of truth) ───────────────────────────────────────────────────
from .opspec import (
    OpSpec,
    get_registry,
    # types and helpers re-exported from opspec
    TargetOp,
    Arity,
    PersistPolicy,
    HookPhase,
    PHASES,
    SchemaRef,
    SchemaArg,
)

# ── Ctx-only decorators (new surface; replaces legacy opspec.decorators) ───────
from .decorators import alias_ctx, op_ctx, hook_ctx, schema_ctx, alias, op_alias

# ── Bindings (model + API orchestration) ───────────────────────────────────────
from .bindings import (
    bind,
    rebind,
    build_schemas,
    build_hooks,
    build_handlers,
    register_rpc,
    build_rest,
    include_model,
    include_models,
    rpc_call,
)

# ── Runtime (advanced: run a phase pipeline directly) ──────────────────────────
from .runtime.executor import _invoke

# ── Schemas ────────────────────────────────────────────────────────────────────
from .schema import _build_schema, _build_list_params, get_schema

# ── Transport & Diagnostics (optional) ─────────────────────────────────────────
from .transport.jsonrpc import build_jsonrpc_router
from .system import mount_diagnostics

# ── DB/bootstrap helpers (infra; optional) ─────────────────────────────────────
from .system.dbschema import ensure_schemas, register_sqlite_attach, bootstrap_dbschema

# ── Config constants (defaults used by REST) ───────────────────────────────────
from .config.constants import DEFAULT_HTTP_METHODS
from .autoapi import AutoAPI
<<<<<<< HEAD
=======
from .deps import App, FastAPI
>>>>>>> bda7de20
from .tables import Base


def app() -> FastAPI:  # pragma: no cover - thin wrapper
    """Return a new FastAPI application instance."""
    return FastAPI()


__all__: list[str] = []

<<<<<<< HEAD
__all__ += ["AutoAPI", "Base"]
=======
__all__ += ["AutoAPI", "Base", "App"]
>>>>>>> bda7de20

__all__ += [
    # OpSpec core
    "OpSpec",
    "get_registry",
    # types
    "TargetOp",
    "Arity",
    "PersistPolicy",
    "PHASES",
    "HookPhase",
    "SchemaRef",
    "SchemaArg",
    # Ctx-only decorators
    "alias_ctx",
    "op_ctx",
    "hook_ctx",
    "schema_ctx",
    "alias",
    "op_alias",
    # Bindings
    "bind",
    "rebind",
    "build_schemas",
    "build_hooks",
    "build_handlers",
    "register_rpc",
    "build_rest",
    "include_model",
    "include_models",
    "rpc_call",
    # Runtime
    "_invoke",
    # Schemas
    "_build_schema",
    "_build_list_params",
    "get_schema",
    # Transport / Diagnostics
    "build_jsonrpc_router",
    "mount_diagnostics",
    # DB/infra
    "ensure_schemas",
    "register_sqlite_attach",
    "bootstrap_dbschema",
    # Config
    "DEFAULT_HTTP_METHODS",
]<|MERGE_RESOLUTION|>--- conflicted
+++ resolved
@@ -70,10 +70,7 @@
 # ── Config constants (defaults used by REST) ───────────────────────────────────
 from .config.constants import DEFAULT_HTTP_METHODS
 from .autoapi import AutoAPI
-<<<<<<< HEAD
-=======
-from .deps import App, FastAPI
->>>>>>> bda7de20
+
 from .tables import Base
 
 
@@ -84,11 +81,7 @@
 
 __all__: list[str] = []
 
-<<<<<<< HEAD
 __all__ += ["AutoAPI", "Base"]
-=======
-__all__ += ["AutoAPI", "Base", "App"]
->>>>>>> bda7de20
 
 __all__ += [
     # OpSpec core
