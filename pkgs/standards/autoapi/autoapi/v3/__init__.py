--- conflicted
+++ resolved
@@ -39,20 +39,9 @@
 )
 
 # ── Ctx-only decorators (new surface; replaces legacy opspec.decorators) ───────
-<<<<<<< HEAD
 from .decorators import alias_ctx, op_ctx, schema_ctx, alias, op_alias
 from .hook.decorators import hook_ctx
-=======
-from .decorators import (
-    alias_ctx,
-    op_ctx,
-    hook_ctx,
-    schema_ctx,
-    alias,
-    op_alias,
-    engine_ctx,
-)
->>>>>>> 73ec56b2
+
 
 # ── Bindings (model + API orchestration) ───────────────────────────────────────
 from .bindings import (
