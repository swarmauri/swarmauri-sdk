--- conflicted
+++ resolved
@@ -38,11 +38,9 @@
 from .schema.types import SchemaRef, SchemaArg
 
 # ── Ctx-only decorators (new surface; replaces legacy opspec.decorators) ───────
-<<<<<<< HEAD
+
 from .decorators import alias_ctx, op_ctx, schema_ctx, alias, op_alias
 from .hook.decorators import hook_ctx
-
-=======
 from .decorators import (
     alias_ctx,
     op_ctx,
@@ -52,7 +50,6 @@
     engine_ctx,
 )
 from .schema.decorators import schema_ctx
->>>>>>> f099059c
 
 # ── Bindings (model + API orchestration) ───────────────────────────────────────
 from .bindings import (
