--- conflicted
+++ resolved
@@ -7,12 +7,8 @@
 
 from ..config.constants import CANON as CANONICAL_VERB_TUPLE
 from ..hook.types import PHASE, HookPhase, PHASES, Ctx, StepFn, HookPredicate
-<<<<<<< HEAD
-from ..hook import HookSpec as OpHook
-=======
 from ..hook_spec import HookSpec as OpHook
 from ..response.types import ResponseSpec
->>>>>>> ce18c8f2
 from typing import TYPE_CHECKING
 
 if TYPE_CHECKING:  # pragma: no cover
