--- conflicted
+++ resolved
@@ -12,14 +12,7 @@
 from ..runtime.errors import create_standardized_error
 from ..schema.col_info import check as _info_check
 from ..types import Column, ForeignKey, PgUUID, declared_attr
-<<<<<<< HEAD
-=======
-from ..hooks import Phase
-from ..jsonrpc_models import create_standardized_error
-from ..info_schema import check as _info_check
-from ..cfgs import AUTH_CONTEXT_KEY, INJECTED_FIELDS_KEY, TENANT_ID_KEY
-from ..config.constants import AUTOAPI_TENANT_POLICY_ATTR
->>>>>>> 7c61bbbf
+
 
 log = logging.getLogger(__name__)
 
@@ -111,13 +104,8 @@
         cls._install_tenant_bound_hooks()
 
     @classmethod
-<<<<<<< HEAD
     def _install_tenant_bound_hooks(cls) -> None:
         pol = getattr(cls, "__autoapi_tenant_policy__", TenantPolicy.CLIENT_SET)
-=======
-    def __autoapi_register_hooks__(cls, api):
-        pol = getattr(cls, AUTOAPI_TENANT_POLICY_ATTR)
->>>>>>> 7c61bbbf
 
         def _err(code: int, msg: str) -> None:
             http_exc, _, _ = create_standardized_error(code, message=msg)
@@ -131,15 +119,9 @@
             tenant_id = _ctx_tenant_id(ctx)
             provided = params.get("tenant_id")
             missing = _is_missing(provided)
-<<<<<<< HEAD
 
             if pol == TenantPolicy.STRICT_SERVER:
                 if tenant_id is None:
-=======
-            print(f"\n🚧🚧🚧{provided}")
-            if getattr(cls, AUTOAPI_TENANT_POLICY_ATTR) == TenantPolicy.STRICT_SERVER:
-                if injected_tid is None:
->>>>>>> 7c61bbbf
                     _err(400, "tenant_id is required.")
                 if not missing and _normalize_uuid(provided) != _normalize_uuid(
                     tenant_id
