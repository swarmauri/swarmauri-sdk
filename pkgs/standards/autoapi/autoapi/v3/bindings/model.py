--- conflicted
+++ resolved
@@ -6,23 +6,12 @@
 from types import SimpleNamespace
 from typing import Any, Callable, Dict, List, Optional, Set, Tuple
 
-<<<<<<< HEAD
 from ..op import (
     OpSpec,
     resolve as resolve_ops,
     get_registry,
     OpspecRegistry,
     PHASES,
-=======
-from ..ops import OpSpec
-from ..ops import resolve as resolve_ops
-from ..ops.types import PHASES  # phase allowlist for hook merges
-
-# Ctx-only decorators integration
-from ..decorators import (
-    collect_decorated_ops,
-    collect_decorated_hooks,
->>>>>>> 56d01546
     alias_map_for,
 )
 from ..hook.collect import collect_decorated_hooks
