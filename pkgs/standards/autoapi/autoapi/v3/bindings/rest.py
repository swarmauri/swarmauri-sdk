# autoapi/v3/bindings/rest.py
from __future__ import annotations

import inspect
import logging
import re
import typing as _typing
from types import SimpleNamespace
from typing import (
    Annotated,
    Any,
    Awaitable,
    Callable,
    Dict,
    List,
    Mapping,
    Optional,
    Sequence,
    Tuple,
)

from typing import get_origin as _get_origin, get_args as _get_args

try:
    from ..types import (
        Router,
        Request,
        Body,
        Depends,
        HTTPException,
        Response,
        Path,
        Security,
    )
    from fastapi import Query
    from fastapi import status as _status
except Exception:  # pragma: no cover
    # Minimal shims so the module can be imported without FastAPI
    class Router:  # type: ignore
        def __init__(self, *a, **kw):
            self.routes = []

        def add_api_route(
            self, path: str, endpoint: Callable, methods: Sequence[str], **opts
        ):
            self.routes.append((path, methods, endpoint, opts))

    class Request:  # type: ignore
        def __init__(self, scope=None):
            self.scope = scope or {}
            self.query_params = {}
            self.state = SimpleNamespace()

    def Body(default=None, **kw):  # type: ignore
        return default

    def Depends(fn):  # type: ignore
        return fn

    def Security(fn):  # type: ignore
        return fn

    def Query(default=None, **kw):  # type: ignore
        return default

    class HTTPException(Exception):  # type: ignore
        def __init__(self, status_code: int, detail: str | None = None):
            super().__init__(detail)
            self.status_code = status_code
            self.detail = detail

    class Response:  # type: ignore
        def __init__(self, *a, **kw):
            pass

    class _status:  # type: ignore
        HTTP_200_OK = 200
        HTTP_201_CREATED = 201
        HTTP_204_NO_CONTENT = 204
        HTTP_400_BAD_REQUEST = 400
        HTTP_401_UNAUTHORIZED = 401
        HTTP_403_FORBIDDEN = 403
        HTTP_404_NOT_FOUND = 404
        HTTP_409_CONFLICT = 409
        HTTP_422_UNPROCESSABLE_ENTITY = 422
        HTTP_429_TOO_MANY_REQUESTS = 429
        HTTP_500_INTERNAL_SERVER_ERROR = 500


from pydantic import BaseModel, Field, create_model

from ..opspec import OpSpec
from ..opspec.types import PHASES
from ..runtime import executor as _executor  # expects _invoke(request, db, phases, ctx)

# Prefer Kernel phase-chains if available
try:
    from ..runtime.kernel import build_phase_chains as _kernel_build_phase_chains  # type: ignore
except Exception:  # pragma: no cover
    _kernel_build_phase_chains = None  # type: ignore

from ..config.constants import (
    AUTOAPI_GET_ASYNC_DB_ATTR,
    AUTOAPI_GET_DB_ATTR,
    AUTOAPI_AUTH_DEP_ATTR,
    AUTOAPI_ALLOW_ANON_ATTR,
    AUTOAPI_REST_DEPENDENCIES_ATTR,
    AUTOAPI_ALLOW_ANON_ATTR,
)
from ..rest import _nested_prefix
from ..schema.builder import _strip_parent_fields

logger = logging.getLogger(__name__)

_Key = Tuple[str, str]  # (alias, target)


def _ensure_jsonable(obj: Any) -> Any:
    """Best-effort conversion of DB rows, row-mappings, or ORM objects to dicts."""
    if isinstance(obj, (list, tuple)):
        return [_ensure_jsonable(x) for x in obj]

    if isinstance(obj, Mapping):
        try:
            return {k: _ensure_jsonable(v) for k, v in dict(obj).items()}
        except Exception:  # pragma: no cover - fall back to original object
            pass

    try:
        data = vars(obj)
    except TypeError:
        return obj

    return {k: _ensure_jsonable(v) for k, v in data.items() if not k.startswith("_")}


def _req_state_db(request: Request) -> Any:
    return getattr(request.state, "db", None)


# ───────────────────────────────────────────────────────────────────────────────
# Helpers: resource names, primary keys, schemas, phases, IO shaping
# ───────────────────────────────────────────────────────────────────────────────


def _resource_name(model: type) -> str:
    """
    Resource segment for HTTP paths/tags.

    IMPORTANT: Never use table name here. Only allow an explicit __resource__
    override or fall back to the model class name in lowercase.
    """
    override = getattr(model, "__resource__", None)
    return override or model.__name__.lower()


def _pk_name(model: type) -> str:
    """
    Single primary key name (fallback 'id'). For composite keys, still returns 'id'.
    Used for backward-compat path-param aliasing and handler resolution.
    """
    table = getattr(model, "__table__", None)
    if table is None:
        return "id"
    pk = getattr(table, "primary_key", None)
    if pk is None:
        return "id"
    try:
        cols = list(pk.columns)
    except Exception:
        return "id"
    if len(cols) != 1:
        return "id"
    return getattr(cols[0], "name", "id")


def _pk_names(model: type) -> set[str]:
    """All PK column names (fallback {'id'})."""
    table = getattr(model, "__table__", None)
    try:
        cols = getattr(getattr(table, "primary_key", None), "columns", None)
        if cols is None:
            return {"id"}
        out = {getattr(c, "name", None) for c in cols}
        out.discard(None)
        return out or {"id"}
    except Exception:
        return {"id"}


def _get_phase_chains(
    model: type, alias: str
) -> Dict[str, Sequence[Callable[..., Awaitable[Any]]]]:
    """
    Prefer building via runtime Kernel (atoms + system steps + hooks in one lifecycle).
    Fallback: read the pre-built model.hooks.<alias> chains directly.
    """
    if _kernel_build_phase_chains is not None:
        try:
            return _kernel_build_phase_chains(model, alias)
        except Exception:
            logger.exception(
                "Kernel build_phase_chains failed for %s.%s; falling back to hooks",
                getattr(model, "__name__", model),
                alias,
            )
    hooks_root = getattr(model, "hooks", None) or SimpleNamespace()
    alias_ns = getattr(hooks_root, alias, None)
    out: Dict[str, Sequence[Callable[..., Awaitable[Any]]]] = {}
    for ph in PHASES:
        out[ph] = list(getattr(alias_ns, ph, []) or [])
    return out


def _serialize_output(
    model: type, alias: str, target: str, sp: OpSpec, result: Any
) -> Any:
    """
    If a response schema exists (model.schemas.<alias>.out), serialize to it.
    Otherwise, attempt a best-effort conversion to primitive types so FastAPI
    can JSON-encode the response.
    """

    def _final(val: Any) -> Any:
        if target == "list" and isinstance(val, (list, tuple)):
            return [_ensure_jsonable(v) for v in val]
        return _ensure_jsonable(val)

    schemas_root = getattr(model, "schemas", None)
    if not schemas_root:
        return _final(result)
    alias_ns = getattr(schemas_root, alias, None)
    if not alias_ns:
        return _final(result)
    out_model = getattr(alias_ns, "out", None)
    if (
        not out_model
        or not inspect.isclass(out_model)
        or not issubclass(out_model, BaseModel)
    ):
        return _final(result)
    try:
        if target == "list" and isinstance(result, (list, tuple)):
            return [
                out_model.model_validate(x).model_dump(exclude_none=True, by_alias=True)
                for x in result
            ]
        return out_model.model_validate(result).model_dump(
            exclude_none=True, by_alias=True
        )
    except Exception:
        logger.debug(
            "rest output serialization failed for %s.%s",
            model.__name__,
            alias,
            exc_info=True,
        )
        return _final(result)


def _validate_body(
    model: type, alias: str, target: str, body: Any | None
) -> Mapping[str, Any] | Sequence[Mapping[str, Any]]:
    """Normalize and validate the incoming request body.

    Accepts dict-like payloads or sequences of dict-like payloads for bulk
    operations. If the AutoAPI schemas define a request model, use it for
    validation; otherwise return the payload as-is (coerced to a
    ``dict``/``list`` when possible).
    """
    if isinstance(body, BaseModel):
        return body.model_dump(exclude_none=True)

    # Bulk mutations expect a list payload (bulk_create/bulk_update/bulk_replace).
    if target in {"bulk_create", "bulk_update", "bulk_replace"}:
        items: Sequence[Any] = body or []
        if not isinstance(items, Sequence) or isinstance(items, (str, bytes)):
            items = []

        schemas_root = getattr(model, "schemas", None)
        alias_ns = getattr(schemas_root, alias, None) if schemas_root else None
        in_model = getattr(alias_ns, "in_", None) if alias_ns else None

        out: list[Mapping[str, Any]] = []
        for item in items:
            if isinstance(item, BaseModel):
                out.append(item.model_dump(exclude_none=True))
                continue
            data: Mapping[str, Any] | None = None
            if (
                in_model
                and inspect.isclass(in_model)
                and issubclass(in_model, BaseModel)
            ):
                try:
                    inst = in_model.model_validate(item)  # type: ignore[arg-type]
                    data = inst.model_dump(exclude_none=True)
                except Exception:
                    logger.debug(
                        "rest input body validation failed for %s.%s",
                        model.__name__,
                        alias,
                        exc_info=True,
                    )
            if data is None:
                data = dict(item) if isinstance(item, Mapping) else {}
            out.append(data)
        return out

    body = body or {}
    if not isinstance(body, Mapping):
        body = {}

    schemas_root = getattr(model, "schemas", None)
    if not schemas_root:
        return dict(body)
    alias_ns = getattr(schemas_root, alias, None)
    if not alias_ns:
        return dict(body)
    in_model = getattr(alias_ns, "in_", None)

    if in_model and inspect.isclass(in_model) and issubclass(in_model, BaseModel):
        try:
            inst = in_model.model_validate(body)  # type: ignore[arg-type]
            return inst.model_dump(exclude_none=True)
        except Exception as e:
            logger.debug(
                "rest input body validation failed for %s.%s",
                model.__name__,
                alias,
                exc_info=True,
            )
            raise HTTPException(
                status_code=_status.HTTP_422_UNPROCESSABLE_ENTITY,
                detail=str(e),
            )
    return dict(body)


def _validate_query(
    model: type, alias: str, target: str, query: Mapping[str, Any]
) -> Mapping[str, Any]:
    """
    Validate list/clear inputs coming from the query string. We avoid instantiating
    the model when the user supplied no filters, to prevent any schema defaults
    (possibly invalid) from being applied.
    """
    # If nothing was supplied, don't instantiate the model (avoids bad defaults).
    if not query or (isinstance(query, Mapping) and len(query) == 0):
        return {}

    schemas_root = getattr(model, "schemas", None)
    if not schemas_root:
        return dict(query)
    alias_ns = getattr(schemas_root, alias, None)
    if not alias_ns:
        return dict(query)
    in_model = getattr(alias_ns, "in_", None)

    # If there's a Pydantic model, map aliases->field names before validation.
    if in_model and inspect.isclass(in_model) and issubclass(in_model, BaseModel):
        try:
            fields = getattr(in_model, "model_fields", {})
            data: Dict[str, Any] = {}
            for name, f in fields.items():
                alias_key = getattr(f, "alias", None) or name
                # Prefer alias if present; else accept field name
                if alias_key in query:
                    val = query[alias_key]
                elif name in query:
                    val = query[name]
                else:
                    continue
                # Drop "unset" values (None, empty string, empty list/tuple/set)
                if val is None:
                    continue
                if isinstance(val, str) and not val.strip():
                    continue
                if isinstance(val, (list, tuple, set)) and len(val) == 0:
                    continue
                data[name] = val

            if not data:
                return {}

            inst = in_model.model_validate(data)  # type: ignore[arg-type]
            return inst.model_dump(exclude_none=True)
        except Exception as e:
            # Surface invalid user-supplied filters as 422
            raise HTTPException(
                status_code=_status.HTTP_422_UNPROCESSABLE_ENTITY, detail=str(e)
            )
    # No model — pass through what was provided
    return dict(query)


def _normalize_deps(deps: Optional[Sequence[Any]]) -> list[Any]:
    """Turn callables into Depends(...) unless already a dependency object."""
    if not deps:
        return []
    out: list[Any] = []
    for d in deps:
        is_dep_obj = getattr(d, "dependency", None) is not None
        out.append(d if is_dep_obj else Depends(d))
    return out


def _normalize_secdeps(secdeps: Optional[Sequence[Any]]) -> list[Any]:
    """Turn callables into Security(...) unless already a dependency object."""
    if not secdeps:
        return []
    out: list[Any] = []
    for d in secdeps:
        is_dep_obj = getattr(d, "dependency", None) is not None
        out.append(d if is_dep_obj else Security(d))
    return out


def _status_for(sp: OpSpec) -> int:
    if sp.status_code is not None:
        return sp.status_code
    target = sp.target
    if target == "create":
        # Creating resources should use HTTP 201 (Created).
        # Earlier revisions defaulted to 200 for backward compatibility, but
        # the integration tests rely on the standard 201 code.
        return _status.HTTP_201_CREATED
    if target in ("delete", "clear"):
        # DELETE operations return a confirmation payload (e.g. number of
        # deleted rows). Returning 204 would discard this body, so default to
        # 200 to surface the response content to clients.
        return _status.HTTP_200_OK
    return _status.HTTP_200_OK


_RESPONSES_META = {
    400: {"description": "Bad Request"},
    401: {"description": "Unauthorized"},
    403: {"description": "Forbidden"},
    404: {"description": "Not Found"},
    409: {"description": "Conflict"},
    422: {"description": "Unprocessable Entity"},
    429: {"description": "Too Many Requests"},
    500: {"description": "Internal Server Error"},
}

# ───────────────────────────────────────────────────────────────────────────────
# Routing strategy
# ───────────────────────────────────────────────────────────────────────────────

_DEFAULT_METHODS: Dict[str, Tuple[str, ...]] = {
    "create": ("POST",),
    "read": ("GET",),
    "update": ("PATCH",),
    "replace": ("PUT",),
    "delete": ("DELETE",),
    "list": ("GET",),
    "clear": ("DELETE",),
    "bulk_create": ("POST",),
    "bulk_update": ("PATCH",),
    "bulk_replace": ("PUT",),
    "bulk_delete": ("DELETE",),
    "custom": ("POST",),  # default for custom ops
}


def _default_path_suffix(sp: OpSpec) -> str | None:
    if sp.target.startswith("bulk_"):
        # Bulk operations now share the same collection path as their
        # single-record counterparts.
        return None
    if sp.target == "custom":
        return f"/{sp.alias}"
    return None


def _path_for_spec(
    model: type, sp: OpSpec, *, resource: str, pk_param: str = "item_id"
) -> Tuple[str, bool]:
    """
    Return (path, is_member). We use a generic {item_id} placeholder for all member ops
    and remap it to the model's real PK name inside ``ctx.path_params``.
    """
    suffix = sp.path_suffix or _default_path_suffix(sp) or ""
    if not suffix.startswith("/") and suffix:
        suffix = "/" + suffix

    if sp.arity == "member" or sp.target in {"read", "update", "replace", "delete"}:
        return f"/{resource}/{{{pk_param}}}{suffix}", True
    return f"/{resource}{suffix}", False


def _response_model_for(sp: OpSpec, model: type) -> Any | None:
    """
    Determine the FastAPI response_model based on presence of an out schema.
    If there is no out schema, return None (raw pass-through).
    Suppress response_model for 204 routes (delete/clear).
    """
    if sp.target in {"delete", "clear"}:
        return None
    alias_ns = getattr(
        getattr(model, "schemas", None) or SimpleNamespace(), sp.alias, None
    )
    out_model = getattr(alias_ns, "out", None)
    if out_model is None:
        return None
    # For list, FastAPI can accept typing-style list[out_model]
    if sp.target == "list":
        try:
            return list[out_model]  # type: ignore[index]
        except Exception:
            return None
    return out_model


def _request_model_for(sp: OpSpec, model: type) -> Any | None:
    """Fetch the request model for docs and validation."""
    alias_ns = getattr(
        getattr(model, "schemas", None) or SimpleNamespace(), sp.alias, None
    )
    return getattr(alias_ns, "in_", None)


# ───────────────────────────────────────────────────────────────────────────────
# Query param dependency (so OpenAPI shows list filters)
# ───────────────────────────────────────────────────────────────────────────────


def _strip_optional(t: Any) -> Any:
    """If annotation is Optional[T] (i.e., Union[T, None]), return T; else return the input."""
    origin = _get_origin(t)
    if origin is _typing.Union:
        args = tuple(a for a in _get_args(t) if a is not type(None))
        return args[0] if len(args) == 1 else Any
    return t


def _make_list_query_dep(model: type, alias: str):
    """
    Build a dependency whose signature exposes Query(...) params derived from
    schemas.<alias>.in_ fields, so FastAPI documents them in OpenAPI. The dep
    returns raw user-supplied values; we validate later in _validate_query().
    """
    alias_ns = getattr(
        getattr(model, "schemas", None) or SimpleNamespace(), alias, None
    )
    in_model = getattr(alias_ns, "in_", None)

    # If no model, return raw query as-is
    if not (in_model and inspect.isclass(in_model) and issubclass(in_model, BaseModel)):

        def _dep(request: Request) -> Dict[str, Any]:
            return dict(request.query_params)

        _dep.__name__ = f"list_params_{model.__name__}_{alias}"
        return _dep

    fields = getattr(in_model, "model_fields", {})

    def _dep(**raw: Any) -> Dict[str, Any]:
        """Collect only user-supplied values; never apply schema defaults here."""
        data: Dict[str, Any] = {}
        for name, f in fields.items():
            key = getattr(f, "alias", None) or name
            if key not in raw:
                continue
            val = raw[key]
            # drop "unset" values
            if val is None:
                continue
            if isinstance(val, str) and not val.strip():
                continue
            if isinstance(val, (list, tuple, set)) and len(val) == 0:
                continue
            data[key] = val
        return data  # raw; validation happens in _validate_query

    # Build signature with Query(None) so OpenAPI shows optional filters
    params: list[inspect.Parameter] = []
    for name, f in fields.items():
        key = getattr(f, "alias", None) or name
        ann = getattr(f, "annotation", Any)
        base = _strip_optional(ann)
        origin = _get_origin(base)
        if origin in (list, tuple, set):
            inner = (_get_args(base) or (str,))[0]
            annotation = list[inner] | None  # type: ignore[index]
        else:
            annotation = base | None
        default_q = Query(None, description=getattr(f, "description", None))
        params.append(
            inspect.Parameter(
                name=key,
                kind=inspect.Parameter.KEYWORD_ONLY,
                default=default_q,
                annotation=annotation,
            )
        )

    _dep.__signature__ = inspect.Signature(
        parameters=params, return_annotation=Dict[str, Any]
    )
    _dep.__name__ = f"list_params_{model.__name__}_{alias}"
    return _dep


# ───────────────────────────────────────────────────────────────────────────────
# Optionalize list.in_ model (hardening against bad defaults)
# ───────────────────────────────────────────────────────────────────────────────


def _optionalize_list_in_model(in_model: type[BaseModel]) -> type[BaseModel]:
    """
    Build a drop-in replacement of `in_model` where every field is Optional[...] with default=None.
    This prevents bogus defaults (like 'string' on enums) from being applied when no filters are supplied.
    """
    try:
        fields = getattr(in_model, "model_fields", {})
    except Exception:
        return in_model

    defs: Dict[str, tuple[Any, Any]] = {}
    for name, f in fields.items():
        ann = getattr(f, "annotation", Any)
        opt_ann = _typing.Union[ann, type(None)]  # Optional[ann]
        defs[name] = (
            opt_ann,
            Field(
                default=None,
                alias=getattr(f, "alias", None),
                description=getattr(f, "description", None),
            ),
        )

    New = create_model(  # type: ignore[misc]
        f"{in_model.__name__}__Optionalized",
        **defs,
    )
    # Flag to avoid re-optionalizing
    setattr(New, "__autoapi_optionalized__", True)
    return New


def _coerce_parent_kw(model: type, parent_kw: Dict[str, Any]) -> None:
    for name, val in list(parent_kw.items()):
        col = getattr(model, name, None)
        try:
            parent_kw[name] = col.type.python_type(val)  # type: ignore[attr-defined]
        except Exception:
            pass


# ───────────────────────────────────────────────────────────────────────────────
# Endpoint factories (split by body/no-body and member/collection)
# ───────────────────────────────────────────────────────────────────────────────


def _make_collection_endpoint(
    model: type,
    sp: OpSpec,
    *,
    resource: str,
    db_dep: Callable[..., Any],
    nested_vars: Sequence[str] | None = None,
) -> Callable[..., Awaitable[Any]]:
    alias = sp.alias
    target = sp.target
    nested_vars = list(nested_vars or [])

    # --- No body on GET list / DELETE clear ---
    if target in {"list", "clear"}:
        if target == "list":
            list_dep = _make_list_query_dep(model, alias)

            async def _endpoint(
                request: Request,
                q: Mapping[str, Any] = Depends(list_dep),
                db: Any = Depends(db_dep),
                **kw: Any,
            ):
                parent_kw = {k: kw[k] for k in nested_vars if k in kw}
                _coerce_parent_kw(model, parent_kw)
                query = dict(q)
                query.update(parent_kw)
                payload = _validate_query(model, alias, target, query)
                ctx: Dict[str, Any] = {
                    "request": request,
                    "db": db,
                    "payload": payload,
                    "path_params": parent_kw,
                    "env": SimpleNamespace(
                        method=alias, params=payload, target=target, model=model
                    ),
                }
                phases = _get_phase_chains(model, alias)
                result = await _executor._invoke(
                    request=request,
                    db=db,
                    phases=phases,
                    ctx=ctx,
                )
                return _serialize_output(model, alias, target, sp, result)

            params = [
                inspect.Parameter(
                    nv,
                    inspect.Parameter.POSITIONAL_OR_KEYWORD,
                    annotation=Annotated[str, Path(...)],
                )
                for nv in nested_vars
            ]
            params.extend(
                [
                    inspect.Parameter(
                        "request",
                        inspect.Parameter.POSITIONAL_OR_KEYWORD,
                        annotation=Request,
                    ),
                    inspect.Parameter(
                        "q",
                        inspect.Parameter.POSITIONAL_OR_KEYWORD,
                        annotation=Annotated[Mapping[str, Any], Depends(list_dep)],
                    ),
                    inspect.Parameter(
                        "db",
                        inspect.Parameter.POSITIONAL_OR_KEYWORD,
                        annotation=Annotated[Any, Depends(db_dep)],
                    ),
                ]
            )
            _endpoint.__signature__ = inspect.Signature(params)
        else:

            async def _endpoint(
                request: Request,
                db: Any = Depends(db_dep),
                **kw: Any,
            ):
                parent_kw = {k: kw[k] for k in nested_vars if k in kw}
                _coerce_parent_kw(model, parent_kw)
                payload: Mapping[str, Any] = dict(parent_kw)
                ctx: Dict[str, Any] = {
                    "request": request,
                    "db": db,
                    "payload": payload,
                    "path_params": parent_kw,
                    "env": SimpleNamespace(
                        method=alias, params=payload, target=target, model=model
                    ),
                }
                phases = _get_phase_chains(model, alias)
                result = await _executor._invoke(
                    request=request,
                    db=db,
                    phases=phases,
                    ctx=ctx,
                )
                return _serialize_output(model, alias, target, sp, result)

            params = [
                inspect.Parameter(
                    nv,
                    inspect.Parameter.POSITIONAL_OR_KEYWORD,
                    annotation=Annotated[str, Path(...)],
                )
                for nv in nested_vars
            ]
            params.extend(
                [
                    inspect.Parameter(
                        "request",
                        inspect.Parameter.POSITIONAL_OR_KEYWORD,
                        annotation=Request,
                    ),
                    inspect.Parameter(
                        "db",
                        inspect.Parameter.POSITIONAL_OR_KEYWORD,
                        annotation=Annotated[Any, Depends(db_dep)],
                    ),
                ]
            )
            _endpoint.__signature__ = inspect.Signature(params)

        _endpoint.__name__ = f"rest_{model.__name__}_{alias}_collection"
        _endpoint.__qualname__ = _endpoint.__name__
        _endpoint.__doc__ = (
            f"REST collection endpoint for {model.__name__}.{alias} ({target})"
        )
        # NOTE: do NOT set body annotation for no-body endpoints
        return _endpoint

    # --- Body-based collection endpoints: create / bulk_* ---

    body_model = _request_model_for(sp, model)
    base_annotation = body_model if body_model is not None else Mapping[str, Any]
    if target in {"bulk_create", "bulk_update", "bulk_replace"}:
        if body_model is None:
            try:
                body_annotation = list[Mapping[str, Any]]  # type: ignore[valid-type]
            except Exception:  # pragma: no cover - best effort
                body_annotation = List[Mapping[str, Any]]  # type: ignore[name-defined]
        else:
            body_annotation = base_annotation
    else:
        body_annotation = base_annotation

    async def _endpoint(
        request: Request,
        db: Any = Depends(db_dep),
        body=Body(...),
        **kw: Any,
    ):
        parent_kw = {k: kw[k] for k in nested_vars if k in kw}
        _coerce_parent_kw(model, parent_kw)
        payload = _validate_body(model, alias, target, body)
        exec_alias = alias
        exec_target = target
        if parent_kw:
            if isinstance(payload, Mapping):
                payload = dict(payload)
                payload.update(parent_kw)
            else:
                payload = parent_kw
        ctx: Dict[str, Any] = {
            "request": request,
            "db": db,
            "payload": payload,
            "path_params": parent_kw,
            "env": SimpleNamespace(
                method=exec_alias, params=payload, target=exec_target, model=model
            ),
        }
        ctx["response_serializer"] = lambda r: _serialize_output(
            model, exec_alias, exec_target, sp, r
        )
        phases = _get_phase_chains(model, exec_alias)
        result = await _executor._invoke(
            request=request,
            db=db,
            phases=phases,
            ctx=ctx,
        )
        return result

    params = [
        inspect.Parameter(
            nv,
            inspect.Parameter.POSITIONAL_OR_KEYWORD,
            annotation=Annotated[str, Path(...)],
        )
        for nv in nested_vars
    ]
    params.extend(
        [
            inspect.Parameter(
                "request",
                inspect.Parameter.POSITIONAL_OR_KEYWORD,
                annotation=Request,
            ),
            inspect.Parameter(
                "db",
                inspect.Parameter.POSITIONAL_OR_KEYWORD,
                annotation=Annotated[Any, Depends(db_dep)],
            ),
            inspect.Parameter(
                "body",
                inspect.Parameter.POSITIONAL_OR_KEYWORD,
                annotation=Annotated[body_annotation, Body(...)],
            ),
        ]
    )
    _endpoint.__signature__ = inspect.Signature(params)

    _endpoint.__name__ = f"rest_{model.__name__}_{alias}_collection"
    _endpoint.__qualname__ = _endpoint.__name__
    _endpoint.__doc__ = (
        f"REST collection endpoint for {model.__name__}.{alias} ({target})"
    )
    _endpoint.__annotations__["body"] = body_annotation
    return _endpoint


def _make_member_endpoint(
    model: type,
    sp: OpSpec,
    *,
    resource: str,
    db_dep: Callable[..., Any],
    pk_param: str = "item_id",
    nested_vars: Sequence[str] | None = None,
) -> Callable[..., Awaitable[Any]]:
    alias = sp.alias
    target = sp.target
    real_pk = _pk_name(model)
    pk_names = _pk_names(model)
    nested_vars = list(nested_vars or [])

    # --- No body on GET read / DELETE delete ---
    if target in {"read", "delete"}:

        async def _endpoint(
            item_id: Any,
            request: Request,
            db: Any = Depends(db_dep),
            **kw: Any,
        ):
            parent_kw = {k: kw[k] for k in nested_vars if k in kw}
            _coerce_parent_kw(model, parent_kw)
            payload: Mapping[str, Any] = dict(parent_kw)
            path_params = {real_pk: item_id, pk_param: item_id, **parent_kw}
            ctx: Dict[str, Any] = {
                "request": request,
                "db": db,
                "payload": payload,
                "path_params": path_params,
                "env": SimpleNamespace(
                    method=alias, params=payload, target=target, model=model
                ),
            }
            ctx["response_serializer"] = lambda r: _serialize_output(
                model, alias, target, sp, r
            )
            phases = _get_phase_chains(model, alias)
            result = await _executor._invoke(
                request=request,
                db=db,
                phases=phases,
                ctx=ctx,
            )
            return result

        params = [
            inspect.Parameter(
                nv,
                inspect.Parameter.POSITIONAL_OR_KEYWORD,
                annotation=Annotated[str, Path(...)],
            )
            for nv in nested_vars
        ]
        params.extend(
            [
                inspect.Parameter(
                    "item_id",
                    inspect.Parameter.POSITIONAL_OR_KEYWORD,
                    annotation=Annotated[Any, Path(...)],
                ),
                inspect.Parameter(
                    "request",
                    inspect.Parameter.POSITIONAL_OR_KEYWORD,
                    annotation=Request,
                ),
                inspect.Parameter(
                    "db",
                    inspect.Parameter.POSITIONAL_OR_KEYWORD,
                    annotation=Annotated[Any, Depends(db_dep)],
                ),
            ]
        )
        _endpoint.__signature__ = inspect.Signature(params)

        _endpoint.__name__ = f"rest_{model.__name__}_{alias}_member"
        _endpoint.__qualname__ = _endpoint.__name__
        _endpoint.__doc__ = (
            f"REST member endpoint for {model.__name__}.{alias} ({target})"
        )
        # NOTE: do NOT set body annotation for no-body endpoints
        return _endpoint

    body_model = _request_model_for(sp, model)
    if body_model is None and sp.request_model is None and target == "custom":

        async def _endpoint(
            item_id: Any,
            request: Request,
            db: Any = Depends(db_dep),
            **kw: Any,
        ):
            parent_kw = {k: kw[k] for k in nested_vars if k in kw}
            _coerce_parent_kw(model, parent_kw)
            payload: Mapping[str, Any] = dict(parent_kw)
            path_params = {real_pk: item_id, pk_param: item_id, **parent_kw}
            ctx: Dict[str, Any] = {
                "request": request,
                "db": db,
                "payload": payload,
                "path_params": path_params,
                "env": SimpleNamespace(
                    method=alias, params=payload, target=target, model=model
                ),
            }
            ctx["response_serializer"] = lambda r: _serialize_output(
                model, alias, target, sp, r
            )
            phases = _get_phase_chains(model, alias)
            result = await _executor._invoke(
                request=request,
                db=db,
                phases=phases,
                ctx=ctx,
            )
            return result

        params = [
            inspect.Parameter(
                nv,
                inspect.Parameter.POSITIONAL_OR_KEYWORD,
                annotation=Annotated[str, Path(...)],
            )
            for nv in nested_vars
        ]
        params.extend(
            [
                inspect.Parameter(
                    "item_id",
                    inspect.Parameter.POSITIONAL_OR_KEYWORD,
                    annotation=Annotated[Any, Path(...)],
                ),
                inspect.Parameter(
                    "request",
                    inspect.Parameter.POSITIONAL_OR_KEYWORD,
                    annotation=Request,
                ),
                inspect.Parameter(
                    "db",
                    inspect.Parameter.POSITIONAL_OR_KEYWORD,
                    annotation=Annotated[Any, Depends(db_dep)],
                ),
            ]
        )
        _endpoint.__signature__ = inspect.Signature(params)

        _endpoint.__name__ = f"rest_{model.__name__}_{alias}_member"
        _endpoint.__qualname__ = _endpoint.__name__
        _endpoint.__doc__ = (
            f"REST member endpoint for {model.__name__}.{alias} ({target})"
        )
        return _endpoint

    # --- Body-based member endpoints: PATCH update / PUT replace (and custom member) ---

    if body_model is None:
        body_annotation = Optional[Mapping[str, Any]]
        body_default = Body(None)
    else:
        body_annotation = body_model
        body_default = Body(...)

    async def _endpoint(
        item_id: Any,
        request: Request,
        db: Any = Depends(db_dep),
        body=body_default,
        **kw: Any,
    ):
        parent_kw = {k: kw[k] for k in nested_vars if k in kw}
        _coerce_parent_kw(model, parent_kw)
        payload = _validate_body(model, alias, target, body)

        # Enforce path-PK canonicality. If body echoes PK: drop if equal, 409 if mismatch.
        for k in pk_names:
            if k in payload:
                if str(payload[k]) != str(item_id) and len(pk_names) == 1:
                    raise HTTPException(
                        status_code=_status.HTTP_409_CONFLICT,
                        detail=f"Identifier mismatch for '{k}': path={item_id}, body={payload[k]}",
                    )
                payload.pop(k, None)
        payload.pop(pk_param, None)
        if parent_kw:
            payload.update(parent_kw)

        path_params = {real_pk: item_id, pk_param: item_id, **parent_kw}

        ctx: Dict[str, Any] = {
            "request": request,
            "db": db,
            "payload": payload,
            "path_params": path_params,
            "env": SimpleNamespace(
                method=alias, params=payload, target=target, model=model
            ),
        }
        ctx["response_serializer"] = lambda r: _serialize_output(
            model, alias, target, sp, r
        )
        phases = _get_phase_chains(model, alias)
        result = await _executor._invoke(
            request=request,
            db=db,
            phases=phases,
            ctx=ctx,
        )
        return result

    params = [
        inspect.Parameter(
            nv,
            inspect.Parameter.POSITIONAL_OR_KEYWORD,
            annotation=Annotated[str, Path(...)],
        )
        for nv in nested_vars
    ]
    params.extend(
        [
            inspect.Parameter(
                "item_id",
                inspect.Parameter.POSITIONAL_OR_KEYWORD,
                annotation=Annotated[Any, Path(...)],
            ),
            inspect.Parameter(
                "request",
                inspect.Parameter.POSITIONAL_OR_KEYWORD,
                annotation=Request,
            ),
            inspect.Parameter(
                "db",
                inspect.Parameter.POSITIONAL_OR_KEYWORD,
                annotation=Annotated[Any, Depends(db_dep)],
            ),
            inspect.Parameter(
                "body",
                inspect.Parameter.POSITIONAL_OR_KEYWORD,
                annotation=Annotated[body_annotation, body_default],
            ),
        ]
    )
    _endpoint.__signature__ = inspect.Signature(params)

    _endpoint.__name__ = f"rest_{model.__name__}_{alias}_member"
    _endpoint.__qualname__ = _endpoint.__name__
    _endpoint.__doc__ = f"REST member endpoint for {model.__name__}.{alias} ({target})"
    _endpoint.__annotations__["body"] = body_annotation
    return _endpoint


# ───────────────────────────────────────────────────────────────────────────────
# Router builder
# ───────────────────────────────────────────────────────────────────────────────


def _build_router(model: type, specs: Sequence[OpSpec]) -> Router:
    resource = _resource_name(model)

<<<<<<< HEAD
    # Router-level deps: extra deps only (transport-level; never part of runtime plan)
=======
    # Router-level deps: extra deps only (auth handled per-route)
>>>>>>> 96b7e8a0
    extra_router_deps = _normalize_deps(
        getattr(model, AUTOAPI_REST_DEPENDENCIES_ATTR, None)
    )
    auth_dep = getattr(model, AUTOAPI_AUTH_DEP_ATTR, None)
<<<<<<< HEAD

    # Verbs explicitly allowed without auth
    allow_anon_attr = getattr(model, AUTOAPI_ALLOW_ANON_ATTR, None)
    allow_anon = set(
        allow_anon_attr() if callable(allow_anon_attr) else allow_anon_attr or []
    )
=======
    allow_attr = getattr(model, AUTOAPI_ALLOW_ANON_ATTR, None)
    allow_anon_ops = set(allow_attr() if callable(allow_attr) else allow_attr or [])
>>>>>>> 96b7e8a0

    router = Router(dependencies=extra_router_deps or None)

    pk_param = "item_id"
    db_dep = (
        getattr(model, AUTOAPI_GET_ASYNC_DB_ATTR, None)
        or getattr(model, AUTOAPI_GET_DB_ATTR, None)
        or _req_state_db
    )

    raw_nested = _nested_prefix(model) or ""
    nested_pref = re.sub(r"/{2,}", "/", raw_nested).rstrip("/") or ""
    nested_vars = re.findall(r"{(\w+)}", raw_nested)

    # Register collection-level bulk routes before member routes so static paths
    # like "/resource/bulk" aren't captured by dynamic member routes such as
    # "/resource/{item_id}". FastAPI matches routes in the order they are
    # added, so sorting here prevents "bulk" from being treated as an
    # identifier. Ensure the single-record ``create`` route is registered
    # before ``bulk_create`` so regular POSTs continue to behave as expected.
    specs = sorted(
        specs,
        key=lambda sp: (
            -1
            if sp.target == "clear"
            else 0
            if sp.target in {"bulk_update", "bulk_replace", "bulk_delete"}
            else 1
            if sp.target == "create"
            else 2
            if sp.target == "bulk_create"
            else 3
        ),
    )

    for sp in specs:
        if not sp.expose_routes:
            continue

        # Drop parent identifiers from request models when using nested paths
        if nested_vars:
            schemas_root = getattr(model, "schemas", None)
            if schemas_root:
                alias_ns = getattr(schemas_root, sp.alias, None)
                if alias_ns:
                    in_model = getattr(alias_ns, "in_", None)
                    if (
                        in_model
                        and inspect.isclass(in_model)
                        and issubclass(in_model, BaseModel)
                    ):
                        target = in_model
                        root_field = getattr(in_model, "model_fields", {}).get("root")
                        if root_field is not None:
                            ann = root_field.annotation
                            inner = None
                            for t in _get_args(ann) or (ann,):
                                origin = _get_origin(t)
                                if origin in {list, _typing.List}:
                                    t_args = _get_args(t)
                                    if t_args:
                                        t = t_args[0]
                                        origin = _get_origin(t)
                                if inspect.isclass(t) and issubclass(t, BaseModel):
                                    inner = t
                                    break
                            if inner is not None:
                                target = inner
                        pruned = _strip_parent_fields(target, drop=set(nested_vars))
                        setattr(alias_ns, "in_", pruned)

        # Determine path and membership
        if nested_pref:
            suffix = sp.path_suffix or _default_path_suffix(sp) or ""
            if not suffix.startswith("/") and suffix:
                suffix = "/" + suffix
            base = nested_pref.rstrip("/")
            if not base.endswith(f"/{resource}"):
                base = f"{base}/{resource}"
            if sp.arity == "member" or sp.target in {
                "read",
                "update",
                "replace",
                "delete",
            }:
                path = f"{base}/{{{pk_param}}}{suffix}"
                is_member = True
            else:
                path = f"{base}{suffix}"
                is_member = False
        else:
            path, is_member = _path_for_spec(
                model, sp, resource=resource, pk_param=pk_param
            )

        # HARDEN list.in_ at runtime to avoid bogus defaults blowing up empty GETs
        if sp.target == "list":
            schemas_root = getattr(model, "schemas", None)
            if schemas_root:
                alias_ns = getattr(schemas_root, sp.alias, None)
                if alias_ns:
                    in_model = getattr(alias_ns, "in_", None)
                    if (
                        in_model
                        and inspect.isclass(in_model)
                        and issubclass(in_model, BaseModel)
                        and not getattr(in_model, "__autoapi_optionalized__", False)
                    ):
                        safe = _optionalize_list_in_model(in_model)
                        setattr(alias_ns, "in_", safe)

        # HTTP methods
        methods = list(sp.http_methods or _DEFAULT_METHODS.get(sp.target, ("POST",)))
        response_model = None  # Allow hooks to mutate response freely

        # Build endpoint (split by body/no-body)
        if is_member:
            endpoint = _make_member_endpoint(
                model,
                sp,
                resource=resource,
                db_dep=db_dep,
                pk_param=pk_param,
                nested_vars=nested_vars,
            )
        else:
            endpoint = _make_collection_endpoint(
                model,
                sp,
                resource=resource,
                db_dep=db_dep,
                nested_vars=nested_vars,
            )

        # Status codes
        status_code = _status_for(sp)

        # Capture OUT schema for OpenAPI without enforcing runtime validation
        alias_ns = getattr(getattr(model, "schemas", None), sp.alias, None)
        out_model = getattr(alias_ns, "out", None) if alias_ns else None

        responses_meta = dict(_RESPONSES_META)
        if out_model is not None and status_code != _status.HTTP_204_NO_CONTENT:
            responses_meta[status_code] = {"model": out_model}
            response_class = None
        else:
            responses_meta[status_code] = {"description": "Successful Response"}
            response_class = Response

        # Attach route
        label = f"{model.__name__} - {sp.alias}"
        route_deps = None
        if auth_dep and sp.alias not in allow_anon and sp.target not in allow_anon:
            route_deps = _normalize_deps([auth_dep])

        route_kwargs = dict(
            path=path,
            endpoint=endpoint,
            methods=methods,
            name=f"{model.__name__}.{sp.alias}",
            summary=label,
            description=label,
            response_model=response_model,
            status_code=status_code,
            # IMPORTANT: only class name here; never table name
            tags=list(sp.tags or (model.__name__,)),
            responses=responses_meta,
        )
        if route_deps:
            route_kwargs["dependencies"] = route_deps
        if response_class is not None:
            route_kwargs["response_class"] = response_class

        secdeps: list[Any] = []
        if auth_dep and sp.alias not in allow_anon_ops:
            secdeps.append(auth_dep)
        secdeps.extend(getattr(sp, "secdeps", ()))
        route_secdeps = _normalize_secdeps(secdeps)
        if route_secdeps:
            route_kwargs["dependencies"] = route_secdeps

        router.add_api_route(**route_kwargs)

        logger.debug(
            "rest: registered %s %s -> %s.%s (response_model=%s)",
            methods,
            path,
            model.__name__,
            sp.alias,
            getattr(response_model, "__name__", None) if response_model else None,
        )

    return router


# ───────────────────────────────────────────────────────────────────────────────
# Public API
# ───────────────────────────────────────────────────────────────────────────────


def build_router_and_attach(
    model: type, specs: Sequence[OpSpec], *, only_keys: Optional[Sequence[_Key]] = None
) -> None:
    """
    Build a Router for the model and attach it to `model.rest.router`.
    For simplicity and correctness with FastAPI, we **rebuild the entire router**
    on each call (FastAPI does not support removing individual routes cleanly).
    """
    router = _build_router(model, specs)
    rest_ns = getattr(model, "rest", None) or SimpleNamespace()
    rest_ns.router = router
    setattr(model, "rest", rest_ns)
    logger.debug(
        "rest: %s router attached with %d routes",
        model.__name__,
        len(getattr(router, "routes", []) or []),
    )


__all__ = ["build_router_and_attach"]<|MERGE_RESOLUTION|>--- conflicted
+++ resolved
@@ -1141,26 +1141,17 @@
 def _build_router(model: type, specs: Sequence[OpSpec]) -> Router:
     resource = _resource_name(model)
 
-<<<<<<< HEAD
     # Router-level deps: extra deps only (transport-level; never part of runtime plan)
-=======
-    # Router-level deps: extra deps only (auth handled per-route)
->>>>>>> 96b7e8a0
     extra_router_deps = _normalize_deps(
         getattr(model, AUTOAPI_REST_DEPENDENCIES_ATTR, None)
     )
     auth_dep = getattr(model, AUTOAPI_AUTH_DEP_ATTR, None)
-<<<<<<< HEAD
 
     # Verbs explicitly allowed without auth
     allow_anon_attr = getattr(model, AUTOAPI_ALLOW_ANON_ATTR, None)
     allow_anon = set(
         allow_anon_attr() if callable(allow_anon_attr) else allow_anon_attr or []
     )
-=======
-    allow_attr = getattr(model, AUTOAPI_ALLOW_ANON_ATTR, None)
-    allow_anon_ops = set(allow_attr() if callable(allow_attr) else allow_attr or [])
->>>>>>> 96b7e8a0
 
     router = Router(dependencies=extra_router_deps or None)
 
