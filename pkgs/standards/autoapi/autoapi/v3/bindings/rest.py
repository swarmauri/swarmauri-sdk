--- conflicted
+++ resolved
@@ -270,11 +270,7 @@
     if isinstance(body, BaseModel):
         return body.model_dump(exclude_none=True)
 
-<<<<<<< HEAD
-    # Bulk mutations expect a list payload (bulk_create/bulk_update/bulk_replace).
-=======
     # Bulk mutations expect a list payload (bulk_create/bulk_update/bulk_replace/bulk_upsert).
->>>>>>> 70b5226b
     if target in {"bulk_create", "bulk_update", "bulk_replace", "bulk_upsert"}:
         items: Sequence[Any] = body or []
         if not isinstance(items, Sequence) or isinstance(items, (str, bytes)):
@@ -456,22 +452,14 @@
     "read": ("GET",),
     "update": ("PATCH",),
     "replace": ("PUT",),
-<<<<<<< HEAD
-    "upsert": ("PATCH",),
-=======
     "upsert": ("PUT",),
->>>>>>> 70b5226b
     "delete": ("DELETE",),
     "list": ("GET",),
     "clear": ("DELETE",),
     "bulk_create": ("POST",),
     "bulk_update": ("PATCH",),
     "bulk_replace": ("PUT",),
-<<<<<<< HEAD
-    "bulk_upsert": ("PATCH",),
-=======
     "bulk_upsert": ("PUT",),
->>>>>>> 70b5226b
     "bulk_delete": ("DELETE",),
     "custom": ("POST",),  # default for custom ops
 }
@@ -1196,11 +1184,7 @@
             if sp.target == "clear"
             else 0
             if sp.target
-<<<<<<< HEAD
             in {"bulk_update", "bulk_replace", "bulk_delete", "bulk_upsert"}
-=======
-            in {"bulk_update", "bulk_replace", "bulk_upsert", "bulk_delete"}
->>>>>>> 70b5226b
             else 1
             if sp.target in {"create", "upsert"}
             else 2
