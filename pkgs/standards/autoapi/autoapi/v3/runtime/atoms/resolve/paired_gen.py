--- conflicted
+++ resolved
@@ -172,20 +172,12 @@
 
 def _get_generator(colspec: Any):
     """Return the first available generator callable, if any."""
-<<<<<<< HEAD
     io = getattr(colspec, "io", None)
     if getattr(getattr(io, "_paired", None), "gen", None):
         fn = io._paired.gen
         if callable(fn):
             return fn
     for obj in (colspec, getattr(colspec, "field", None)):
-=======
-    field = getattr(colspec, "field", None)
-    io = getattr(colspec, "io", None)
-    field_io = getattr(field, "io", None)
-
-    for obj in (colspec, field, io, field_io):
->>>>>>> 5088e2d3
         if obj is None:
             continue
         paired_cfg = getattr(obj, "_paired", None)
