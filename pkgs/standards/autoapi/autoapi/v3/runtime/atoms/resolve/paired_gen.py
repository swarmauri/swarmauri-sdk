# autoapi/v3/runtime/atoms/resolve/paired_gen.py
from __future__ import annotations

import secrets
import logging
from typing import Any, Dict, Mapping, MutableMapping, Optional

from ... import events as _ev

# Runs in HANDLER phase, before pre:flush (and before storage transforms).
ANCHOR = _ev.RESOLVE_VALUES  # "resolve:values"

logger = logging.getLogger("uvicorn")


def run(obj: Optional[object], ctx: Any) -> None:
    """
    resolve:paired_gen@resolve:values

    Purpose
    -------
    Prepare *paired* raw values for columns marked as secret-once/paired.
    The raw value is:
      - taken from inbound virtual input (if provided), or
      - generated securely (e.g., URL-safe token) when inbound is ABSENT.

    Contracts / Conventions
    -----------------------
    - ctx.specs : mapping field -> ColumnSpec
    - ctx.temp:
        - "virtual_in"         : dict of inbound virtual values (from resolve:assemble)
        - "paired_values"      : dict[field -> {"raw": <str>, "alias": <str>, "meta": {...}}]
        - "persist_from_paired": dict[field -> {"source": ("paired_values", field, "raw")}]
        - "assembled_values"   : dict used for persistence (we DO NOT put raw into it)
        - "generated_paired"   : tuple of fields generated here (diagnostics)
    - Secret-once guarantee is enforced later by emit atoms (post-refresh + readtime).

    Policy
    ------
    - We treat a column as "paired" if any of these flags exist (ColumnSpec or FieldSpec):
        secret_once=True | paired=True | paired_input=True | generate_on_absent=True
      OR if a generator callable is present on the spec (generator/paired_generator/secret_generator).
    - If inbound virtual value for the alias exists, we adopt it as the raw.
    - Otherwise we call the generator if provided, else generate a token.
    - We place a *pointer* into ctx.temp["persist_from_paired"] for storage:to_stored
      to derive the persisted representation right before flush.
    """
    # Non-persisting ops should have pruned this anchor; keep guard for safety.
    if getattr(ctx, "persist", True) is False:
        return

    logger.debug("Running resolve:paired_gen")
    specs: Mapping[str, Any] = getattr(ctx, "specs", {}) or {}
    if not specs:
        return

    temp = _ensure_temp(ctx)
    assembled = _ensure_dict(temp, "assembled_values")
    virtual_in = _ensure_dict(temp, "virtual_in")
    paired_values = _ensure_dict(temp, "paired_values")
    persist_from_paired = _ensure_dict(temp, "persist_from_paired")

    generated: list[str] = []

    for field in sorted(specs.keys()):
        col = specs[field]
        # Skip non-paired columns quickly
        if not _is_paired(col):
            continue

        # If client already supplied a persisted value, don't generate.
        if field in assembled:
            continue

        # Figure out alias name to look for in virtual input and to emit later.
        alias = _infer_alias_from_spec(field, col)

        # Prefer client-supplied *virtual* raw (via alias) over generation.
        raw = None
        if alias and alias in virtual_in:
            raw = virtual_in.get(alias)

        if raw is None:
            # Generator precedence: explicit generator on ColumnSpec/FieldSpec, else secure token
            gen = _get_generator(col)
            if callable(gen):
                try:
                    raw = gen(_ctx_view(ctx))
                except Exception:
                    # Fall back to secure token on generator failure
                    raw = None
            if raw is None:
                raw = _secure_token(_max_len(col) or 0)

        # If we still couldn't produce a raw (very unlikely), skip safely.
        if raw is None:
            continue

        # Record paired raw (never touch assembled_values with raw).
        meta = _alias_meta(col)
        paired_values[field] = {"raw": raw, "alias": alias or field, "meta": meta}

        # Hint to storage step that persisted value must be derived from this raw.
        persist_from_paired[field] = {"source": ("paired_values", field, "raw")}

        generated.append(field)

    if generated:
        temp["generated_paired"] = tuple(generated)


# ──────────────────────────────────────────────────────────────────────────────
# Internals
# ──────────────────────────────────────────────────────────────────────────────


def _ensure_temp(ctx: Any) -> MutableMapping[str, Any]:
    tmp = getattr(ctx, "temp", None)
    if not isinstance(tmp, dict):
        tmp = {}
        setattr(ctx, "temp", tmp)
    return tmp


def _ensure_dict(temp: MutableMapping[str, Any], key: str) -> Dict[str, Any]:
    d = temp.get(key)
    if not isinstance(d, dict):
        d = {}
        temp[key] = d
    return d  # type: ignore[return-value]


def _ctx_view(ctx: Any) -> Dict[str, Any]:
    """Small read-only view for generator callables."""
    return {
        "op": getattr(ctx, "op", None),
        "persist": getattr(ctx, "persist", True),
        "specs": getattr(ctx, "specs", None),
        "temp": getattr(ctx, "temp", None),
        "tenant": getattr(ctx, "tenant", None),
        "user": getattr(ctx, "user", None),
        "now": getattr(ctx, "now", None),
    }


def _is_paired(colspec: Any) -> bool:
    """Best-effort detection of secret-once/paired columns."""

    field = getattr(colspec, "field", None)
    io = getattr(colspec, "io", None)
    field_io = getattr(field, "io", None)

    for obj in (colspec, field, io, field_io):
        if obj is None:
            continue
        if getattr(obj, "_paired", None) is not None:
            return True
        if any(
            bool(getattr(obj, name, False))
            for name in ("secret_once", "paired", "paired_input", "generate_on_absent")
        ):
            return True
        if any(
            callable(getattr(obj, name, None))
            for name in ("generator", "paired_generator", "secret_generator")
        ):
            return True
        io = getattr(obj, "io", None)
        if getattr(getattr(io, "_paired", None), "gen", None) is not None:
            return True
    io = getattr(colspec, "io", None)
    if getattr(getattr(io, "_paired", None), "gen", None) is not None:
        return True
    return False


def _get_generator(colspec: Any):
    """Return the first available generator callable, if any."""
<<<<<<< HEAD
    field = getattr(colspec, "field", None)
    io = getattr(colspec, "io", None)
    field_io = getattr(field, "io", None)

    for obj in (colspec, field, io, field_io):
=======
    io = getattr(colspec, "io", None)
    if getattr(getattr(io, "_paired", None), "gen", None):
        fn = io._paired.gen
        if callable(fn):
            return fn
    for obj in (colspec, getattr(colspec, "field", None)):
>>>>>>> d6a1f71e
        if obj is None:
            continue
        paired_cfg = getattr(obj, "_paired", None)
        if paired_cfg is not None and callable(getattr(paired_cfg, "gen", None)):
            return paired_cfg.gen
        for name in ("generator", "paired_generator", "secret_generator"):
            fn = getattr(obj, name, None)
            if callable(fn):
                return fn
    return None


def _infer_alias_from_spec(field: str, colspec: Any) -> Optional[str]:
    """
    Best-effort alias inference from ColumnSpec / IOSpec / FieldSpec.
    Accepts common attribute names; returns None when absent.
    """
    if colspec is None:
        return None
    # Column-level direct hints
    for name in ("emit_alias", "response_alias", "alias_out", "out_alias", "alias"):
        val = getattr(colspec, name, None)
        if isinstance(val, str) and val:
            return val

    # IO-level hints
    io = getattr(colspec, "io", None)
    if io is not None:
        paired = getattr(io, "_paired", None)
        if paired is not None and isinstance(getattr(paired, "alias", None), str):
            if paired.alias:
                return paired.alias
        for name in ("emit_alias", "response_alias", "alias_out", "out_alias", "alias"):
            val = getattr(io, name, None)
            if isinstance(val, str) and val:
                return val

    # Field-level hints
    fld = getattr(colspec, "field", None)
    if fld is not None:
        for name in ("emit_alias", "response_alias", "alias_out", "out_alias", "alias"):
            val = getattr(fld, name, None)
            if isinstance(val, str) and val:
                return val

    return None


def _alias_meta(colspec: Any) -> Dict[str, Any]:
    """Return small, non-sensitive meta about the alias (e.g., masking policy flags)."""
    meta: Dict[str, Any] = {}
    for attr in ("sensitive", "redact", "redact_last"):
        v = getattr(colspec, attr, None)
        if v is None:
            v = getattr(getattr(colspec, "field", None), attr, None)
        if v is not None:
            meta[attr] = bool(v) if isinstance(v, bool) else v
    # Optional size hint (useful if downstream wants to display max token len)
    mlen = _max_len(colspec)
    if mlen:
        meta["max_length"] = mlen
    return meta


def _max_len(colspec: Any) -> Optional[int]:
    """
    Try to detect a maximum length for the persisted column or its virtual alias.
    Used to bound generated tokens.
    """
    for obj in (
        colspec,
        getattr(colspec, "field", None),
        getattr(colspec, "storage", None),
    ):
        if obj is None:
            continue
        for name in ("max_length", "max_len", "length", "size"):
            v = getattr(obj, name, None)
            if isinstance(v, int) and v > 0:
                return v
    return None


def _secure_token(max_len: int) -> str:
    """
    Generate a URL-safe token. If max_len > 0, keep within that bound.
    We aim for ~32 bytes entropy by default.
    """
    # 32 bytes → ~43 chars base64-url
    token = secrets.token_urlsafe(32)
    if max_len and max_len > 0 and len(token) > max_len:
        # Trim conservatively; if extremely small, ensure we still return something.
        token = token[: max(8, max_len)]
    return token


__all__ = ["ANCHOR", "run"]<|MERGE_RESOLUTION|>--- conflicted
+++ resolved
@@ -176,20 +176,12 @@
 
 def _get_generator(colspec: Any):
     """Return the first available generator callable, if any."""
-<<<<<<< HEAD
-    field = getattr(colspec, "field", None)
-    io = getattr(colspec, "io", None)
-    field_io = getattr(field, "io", None)
-
-    for obj in (colspec, field, io, field_io):
-=======
     io = getattr(colspec, "io", None)
     if getattr(getattr(io, "_paired", None), "gen", None):
         fn = io._paired.gen
         if callable(fn):
             return fn
     for obj in (colspec, getattr(colspec, "field", None)):
->>>>>>> d6a1f71e
         if obj is None:
             continue
         paired_cfg = getattr(obj, "_paired", None)
