from __future__ import annotations

import importlib
import logging
import pkgutil
import threading
import weakref
import time
from dataclasses import dataclass
from types import SimpleNamespace
from typing import (
    Any,
    Callable,
    Dict,
    Iterable,
    List,
    Mapping,
    Optional,
    Sequence,
    Tuple,
    cast,
)

from .executor import _invoke, _Ctx
from . import events as _ev
from ..op.types import PHASES, StepFn
from ..column.mro_collect import mro_collect_columns

logger = logging.getLogger(__name__)


# ---- OpView shapes -------------------------------------------------


@dataclass(frozen=True)
class SchemaIn:
    fields: Tuple[str, ...]
    by_field: Dict[str, Dict[str, object]]


@dataclass(frozen=True)
class SchemaOut:
    fields: Tuple[str, ...]
    by_field: Dict[str, Dict[str, object]]
    expose: Tuple[str, ...]


@dataclass(frozen=True)
class OpView:
    schema_in: SchemaIn
    schema_out: SchemaOut
    paired_index: Dict[str, Dict[str, object]]
    virtual_producers: Dict[str, Callable[[object, dict], object]]
    to_stored_transforms: Dict[str, Callable[[object, dict], object]]
    refresh_hints: Tuple[str, ...]


# ──────────────────────────── Discovery ────────────────────────────

_AtomRun = Callable[[Optional[object], Any], Any]
_DiscoveredAtom = tuple[str, _AtomRun]


def _discover_atoms() -> list[_DiscoveredAtom]:
    out: list[_DiscoveredAtom] = []
    try:
        import autoapi.v3.runtime.atoms as atoms_pkg  # type: ignore
    except Exception:
        return out
    for info in pkgutil.walk_packages(atoms_pkg.__path__, atoms_pkg.__name__ + "."):  # type: ignore[attr-defined]
        if info.ispkg:
            continue
        try:
            mod = importlib.import_module(info.name)
            anchor = getattr(mod, "ANCHOR", None)
            run = getattr(mod, "run", None)
            if isinstance(anchor, str) and callable(run):
                out.append((anchor, run))
        except Exception:
            continue
    logger.debug("kernel: discovered %d atoms", len(out))
    return out


# ──────────────────────────── Labeling ─────────────────────────────


def _infer_domain_subject(run: _AtomRun) -> tuple[Optional[str], Optional[str]]:
    mod = getattr(run, "__module__", "") or ""
    parts = mod.split(".")
    try:
        i = parts.index("atoms")
        return (
            parts[i + 1] if i + 1 < len(parts) else None,
            parts[i + 2] if i + 2 < len(parts) else None,
        )
    except ValueError:
        return None, None


def _make_label(anchor: str, run: _AtomRun) -> Optional[str]:
    d, s = _infer_domain_subject(run)
    return f"atom:{d}:{s}@{anchor}" if (d and s) else None


def _wrap_atom(run: _AtomRun, *, anchor: str) -> StepFn:
    async def _step(ctx: Any) -> Any:
        rv = run(None, ctx)
        if hasattr(rv, "__await__"):
            return await cast(Any, rv)
        return rv

    label = _make_label(anchor, run)
    if label:
        setattr(_step, "__autoapi_label", label)
    return _step


# ──────────────────────────── Specs cache (once) ────────────────────


class _SpecsOnceCache:
    """Thread-safe, compute-once cache of per-model column specs."""

    def __init__(self) -> None:
        self._d: Dict[type, Mapping[str, Any]] = {}
        self._lock = threading.Lock()

    def get(self, model: type) -> Mapping[str, Any]:
        try:
            return self._d[model]
        except KeyError:
            pass
        with self._lock:
            rv = self._d.get(model)
            if rv is None:
                rv = mro_collect_columns(model)
                self._d[model] = rv
        return rv

    def prime(self, models: Sequence[type]) -> None:
        for m in models:
            self.get(m)

    def invalidate(self, model: Optional[type] = None) -> None:
        with self._lock:
            if model is None:
                self._d.clear()
            else:
                self._d.pop(model, None)


# ──────────────────────────── Hooks & Phases ────────────────────────


def _hook_phase_chains(model: type, alias: str) -> Dict[str, List[StepFn]]:
    hooks_root = getattr(model, "hooks", None) or SimpleNamespace()
    alias_ns = getattr(hooks_root, alias, None)
    out: Dict[str, List[StepFn]] = {ph: [] for ph in PHASES}
    if alias_ns is None:
        return out
    for ph in PHASES:
        out[ph] = list(getattr(alias_ns, ph, []) or [])
    return out


def _is_persistent(chains: Mapping[str, Sequence[StepFn]]) -> bool:
    for fn in chains.get("START_TX", ()) or ():
        if getattr(fn, "__name__", "") == "start_tx":
            return True
    for fn in chains.get("PRE_TX_BEGIN", ()) or ():
        if getattr(fn, "__name__", "") == "mark_skip_persist":
            return False
    return False


def _inject_atoms(
    chains: Dict[str, List[StepFn]],
    atoms: Iterable[_DiscoveredAtom],
    *,
    persistent: bool,
) -> None:
    order = {name: i for i, name in enumerate(_ev.all_events_ordered())}
    for anchor, run in sorted(atoms, key=lambda it: order.get(it[0], 10_000)):
        try:
            info = _ev.get_anchor_info(anchor)
        except Exception:
            continue
        if info.phase in ("START_TX", "END_TX"):
            continue
        if not persistent and info.persist_tied:
            continue
        chains.setdefault(info.phase, []).append(_wrap_atom(run, anchor=anchor))


# ───────────────────────────── Kernel ──────────────────────────────


class Kernel:
    """
    SSoT for runtime scheduling. One Kernel per App (not per API).
    Auto-primed under the hood. Downstream users never touch this.
    """

    def __init__(self, atoms: Optional[Sequence[_DiscoveredAtom]] = None):
        self._atoms_cache: Optional[list[_DiscoveredAtom]] = (
            list(atoms) if atoms else None
        )
        self._specs_cache = _SpecsOnceCache()
        self._opviews: "weakref.WeakKeyDictionary[Any, Dict[Tuple[type, str], OpView]]" = weakref.WeakKeyDictionary()
        self._kernelz_payload: "weakref.WeakKeyDictionary[Any, Dict[str, Dict[str, List[str]]]]" = weakref.WeakKeyDictionary()
        self._primed: "weakref.WeakKeyDictionary[Any, bool]" = (
            weakref.WeakKeyDictionary()
        )
        self._lock = threading.Lock()

    # ——— atoms ———
    def _atoms(self) -> list[_DiscoveredAtom]:
        if self._atoms_cache is None:
            self._atoms_cache = _discover_atoms()
        return self._atoms_cache

    # ——— specs cache (maintainers only; used internally) ———
    def get_specs(self, model: type) -> Mapping[str, Any]:
        return self._specs_cache.get(model)

    def prime_specs(self, models: Sequence[type]) -> None:
        self._specs_cache.prime(models)

    def invalidate_specs(self, model: Optional[type] = None) -> None:
        self._specs_cache.invalidate(model)

    # ——— build / plan ———
    def build(self, model: type, alias: str) -> Dict[str, List[StepFn]]:
        chains = _hook_phase_chains(model, alias)
        persistent = (alias or "").lower() in {
            "create",
            "update",
            "replace",
            "delete",
        } or _is_persistent(chains)
        try:
            _inject_atoms(chains, self._atoms() or (), persistent=persistent)
        except Exception:
            logger.exception(
                "kernel: atom injection failed for %s.%s",
                getattr(model, "__name__", model),
                alias,
            )
        for ph in PHASES:
            chains.setdefault(ph, [])
        return chains

    def plan_labels(self, model: type, alias: str) -> list[str]:
        labels: list[str] = []
        chains = self.build(model, alias)
        ordered_anchors = _ev.all_events_ordered()
        phase_for = {a: _ev.get_anchor_info(a).phase for a in ordered_anchors}
        for anchor in ordered_anchors:
            phase = phase_for[anchor]
            for step in chains.get(phase, []) or []:
                lbl = getattr(step, "__autoapi_label", None)
                if isinstance(lbl, str) and lbl.endswith(f"@{anchor}"):
                    labels.append(lbl)
        return labels

    # ——— per-App autoprime (hidden) ———
    def ensure_primed(self, app: Any) -> None:
        """Autoprime once per App: specs → OpViews → /kernelz payload."""
        with self._lock:
            if self._primed.get(app):
                return
            from ..system.diagnostics.utils import (
                model_iter as _model_iter,
                opspecs as _opspecs,
            )

            models = list(_model_iter(app))

            # 1) per-model specs once
            for m in models:
                self._specs_cache.get(m)

            # 2) compile OpViews per (model, alias)
            ov_map: Dict[Tuple[type, str], OpView] = {}
            for m in models:
                specs = self._specs_cache.get(m)
                for sp in _opspecs(m):
                    ov_map[(m, sp.alias)] = self._compile_opview_from_specs(specs, sp)
            self._opviews[app] = ov_map

            # 3) build /kernelz payload once (dedup wire hooks)
            payload = self._build_kernelz_payload_internal(app)
            self._kernelz_payload[app] = payload
            self._primed[app] = True

    def get_opview(self, app: Any, model: type, alias: str) -> OpView:
        """Return OpView for (model, alias); compile on-demand if missing."""
        self.ensure_primed(app)
<<<<<<< HEAD

        ov_map: Dict[Tuple[type, str], OpView] = self._opviews.setdefault(app, {})
        ov = ov_map.get((model, alias))
        if ov is not None:
            return ov

        try:
            specs = self._specs_cache.get(model)
            from types import SimpleNamespace
            from ..system.diagnostics.utils import opspecs as _opspecs

            found = False
            for sp in _opspecs(model):
                ov_map.setdefault(
                    (model, sp.alias), self._compile_opview_from_specs(specs, sp)
                )
                if sp.alias == alias:
                    found = True

            if not found:
                temp_sp = SimpleNamespace(alias=alias)
                ov_map[(model, alias)] = self._compile_opview_from_specs(specs, temp_sp)

            return ov_map[(model, alias)]
        except Exception:
=======
        ov_map = self._opviews.setdefault(app, {})
        key = (model, alias)
        if key not in ov_map:
            from ..system.diagnostics.utils import opspecs as _opspecs

            specs = self._specs_cache.get(model)
            for sp in _opspecs(model):
                ov_map[(model, sp.alias)] = self._compile_opview_from_specs(specs, sp)
            # rebuild kernelz payload to include new model ops
            self._kernelz_payload[app] = self._build_kernelz_payload_internal(app)

        try:
            return ov_map[key]
        except KeyError:
>>>>>>> 6385723e
            raise RuntimeError(
                f"opview_missing: app={app!r} model={getattr(model, '__name__', model)!r} alias={alias!r}"
            )

    def kernelz_payload(self, app: Any) -> Dict[str, Dict[str, List[str]]]:
        """Thin accessor for endpoint: guarantees primed, returns cached payload."""
        self.ensure_primed(app)
        return self._kernelz_payload[app]

    def invalidate_kernelz_payload(self, app: Optional[Any] = None) -> None:
        with self._lock:
            if app is None:
                self._kernelz_payload = weakref.WeakKeyDictionary()
                self._opviews = weakref.WeakKeyDictionary()
                self._primed = weakref.WeakKeyDictionary()
            else:
                self._kernelz_payload.pop(app, None)
                self._opviews.pop(app, None)
                self._primed.pop(app, None)

    def _compile_opview_from_specs(self, specs: Mapping[str, Any], sp: Any) -> OpView:
        """Build a basic OpView from collected specs when no app/model is present."""
        alias = getattr(sp, "alias", "")

        in_fields: list[str] = []
        out_fields: list[str] = []
        by_field_in: Dict[str, Dict[str, object]] = {}
        by_field_out: Dict[str, Dict[str, object]] = {}

        for name, spec in specs.items():
            io = getattr(spec, "io", None)
            in_verbs = set(getattr(io, "in_verbs", ()) or ())
            out_verbs = set(getattr(io, "out_verbs", ()) or ())

            if alias in in_verbs:
                in_fields.append(name)
                meta: Dict[str, object] = {"in_enabled": True}
                if getattr(spec, "storage", None) is None:
                    meta["virtual"] = True
                df = getattr(spec, "default_factory", None)
                if callable(df):
                    meta["default_factory"] = df
                alias_in = getattr(io, "alias_in", None)
                if alias_in:
                    meta["alias_in"] = alias_in
                by_field_in[name] = meta

            if alias in out_verbs:
                out_fields.append(name)
                meta_out: Dict[str, object] = {}
                alias_out = getattr(io, "alias_out", None)
                if alias_out:
                    meta_out["alias_out"] = alias_out
                by_field_out[name] = meta_out

        schema_in = SchemaIn(
            fields=tuple(sorted(in_fields)),
            by_field={f: by_field_in.get(f, {}) for f in sorted(in_fields)},
        )
        schema_out = SchemaOut(
            fields=tuple(sorted(out_fields)),
            by_field={f: by_field_out.get(f, {}) for f in sorted(out_fields)},
            expose=tuple(sorted(out_fields)),
        )
        paired_index: Dict[str, Dict[str, object]] = {}
        for field, col in specs.items():
            io = getattr(col, "io", None)
            cfg = getattr(io, "_paired", None)
            if cfg and sp.alias in getattr(cfg, "verbs", ()):  # type: ignore[attr-defined]
                field_spec = getattr(col, "field", None)
                max_len = None
                if field_spec is not None:
                    max_len = getattr(
                        getattr(field_spec, "constraints", {}),
                        "get",
                        lambda k, d=None: None,
                    )("max_length")
                paired_index[field] = {
                    "alias": cfg.alias,
                    "gen": cfg.gen,
                    "store": cfg.store,
                    "mask_last": cfg.mask_last,
                    "max_length": max_len,
                }

        return OpView(
            schema_in=schema_in,
            schema_out=schema_out,
            paired_index=paired_index,
            virtual_producers={},
            to_stored_transforms={},
            refresh_hints=(),
        )

    # ——— internal: endpoint-ready payload (once per App) ———
    def _build_kernelz_payload_internal(
        self, app: Any
    ) -> Dict[str, Dict[str, List[str]]]:
        from ..system.diagnostics.utils import (
            model_iter as _model_iter,
            opspecs as _opspecs,
            label_callable as _label_callable,
            label_hook as _label_hook,
        )

        start = time.monotonic()
        out: Dict[str, Dict[str, List[str]]] = {}
        for model in _model_iter(app):
            self.get_specs(model)  # ensure cached
            mname = getattr(model, "__name__", "Model")
            model_map: Dict[str, List[str]] = {}
            for sp in _opspecs(model):
                seq: List[str] = []

                # PRE_TX: secdeps / deps
                secdeps = [
                    _label_callable(d) if callable(d) else str(d)
                    for d in (getattr(sp, "secdeps", []) or [])
                ]
                deps = [
                    _label_callable(d) if callable(d) else str(d)
                    for d in (getattr(sp, "deps", []) or [])
                ]
                seq.extend(f"PRE_TX:secdep:{s}" for s in secdeps)
                seq.extend(f"PRE_TX:dep:{d}" for d in deps)

                # Chains and system hooks in canonical phase order
                chains = self.build(model, sp.alias)
                persist = getattr(sp, "persist", "default") != "skip"

                for ph in PHASES:
                    if ph == "START_TX" and persist:
                        seq.append("START_TX:hook:sys:txn:begin@START_TX")

                    for step in chains.get(ph, []) or []:
                        lbl = getattr(step, "__autoapi_label", None)
                        seq.append(
                            f"{ph}:{lbl}"
                            if isinstance(lbl, str)
                            else f"{ph}:{_label_hook(step, ph)}"
                        )

                    if ph == "END_TX" and persist:
                        seq.append("END_TX:hook:sys:txn:commit@END_TX")

                # De-dup wire hooks (memory/perf friendly)
                seen, dedup = set(), []
                for lbl in seq:
                    if ":hook:wire:" in lbl:
                        if lbl in seen:
                            continue
                        seen.add(lbl)
                    dedup.append(lbl)

                model_map[sp.alias] = dedup

            if model_map:
                out[mname] = model_map
        duration = time.monotonic() - start
        logger.debug("kernel: built kernelz payload for app %s in %.3fs", app, duration)
        return out


# ───────────────────────── Module-level exports ────────────────────

_default_kernel = Kernel()


def get_cached_specs(model: type) -> Mapping[str, Any]:
    """Atoms can call this; zero per-request collection."""
    return _default_kernel.get_specs(model)


def build_phase_chains(model: type, alias: str) -> Dict[str, List[StepFn]]:
    return _default_kernel.build(model, alias)


async def run(
    model: type,
    alias: str,
    *,
    db: Any,
    request: Any | None = None,
    ctx: Optional[Mapping[str, Any]] = None,
) -> Any:
    phases = _default_kernel.build(model, alias)
    base_ctx = _Ctx.ensure(request=request, db=db, seed=ctx)
    return await _invoke(request=request, db=db, phases=phases, ctx=base_ctx)


__all__ = ["Kernel", "get_cached_specs", "_default_kernel", "build_phase_chains", "run"]<|MERGE_RESOLUTION|>--- conflicted
+++ resolved
@@ -297,7 +297,6 @@
     def get_opview(self, app: Any, model: type, alias: str) -> OpView:
         """Return OpView for (model, alias); compile on-demand if missing."""
         self.ensure_primed(app)
-<<<<<<< HEAD
 
         ov_map: Dict[Tuple[type, str], OpView] = self._opviews.setdefault(app, {})
         ov = ov_map.get((model, alias))
@@ -323,22 +322,6 @@
 
             return ov_map[(model, alias)]
         except Exception:
-=======
-        ov_map = self._opviews.setdefault(app, {})
-        key = (model, alias)
-        if key not in ov_map:
-            from ..system.diagnostics.utils import opspecs as _opspecs
-
-            specs = self._specs_cache.get(model)
-            for sp in _opspecs(model):
-                ov_map[(model, sp.alias)] = self._compile_opview_from_specs(specs, sp)
-            # rebuild kernelz payload to include new model ops
-            self._kernelz_payload[app] = self._build_kernelz_payload_internal(app)
-
-        try:
-            return ov_map[key]
-        except KeyError:
->>>>>>> 6385723e
             raise RuntimeError(
                 f"opview_missing: app={app!r} model={getattr(model, '__name__', model)!r} alias={alias!r}"
             )
