# autoapi/v3/autoapi.py
from __future__ import annotations

import copy
from types import SimpleNamespace
from typing import (
    Any,
    Awaitable,
    Callable,
    Dict,
    Iterable,
    Mapping,
    Optional,
    Sequence,
    Tuple,
)

from .api._api import Api as _Api
from .engine.engine_spec import EngineCfg
from .system.dbschema import (
    ensure_schemas,
    bootstrap_dbschema,
    sqlite_default_attach_map,
)
from .bindings.api import (
    include_model as _include_model,
    include_models as _include_models,
    rpc_call as _rpc_call,
    _seed_security_and_deps,
    _mount_router,
    _default_prefix,
)
from .bindings.model import rebind as _rebind, bind as _bind
from .bindings.rest import build_router_and_attach as _build_router_and_attach
from .transport import mount_jsonrpc as _mount_jsonrpc
from .system import mount_diagnostics as _mount_diagnostics
from .ops import get_registry, OpSpec


<<<<<<< HEAD
# optional compat: legacy transactional decorator
try:
    from .compat.transactional import transactional as _txn_decorator
except Exception:  # pragma: no cover
    _txn_decorator = None


class AutoAPI(_Api):
=======
class AutoAPI(_App):
>>>>>>> 3f1fcf70
    """
    Canonical router-focused facade that owns:
      • containers (models, schemas, handlers, hooks, rpc, rest, routers, columns, table_config, core proxies)
      • model inclusion (REST + RPC wiring)
      • JSON-RPC / diagnostics mounting
      • (optional) auth knobs recognized by some middlewares/dispatchers

    It composes v3 primitives; you can still use the functions directly if you prefer.
    """

    PREFIX = ""
    TAGS: Sequence[Any] = ()
    APIS: Sequence[Any] = ()
    MODELS: Sequence[Any] = ()

    # --- optional auth knobs recognized by some middlewares/dispatchers (kept for back-compat) ---
    _authn: Any = None
    _allow_anon: bool = True
    _authorize: Any = None
    _optional_authn_dep: Any = None
    _allow_anon_ops: set[str] = set()

    def __init__(
        self,
        *,
        db: EngineCfg | None = None,
        get_db: Optional[Callable[..., Any]] = None,
        get_async_db: Optional[Callable[..., Awaitable[Any]]] = None,
        jsonrpc_prefix: str = "/rpc",
        system_prefix: str = "/system",
        api_hooks: Mapping[str, Iterable[Callable]]
        | Mapping[str, Mapping[str, Iterable[Callable]]]
        | None = None,
        **router_kwargs: Any,
    ) -> None:
        _Api.__init__(self, db=db, **router_kwargs)
        # self acts as the aggregate router
        self.router = self
        # DB dependencies for transports/diagnostics
        if get_db is not None:
            self.get_db = get_db
        elif db is None:
            self.get_db = None
        if get_async_db is not None:
            self.get_async_db = get_async_db
        elif db is None:
            self.get_async_db = None
        self.jsonrpc_prefix = jsonrpc_prefix
        self.system_prefix = system_prefix

        # public containers (mirrors used by bindings.api)
        self.models: Dict[str, type] = {}
        self.schemas = SimpleNamespace()
        self.handlers = SimpleNamespace()
        self.hooks = SimpleNamespace()
        self.rpc = SimpleNamespace()
        self.rest = SimpleNamespace()
        self.routers: Dict[str, Any] = {}
        self.tables: Dict[str, Any] = {}
        self.columns: Dict[str, Tuple[str, ...]] = {}
        self.table_config: Dict[str, Dict[str, Any]] = {}
        self.core = SimpleNamespace()
        self.core_raw = SimpleNamespace()

        # API-level hooks map (merged into each model at include-time; precedence handled in bindings.hooks)
        self._api_hooks_map = copy.deepcopy(api_hooks) if api_hooks else None

    # ------------------------- internal helpers -------------------------

    @staticmethod
    def _merge_api_hooks_into_model(model: type, hooks_map: Any) -> None:
        """
        Install API-level hooks on the model so the binder can see them.
        Accepted shapes:
            {phase: [fn, ...]}                           # global, all aliases
            {alias: {phase: [fn, ...]}, "*": {...}}      # per-alias + wildcard
        If the model already has __autoapi_api_hooks__, we shallow-merge keys.
        """
        if not hooks_map:
            return
        existing = getattr(model, "__autoapi_api_hooks__", None)
        if existing is None:
            setattr(model, "__autoapi_api_hooks__", copy.deepcopy(hooks_map))
            return

        # shallow merge (alias or phase keys); values are lists we extend
        merged = copy.deepcopy(existing)
        for k, v in (hooks_map or {}).items():
            if k not in merged:
                merged[k] = copy.deepcopy(v)
            else:
                # when both are dicts, merge phase lists
                if isinstance(v, Mapping) and isinstance(merged[k], Mapping):
                    for ph, fns in v.items():
                        merged[k].setdefault(ph, [])
                        merged[k][ph] = list(merged[k][ph]) + list(fns or [])
                else:
                    # fallback: prefer model-local value, then append api-level
                    if isinstance(merged[k], list):
                        merged[k] = list(merged[k]) + list(v or [])
                    else:
                        merged[k] = v
        setattr(model, "__autoapi_api_hooks__", merged)

    # ------------------------- primary operations -------------------------

    def include_model(
        self, model: type, *, prefix: str | None = None, mount_router: bool = True
    ) -> Tuple[type, Any]:
        """
        Bind a model, mount its REST router, and attach all namespaces to this facade.
        """
        # inject API-level hooks so the binder merges them
        self._merge_api_hooks_into_model(model, self._api_hooks_map)
        return _include_model(
            self, model, app=None, prefix=prefix, mount_router=mount_router
        )

    def include_models(
        self,
        models: Sequence[type],
        *,
        base_prefix: str | None = None,
        mount_router: bool = True,
    ) -> Dict[str, Any]:
        for m in models:
            self._merge_api_hooks_into_model(m, self._api_hooks_map)
        return _include_models(
            self,
            models,
            app=None,
            base_prefix=base_prefix,
            mount_router=mount_router,
        )

    async def rpc_call(
        self,
        model_or_name: type | str,
        method: str,
        payload: Any = None,
        *,
        db: Any,
        request: Any = None,
        ctx: Optional[Dict[str, Any]] = None,
    ) -> Any:
        return await _rpc_call(
            self, model_or_name, method, payload, db=db, request=request, ctx=ctx
        )

    # ------------------------- extras / mounting -------------------------

    def mount_jsonrpc(self, *, prefix: str | None = None) -> Any:
        """Mount JSON-RPC router onto `.router` and the host app if present."""
        px = prefix if prefix is not None else self.jsonrpc_prefix
        router = _mount_jsonrpc(
            self,
            self,
            prefix=px,
            get_db=self.get_db,
            get_async_db=self.get_async_db,
        )
        return router

    def attach_diagnostics(self, *, prefix: str | None = None) -> Any:
        """Mount diagnostics router onto `.router` and the host app if present."""
        px = prefix if prefix is not None else self.system_prefix
        router = _mount_diagnostics(
            self, get_db=self.get_db, get_async_db=self.get_async_db
        )
        if hasattr(self, "include_router"):
            self.include_router(router, prefix=px)
        return router

    # ------------------------- registry passthroughs -------------------------

    def registry(self, model: type):
        """Return the per-model OpspecRegistry."""
        return get_registry(model)

    def bind(self, model: type) -> Tuple[OpSpec, ...]:
        """Bind/rebuild a model in place (without mounting)."""
        self._merge_api_hooks_into_model(model, self._api_hooks_map)
        return _bind(model)

    def rebind(
        self, model: type, *, changed_keys: Optional[set[tuple[str, str]]] = None
    ) -> Tuple[OpSpec, ...]:
        """Targeted rebuild of a bound model."""
        return _rebind(model, changed_keys=changed_keys)

    # Optional: let callers set auth knobs used by some middlewares/dispatchers
    def set_auth(
        self,
        *,
        authn: Any = None,
        allow_anon: Optional[bool] = None,
        authorize: Any = None,
        optional_authn_dep: Any = None,
    ) -> None:
        if authn is not None:
            self._authn = authn
        if allow_anon is not None:
            self._allow_anon = bool(allow_anon)
        if authorize is not None:
            self._authorize = authorize
        if optional_authn_dep is not None:
            self._optional_authn_dep = optional_authn_dep

        # Refresh already-included models so routers pick up new auth settings
        if self.models:
            self._refresh_security()

    def _refresh_security(self) -> None:
        """Re-seed auth deps on models and rebuild routers."""
        # Reset routes and allow_anon ops cache
        self.routes = []
        self._allow_anon_ops = set()
        for model in self.models.values():
            _seed_security_and_deps(self, model)
            specs = getattr(getattr(model, "opspecs", SimpleNamespace()), "all", ())
            if specs:
                _build_router_and_attach(model, list(specs))
            router = getattr(getattr(model, "rest", SimpleNamespace()), "router", None)
            if router is None:
                continue
            # update api-level references
            mname = model.__name__
            rest_ns = getattr(self.rest, mname, SimpleNamespace())
            rest_ns.router = router
            setattr(self.rest, mname, rest_ns)
            self.routers[mname] = router
            prefix = _default_prefix(model)
            _mount_router(self, router, prefix=prefix)

    def _collect_tables(self):
        # dedupe; handle multiple DeclarativeBases (multiple metadatas)
        seen = set()
        tables = []
        for m in self.models.values():
            t = getattr(m, "__table__", None)
            if t is not None and t not in seen:
                seen.add(t)
                tables.append(t)
        return tables

    def _create_all_on_bind(
        self, bind, *, schemas=None, sqlite_attachments=None, tables=None
    ):
        # 1) collect tables + schemas / SQLite ATTACH
        engine = getattr(bind, "engine", bind)
        tables = tables or self._collect_tables()

        schema_names = set(schemas or [])
        for t in tables:
            if getattr(t, "schema", None):
                schema_names.add(t.schema)

        attachments = sqlite_attachments
        if attachments is None and getattr(engine.dialect, "name", "") == "sqlite":
            if schema_names:
                attachments = sqlite_default_attach_map(engine, schema_names)

        if attachments:
            # also applies ensure_schemas; immediate listener warm-up
            bootstrap_dbschema(
                engine,
                schemas=schema_names,
                sqlite_attachments=attachments,
                immediate=True,
            )
        else:
            ensure_schemas(engine, schema_names)

        # 2) create tables (group by metadata to support multiple bases)
        by_meta = {}
        for t in tables:
            by_meta.setdefault(t.metadata, []).append(t)
        for md, group in by_meta.items():
            md.create_all(bind=bind, checkfirst=True, tables=group)

        # 3) publish tables namespace
        self.tables.update(
            {
                name: getattr(m, "__table__", None)
                for name, m in self.models.items()
                if hasattr(m, "__table__")
            }
        )

    def initialize_sync(self, *, schemas=None, sqlite_attachments=None, tables=None):
        if getattr(self, "_ddl_executed", False):
            return
        if not self.get_db:
            raise ValueError("AutoAPI.get_db is not configured")
        with next(self.get_db()) as db:
            bind = db.get_bind()  # Connection or Engine
            self._create_all_on_bind(
                bind,
                schemas=schemas,
                sqlite_attachments=sqlite_attachments,
                tables=tables,
            )
        self._ddl_executed = True

    async def initialize_async(
        self, *, schemas=None, sqlite_attachments=None, tables=None
    ):
        if getattr(self, "_ddl_executed", False):
            return
        if not self.get_async_db:
            raise ValueError("AutoAPI.get_async_db is not configured")
        async for adb in self.get_async_db():  # AsyncSession

            def _sync_bootstrap(arg):
                bind = arg.get_bind() if hasattr(arg, "get_bind") else arg
                self._create_all_on_bind(
                    bind,
                    schemas=schemas,
                    sqlite_attachments=sqlite_attachments,
                    tables=tables,
                )

            await adb.run_sync(_sync_bootstrap)
            break
        self._ddl_executed = True

    # ------------------------- repr -------------------------

    def __repr__(self) -> str:  # pragma: no cover
        return f"<AutoAPI models={list(self.models)} rpc={list(getattr(self.rpc, '__dict__', {}).keys())}>"<|MERGE_RESOLUTION|>--- conflicted
+++ resolved
@@ -37,18 +37,7 @@
 from .ops import get_registry, OpSpec
 
 
-<<<<<<< HEAD
-# optional compat: legacy transactional decorator
-try:
-    from .compat.transactional import transactional as _txn_decorator
-except Exception:  # pragma: no cover
-    _txn_decorator = None
-
-
 class AutoAPI(_Api):
-=======
-class AutoAPI(_App):
->>>>>>> 3f1fcf70
     """
     Canonical router-focused facade that owns:
       • containers (models, schemas, handlers, hooks, rpc, rest, routers, columns, table_config, core proxies)
