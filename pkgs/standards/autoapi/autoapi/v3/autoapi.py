# autoapi/v3/autoapi.py
from __future__ import annotations

import copy
from types import SimpleNamespace
from typing import (
    Any,
    Awaitable,
    Callable,
    Dict,
    Iterable,
    Mapping,
    Optional,
    Sequence,
    Tuple,
)

from .bindings.api import (
    include_model as _include_model,
    include_models as _include_models,
    rpc_call as _rpc_call,
)
from .bindings.model import rebind as _rebind, bind as _bind
from .transport import mount_jsonrpc as _mount_jsonrpc
from .system import mount_diagnostics as _mount_diagnostics
from .opspec import get_registry, OpSpec
from .config.constants import AUTOAPI_API_HOOKS_ATTR

# optional compat: legacy transactional decorator
try:
    from .compat.transactional import transactional as _txn_decorator
except Exception:  # pragma: no cover
    _txn_decorator = None


class AutoAPI:
    """
    Monolithic facade that owns:
      • containers (models, schemas, handlers, hooks, rpc, rest, routers, columns, table_config, core proxies)
      • model inclusion (REST + RPC wiring)
      • JSON-RPC / diagnostics mounting
      • (optional) legacy-friendly helpers (transactional decorator, auth flags)

    It composes v3 primitives; you can still use the functions directly if you prefer.
    """

    # --- optional auth knobs recognized by some middlewares/dispatchers (kept for back-compat) ---
    _authn: Any = None
    _allow_anon: bool = True
    _authorize: Any = None
    _optional_authn_dep: Any = None

    def __init__(
        self,
        app: Any | None = None,
        *,
        get_db: Optional[Callable[..., Any]] = None,
        get_async_db: Optional[Callable[..., Awaitable[Any]]] = None,
        jsonrpc_prefix: str = "/rpc",
        system_prefix: str = "/system",
        api_hooks: Mapping[str, Iterable[Callable]]
        | Mapping[str, Mapping[str, Iterable[Callable]]]
        | None = None,
    ) -> None:
        # host app (FastAPI or APIRouter)
        self.app = app
        # DB dependencies for transports/diagnostics
        self.get_db = get_db
        self.get_async_db = get_async_db
        self.jsonrpc_prefix = jsonrpc_prefix
        self.system_prefix = system_prefix

        # public containers (mirrors used by bindings.api)
        self.models: Dict[str, type] = {}
        self.schemas = SimpleNamespace()
        self.handlers = SimpleNamespace()
        self.hooks = SimpleNamespace()
        self.rpc = SimpleNamespace()
        self.rest = SimpleNamespace()
        self.routers: Dict[str, Any] = {}
        self.columns: Dict[str, Tuple[str, ...]] = {}
        self.table_config: Dict[str, Dict[str, Any]] = {}
        self.core = SimpleNamespace()

        # API-level hooks map (merged into each model at include-time; precedence handled in bindings.hooks)
        self._api_hooks_map = copy.deepcopy(api_hooks) if api_hooks else None

    # ------------------------- internal helpers -------------------------

    @staticmethod
    def _merge_api_hooks_into_model(model: type, hooks_map: Any) -> None:
        """
        Install API-level hooks on the model so the binder can see them.
        Accepted shapes:
            {phase: [fn, ...]}                           # global, all aliases
            {alias: {phase: [fn, ...]}, "*": {...}}      # per-alias + wildcard
        If the model already has __autoapi_api_hooks__, we shallow-merge keys.
        """
        if not hooks_map:
            return
        existing = getattr(model, AUTOAPI_API_HOOKS_ATTR, None)
        if existing is None:
            setattr(model, AUTOAPI_API_HOOKS_ATTR, copy.deepcopy(hooks_map))
            return

        # shallow merge (alias or phase keys); values are lists we extend
        merged = copy.deepcopy(existing)
        for k, v in (hooks_map or {}).items():
            if k not in merged:
                merged[k] = copy.deepcopy(v)
            else:
                # when both are dicts, merge phase lists
                if isinstance(v, Mapping) and isinstance(merged[k], Mapping):
                    for ph, fns in v.items():
                        merged[k].setdefault(ph, [])
                        merged[k][ph] = list(merged[k][ph]) + list(fns or [])
                else:
                    # fallback: prefer model-local value, then append api-level
                    if isinstance(merged[k], list):
                        merged[k] = list(merged[k]) + list(v or [])
                    else:
                        merged[k] = v
        setattr(model, AUTOAPI_API_HOOKS_ATTR, merged)

    # ------------------------- primary operations -------------------------

    def include_model(
        self, model: type, *, prefix: str | None = None, mount_router: bool = True
    ) -> Tuple[type, Any]:
        """
        Bind a model, mount its REST router, and attach all namespaces to this facade.
        """
        # inject API-level hooks so the binder merges them
        self._merge_api_hooks_into_model(model, self._api_hooks_map)
        return _include_model(
            self, model, app=self.app, prefix=prefix, mount_router=mount_router
        )

    def include_models(
        self,
        models: Sequence[type],
        *,
        base_prefix: str | None = None,
        mount_router: bool = True,
    ) -> Dict[str, Any]:
        for m in models:
            self._merge_api_hooks_into_model(m, self._api_hooks_map)
        return _include_models(
            self,
            models,
            app=self.app,
            base_prefix=base_prefix,
            mount_router=mount_router,
        )

    async def rpc_call(
        self,
        model_or_name: type | str,
        method: str,
        payload: Any = None,
        *,
        db: Any,
        request: Any = None,
        ctx: Optional[Dict[str, Any]] = None,
    ) -> Any:
        return await _rpc_call(
            self, model_or_name, method, payload, db=db, request=request, ctx=ctx
        )

    # ------------------------- extras / mounting -------------------------

    def mount_jsonrpc(self, *, prefix: str | None = None) -> Any:
        """Mount JSON-RPC router onto `self.app`."""
        px = prefix if prefix is not None else self.jsonrpc_prefix
        return _mount_jsonrpc(
            self,
            self.app,
            prefix=px,
            get_db=self.get_db,
            get_async_db=self.get_async_db,
        )

<<<<<<< HEAD
    def attach_diagnostics(self, *, prefix: str | None = None) -> Any:
        """Mount diagnostics router onto `self.app`."""
        px = prefix if prefix is not None else self.system_prefix
        router = _attach_diagnostics(
=======
    def mount_diagnostics(self, *, prefix: str | None = None) -> Any:
        """Mount diagnostics router onto `self.app`."""
        px = prefix if prefix is not None else self.system_prefix
        router = _mount_diagnostics(
>>>>>>> 8f39fe63
            self, get_db=self.get_db, get_async_db=self.get_async_db
        )
        if hasattr(self.app, "include_router") and callable(self.app.include_router):
            self.app.include_router(router, prefix=px)
        return router

    # ------------------------- registry passthroughs -------------------------

    def registry(self, model: type):
        """Return the per-model OpspecRegistry."""
        return get_registry(model)

    def bind(self, model: type) -> Tuple[OpSpec, ...]:
        """Bind/rebuild a model in place (without mounting)."""
        self._merge_api_hooks_into_model(model, self._api_hooks_map)
        return _bind(model)

    def rebind(
        self, model: type, *, changed_keys: Optional[set[tuple[str, str]]] = None
    ) -> Tuple[OpSpec, ...]:
        """Targeted rebuild of a bound model."""
        return _rebind(model, changed_keys=changed_keys)

    # ------------------------- legacy helpers -------------------------

    def transactional(self, *dargs, **dkw):
        """
        Legacy-friendly decorator: @api.transactional(...)
        Wraps a function as a v3 custom op with START_TX/END_TX.
        """
        if _txn_decorator is None:
            raise RuntimeError("transactional decorator not available")
        return _txn_decorator(self, *dargs, **dkw)

    # Optional: let callers set auth knobs used by some middlewares/dispatchers
    def set_auth(
        self,
        *,
        authn: Any = None,
        allow_anon: Optional[bool] = None,
        authorize: Any = None,
        optional_authn_dep: Any = None,
    ) -> None:
        if authn is not None:
            self._authn = authn
        if allow_anon is not None:
            self._allow_anon = bool(allow_anon)
        if authorize is not None:
            self._authorize = authorize
        if optional_authn_dep is not None:
            self._optional_authn_dep = optional_authn_dep

    # ------------------------- repr -------------------------

    def __repr__(self) -> str:  # pragma: no cover
        return f"<AutoAPI models={list(self.models)} rpc={list(getattr(self.rpc, '__dict__', {}).keys())}>"<|MERGE_RESOLUTION|>--- conflicted
+++ resolved
@@ -180,17 +180,10 @@
             get_async_db=self.get_async_db,
         )
 
-<<<<<<< HEAD
-    def attach_diagnostics(self, *, prefix: str | None = None) -> Any:
-        """Mount diagnostics router onto `self.app`."""
-        px = prefix if prefix is not None else self.system_prefix
-        router = _attach_diagnostics(
-=======
     def mount_diagnostics(self, *, prefix: str | None = None) -> Any:
         """Mount diagnostics router onto `self.app`."""
         px = prefix if prefix is not None else self.system_prefix
         router = _mount_diagnostics(
->>>>>>> 8f39fe63
             self, get_db=self.get_db, get_async_db=self.get_async_db
         )
         if hasattr(self.app, "include_router") and callable(self.app.include_router):
