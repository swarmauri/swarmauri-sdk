--- conflicted
+++ resolved
@@ -567,7 +567,6 @@
 async def upsert(
     model: type, data: Mapping[str, Any], db: Union[Session, AsyncSession]
 ) -> Any:
-<<<<<<< HEAD
     """Create or update a row depending on primary key presence."""
     pk = _single_pk_name(model)
     data = dict(data or {})
@@ -578,36 +577,6 @@
             payload = {k: v for k, v in data.items() if k != pk}
             return await update(model, ident, payload, db=db)
     return await create(model, data, db=db)
-=======
-    """
-    Hybrid upsert by primary key.
-
-    If the primary key is present and a row exists, perform a partial update.
-    Otherwise create a new row. Returns the persisted instance. Flush-only.
-    """
-    data = dict(data or {})
-    _validate_enum_values(model, data)
-    pk = _single_pk_name(model)
-    ident = data.get(pk)
-    obj = None
-    if ident is not None:
-        obj = await _maybe_get(db, model, ident)
-    if obj is None:
-        filtered = _filter_in_values(model, data, "create")
-        obj = model(**filtered)
-        if hasattr(db, "add"):
-            db.add(obj)
-        await _maybe_flush(db)
-        return obj
-
-    filtered = _filter_in_values(model, data, "update")
-    skip = _immutable_columns(model, "update")
-    payload = {k: v for k, v in filtered.items() if k != pk}
-    _set_attrs(obj, payload, allow_missing=True, skip=skip)
-    await _maybe_flush(db)
-    return obj
->>>>>>> 70b5226b
-
 
 async def delete(
     model: type, ident: Any, db: Union[Session, AsyncSession]
@@ -787,7 +756,6 @@
 async def bulk_upsert(
     model: type, rows: Iterable[Mapping[str, Any]], db: Union[Session, AsyncSession]
 ) -> List[Any]:
-<<<<<<< HEAD
     """Upsert many rows by primary key."""
     pk = _single_pk_name(model)
     results: List[Any] = []
@@ -807,38 +775,6 @@
         created = await bulk_create(model, to_create, db)
         results.extend(created)
     return results
-=======
-    """
-    Upsert many rows by PK. Each row updates when the PK exists, otherwise
-    creates a new instance. Returns the list of persisted instances. Flush-only.
-    """
-    pk = _single_pk_name(model)
-    skip = _immutable_columns(model, "update")
-    out: List[Any] = []
-    for r in rows or ():
-        r = dict(r)
-        _validate_enum_values(model, r)
-        ident = r.get(pk)
-        obj = None
-        if ident is not None:
-            obj = await _maybe_get(db, model, ident)
-        if obj is None:
-            data = _filter_in_values(model, r, "create")
-            obj = model(**data)
-            if hasattr(db, "add"):
-                db.add(obj)
-        else:
-            data = {
-                k: v
-                for k, v in _filter_in_values(model, r, "update").items()
-                if k != pk
-            }
-            _set_attrs(obj, data, allow_missing=True, skip=skip)
-        out.append(obj)
-    if out:
-        await _maybe_flush(db)
-    return out
->>>>>>> 70b5226b
 
 
 async def bulk_delete(
