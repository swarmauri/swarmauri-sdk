# autoapi/v2/__init__.py
"""
Public façade for the AutoAPI framework.

•  Keeps only lightweight glue code.
<<<<<<< HEAD
•  Delegates real work to sub-modules (impl, hooks, endpoints, gateway, …).
•  Preserves the historical surface: AutoAPI._crud, …
=======
•  Delegates real work to sub-modules (impl, hooks, endpoints, rpcdispatch, …).
•  Preserves the historical surface:  AutoAPI.Phase, AutoAPI._Hook, ._crud, …
>>>>>>> 4c311037
"""

# ─── std / third-party ──────────────────────────────────────────────
from collections import OrderedDict
from typing import Any, AsyncIterator, Callable, Dict, Iterator, Type
from fastapi import APIRouter, Security
from sqlalchemy.ext.asyncio import AsyncSession
from sqlalchemy.orm import Session
from pydantic import BaseModel

from .endpoints import attach_health_and_methodz
<<<<<<< HEAD
from .gateway import build_gateway
from .hooks import Phase, _init_hooks, _run
=======
from .rpcdispatch import build_rpcdispatch
from .hooks import Phase, _Hook, _init_hooks, _run
>>>>>>> 4c311037
from .impl import (
    _crud,
    _register_routes_and_rpcs,
    _schema,
    _wrap_rpc,
)
from .routes import _nested_prefix  # path builder
from .tables._base import Base as Base

# ─── local helpers  (thin sub-modules) ──────────────────────────────
from .types import (
    _Op,  # pure metadata
    AuthNProvider,
    MethodType,
    SimpleNamespace,
)
from .schema import _SchemaNS, get_autoapi_schema as get_schema
from .transactional import transactional as _register_tx

# ─── db schema bootstrap (dialect-aware; no flags required) ─────────
from .bootstrap_dbschema import ensure_schemas


# ────────────────────────────────────────────────────────────────────
class AutoAPI:
    """High-level façade class exposed to user code."""

    # ───────── constructor ─────────────────────────────────────────
    def __init__(
        self,
        *,
        base,
        include: set[Type],
        get_db: Callable[..., Iterator[Session]] | None = None,
        get_async_db: Callable[..., AsyncIterator[AsyncSession]] | None = None,
        prefix: str = "",
        authorize=None,
        authn: "AuthNProvider | None" = None,
    ):
        # lightweight state
        self.base = base
        self._include = include
        self.authorize = authorize
        self.router = APIRouter(prefix=prefix)
        self.rpc: Dict[str, Callable[[dict, Session], Any]] = {}
        self._registered_tables: set[str] = set()  # ❶ guard against re-adds

        # Cores
        self.cores: SimpleNamespace = SimpleNamespace(name="core")
        self.core_exec: SimpleNamespace = SimpleNamespace(name="core_exec")

        # maps "UserCreate" → <callable>; populated lazily by routes_builder
        self._method_ids: OrderedDict[str, Callable[..., Any]] = OrderedDict()
        self._schemas: OrderedDict[str, Type["BaseModel"]] = OrderedDict()

        # attribute-style access, e.g.  api.methods.UserCreate(...)
        self.methods: SimpleNamespace = SimpleNamespace(name="methods")

        # public Schemas namespace
        self.schemas: _SchemaNS = _SchemaNS(self)

        # Anonymous Routes
        self._allow_anon: set[str] = set()

        # ---------- choose providers -----------------------------
        if (get_db is None) and (get_async_db is None):
            raise ValueError("provide get_db or get_async_db")

        self.get_db = get_db
        self.get_async_db = get_async_db

        # ---------- add register_transactional---------------------
        self.transactional = MethodType(_register_tx, self)
        self.register_transaction = self.transactional
        self.register_transactional = self.transactional

        # ---------- create schema once ---------------------------
        if self._include:
            self._tables = {
                cls.__table__ for cls in self._include
            }  # deduplicate via set
        else:
            raise ValueError("must declare tables to be created")
            self._tables = set(self.base.metadata.tables.values())

        # expose only the included tables
        self.tables = SimpleNamespace(**{cls.__name__: cls for cls in self._include})

        # Store DDL creation for later execution
        self._ddl_executed = False

        # ---------- initialise hook subsystem ---------------------
        _init_hooks(self)

        # ---------- collect models, build routes, etc. -----------

        # ---------------- AuthN wiring -----------------
        if authn is not None:  # preferred path
            self._authn = authn
            self._authn_dep = Security(authn.get_principal)
            # Late-binding of the injection hook
            authn.register_inject_hook(self)
        else:
            self._authn = None
            self._authn_dep = Security(lambda: None)

        if self.get_db:
            attach_health_and_methodz(self, get_db=self.get_db)
        else:
            attach_health_and_methodz(self, get_async_db=self.get_async_db)

        # attach JSON-RPC dispatch
        self.router.include_router(build_rpcdispatch(self))

        # generate CRUD + RPC for every mapped SQLAlchemy model
        for m in base.registry.mappers:
            cls = m.class_
            if self._include and cls not in self._include:
                continue
            self._crud(cls)

    async def initialize_async(self):
        """Initialize async database schema. Call this during app startup."""
        if not self._ddl_executed and self.get_async_db:
            async for adb in self.get_async_db():  # adb is an AsyncSession

                def _sync_bootstrap(arg):
                    # arg is a sync Session (AsyncSession.run_sync) or a Connection (AsyncConnection.run_sync)
                    bind = (
                        arg.get_bind() if hasattr(arg, "get_bind") else arg
                    )  # Session -> (Connection/Engine), else Connection
                    engine = getattr(
                        bind, "engine", bind
                    )  # Connection -> Engine, Engine -> Engine

                    # 1) ensure schemas (handles Postgres + SQLite attach)
                    ensure_schemas(engine)

                    # 2) create tables using the same bind/connection
                    self.base.metadata.create_all(
                        bind=bind,
                        checkfirst=True,
                        tables=self._tables,
                    )

                await adb.run_sync(_sync_bootstrap)
                break
            self._ddl_executed = True

    def initialize_sync(self):
        """Initialize sync database schema."""
        if not self._ddl_executed and self.get_db:
            with next(self.get_db()) as db:  # db is a sync Session
                bind = db.get_bind()  # -> Connection or Engine
                engine = getattr(bind, "engine", bind)  # -> Engine

                # 1) ensure schemas (Postgres + SQLite attach)
                ensure_schemas(engine)

                # 2) create tables on the same bind/connection
                self.base.metadata.create_all(
                    bind=bind,
                    checkfirst=True,
                    tables=self._tables,
                )
            self._ddl_executed = True

    # ───────── bound helpers (delegated to sub-modules) ────────────
    # schema = staticmethod(_schema)   # <- prevents self-binding
    _schema = _schema  # keep the private alias if you still need it
    _Op = _Op
    _crud = _crud
    _wrap_rpc = _wrap_rpc
    _run = _run
    _nested_prefix = _nested_prefix
    _register_routes_and_rpcs = _register_routes_and_rpcs


# keep __all__ tidy for `from autoapi import *` users
__all__ = [
    "AutoAPI",
    "Phase",
    "Base",
    "get_schema",
]<|MERGE_RESOLUTION|>--- conflicted
+++ resolved
@@ -3,13 +3,8 @@
 Public façade for the AutoAPI framework.
 
 •  Keeps only lightweight glue code.
-<<<<<<< HEAD
-•  Delegates real work to sub-modules (impl, hooks, endpoints, gateway, …).
+•  Delegates real work to sub-modules (impl, hooks, endpoints, rpcdispatch, …).
 •  Preserves the historical surface: AutoAPI._crud, …
-=======
-•  Delegates real work to sub-modules (impl, hooks, endpoints, rpcdispatch, …).
-•  Preserves the historical surface:  AutoAPI.Phase, AutoAPI._Hook, ._crud, …
->>>>>>> 4c311037
 """
 
 # ─── std / third-party ──────────────────────────────────────────────
@@ -21,13 +16,8 @@
 from pydantic import BaseModel
 
 from .endpoints import attach_health_and_methodz
-<<<<<<< HEAD
-from .gateway import build_gateway
+from .rpcdispatch import build_rpcdispatch
 from .hooks import Phase, _init_hooks, _run
-=======
-from .rpcdispatch import build_rpcdispatch
-from .hooks import Phase, _Hook, _init_hooks, _run
->>>>>>> 4c311037
 from .impl import (
     _crud,
     _register_routes_and_rpcs,
