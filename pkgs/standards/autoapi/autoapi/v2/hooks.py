"""
autoapi_hooks.py
Hook subsystem for AutoAPI – now includes the Phase enum and the
_Hook typing protocol, so nothing is missing.
"""

from enum import Enum, auto
from collections import defaultdict
from typing import Any, Dict, Protocol, Union


# ───────────────────────── public types ─────────────────────────
class Phase(Enum):
    PRE_TX_BEGIN = auto()
    POST_HANDLER = auto()
    PRE_COMMIT = auto()
    POST_COMMIT = auto()
    POST_RESPONSE = auto()
    ON_ERROR = auto()


class _Hook(Protocol):
    async def __call__(self, ctx: Dict[str, Any]) -> None: ...


# ───────────────────────── helper API ───────────────────────────
def _init_hooks(self) -> None:
    """
    Injects a fresh registry into *self* and publishes
    `self.hook` / `self.register_hook` decorators.
    """
    self._hook_registry: Dict[Phase, Dict[str | None, list[_Hook]]] = defaultdict(
        lambda: defaultdict(list)
    )

    def _hook(
        phase: Phase,
        fn: _Hook | None = None,
        *,
<<<<<<< HEAD
        model: str | type | None = None,
        op: str | None = None,
    ):
=======
        model: Union[str, type, None] = None,
        op: str | None = None,
    ):
        """
        Hook decorator supporting model and op parameters:

        Usage: @api.hook(Phase.POST_COMMIT, model="DeployKeys", op="create")
        Usage: @api.hook(Phase.POST_COMMIT, model=DeployKeys, op="create")
        Usage: @api.hook(Phase.POST_COMMIT)  # catch-all hook
        """

>>>>>>> 06113729
        def _reg(f: _Hook) -> _Hook:
            async_f = (
                f
                if callable(getattr(f, "__await__", None))
                else (lambda ctx, f=f: f(ctx))  # sync-to-async shim
            )

<<<<<<< HEAD
            key: str | None
            if model is None and op is None:
                key = None
            elif model is not None and op is not None:
                name = model if isinstance(model, str) else model.__name__
                key = f"{name}.{op}"
            else:  # pragma: no cover - sanity guard
                raise ValueError("model and op must be provided together")

            self._hook_registry[phase][key].append(async_f)
=======
            # Determine the hook key based on parameters
            hook_key = None

            if model is not None and op is not None:
                # Model + op parameters
                if isinstance(model, str):
                    model_name = model
                else:
                    # Handle object reference - get the class name
                    model_name = (
                        model.__name__ if hasattr(model, "__name__") else str(model)
                    )
                hook_key = f"{model_name}.{op}"
            elif model is not None or op is not None:
                # Error: both model and op must be provided together
                raise ValueError(
                    "Both 'model' and 'op' parameters must be provided together"
                )
            # If neither model nor op is provided, hook_key remains None (catch-all)

            # Register the hook
            self._hook_registry[phase][hook_key].append(async_f)
>>>>>>> 06113729
            return f

        return _reg if fn is None else _reg(fn)

    # expose decorators on the instance
    self.hook = self.register_hook = _hook


async def _run(self, phase: Phase, ctx: Dict[str, Any]) -> None:
    """
    Fire hooks for *phase*.  First those bound to the specific
    RPC method (if any), then the catch-all hooks.
    """
    m = getattr(ctx.get("env"), "method", None)
    for fn in self._hook_registry[phase].get(m, []):
        await fn(ctx)
    for fn in self._hook_registry[phase].get(None, []):
        await fn(ctx)<|MERGE_RESOLUTION|>--- conflicted
+++ resolved
@@ -37,11 +37,6 @@
         phase: Phase,
         fn: _Hook | None = None,
         *,
-<<<<<<< HEAD
-        model: str | type | None = None,
-        op: str | None = None,
-    ):
-=======
         model: Union[str, type, None] = None,
         op: str | None = None,
     ):
@@ -52,8 +47,6 @@
         Usage: @api.hook(Phase.POST_COMMIT, model=DeployKeys, op="create")
         Usage: @api.hook(Phase.POST_COMMIT)  # catch-all hook
         """
-
->>>>>>> 06113729
         def _reg(f: _Hook) -> _Hook:
             async_f = (
                 f
@@ -61,18 +54,6 @@
                 else (lambda ctx, f=f: f(ctx))  # sync-to-async shim
             )
 
-<<<<<<< HEAD
-            key: str | None
-            if model is None and op is None:
-                key = None
-            elif model is not None and op is not None:
-                name = model if isinstance(model, str) else model.__name__
-                key = f"{name}.{op}"
-            else:  # pragma: no cover - sanity guard
-                raise ValueError("model and op must be provided together")
-
-            self._hook_registry[phase][key].append(async_f)
-=======
             # Determine the hook key based on parameters
             hook_key = None
 
@@ -95,7 +76,6 @@
 
             # Register the hook
             self._hook_registry[phase][hook_key].append(async_f)
->>>>>>> 06113729
             return f
 
         return _reg if fn is None else _reg(fn)
