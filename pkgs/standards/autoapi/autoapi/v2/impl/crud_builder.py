"""
autoapi/v2/crud_builder.py  –  CRUD building functionality for AutoAPI.

This module contains the logic for building CRUD operations from SQLAlchemy
models, including database operations and schema generation.
"""

from __future__ import annotations

import logging
from typing import Dict

from sqlalchemy import inspect as _sa_inspect


from ..jsonrpc_models import create_standardized_error
from .schema import _schema, create_list_schema
from ..types import Session


# ----------------------------------------------------------------------
# ----------------------------------------------------------------------
def _invoke_all_registrars(model: type, api) -> None:
    """
    Call every distinct  __autoapi_register_hooks__  found in the MRO,
    but bind each descriptor to *model*, so cls-param is correct.
    """
<<<<<<< HEAD
    seen: set[int] = set()
    for base in reversed(model.__mro__):  # parents first
        if "__autoapi_register_hooks__" not in base.__dict__:
            continue
        fn = getattr(base, "__autoapi_register_hooks__")  # ← bound function
        if callable(fn) and id(fn) not in seen:
            # Check if the method accepts the concrete_model parameter
            import inspect

            sig = inspect.signature(fn)
            if "concrete_model" in sig.parameters:
                fn(api, concrete_model=model)
            else:
                fn(api)
            seen.add(id(fn))
            print(f"Registered hooks for {base.__name__}")


=======
    seen: set[type] = set()                       # guard: one call per base

    for base in reversed(model.__mro__):          # parents first
        if "__autoapi_register_hooks__" not in base.__dict__:
            continue
        if base in seen:                          # already invoked
            continue

        raw = base.__dict__["__autoapi_register_hooks__"]  # the descriptor
        bound_fn = raw.__get__(None, model)       # bind to *model* 🔑
        bound_fn(api)
        seen.add(base)
>>>>>>> b85b1f1d
# ----------------------------------------------------------------------


def _not_found() -> None:
    """Raise a standardized 404 error."""
    http_exc, _, _ = create_standardized_error(404, rpc_code=-32094)
    raise http_exc


def _commit_or_http(db: Session) -> None:
    """
    Flush/commit and translate SQLAlchemy errors into standardized HTTP errors.

    Args:
        db: Database session

    Raises:
        HTTPException: Standardized error based on database error type
    """
    from sqlalchemy.exc import IntegrityError, SQLAlchemyError
    import re

    _DUP_RE = re.compile(
        r"Key \((?P<col>[^)]+)\)=\((?P<val>[^)]+)\) already exists", re.I
    )

    try:
        db.flush() if db.in_nested_transaction() else db.commit()
    except IntegrityError as exc:
        db.rollback()
        raw = str(exc.orig)
        if getattr(exc.orig, "pgcode", None) in ("23505",) or "already exists" in raw:
            m = _DUP_RE.search(raw)
            msg = (
                f"Duplicate value '{m['val']}' for field '{m['col']}'."
                if m
                else "Duplicate key value violates a unique constraint."
            )
            http_exc, _, _ = create_standardized_error(
                409, message=msg, rpc_code=-32099
            )
            raise http_exc from exc
        if getattr(exc.orig, "pgcode", None) in ("23503",) or "foreign key" in raw:
            http_exc, _, _ = create_standardized_error(422, rpc_code=-32097)
            raise http_exc from exc
        http_exc, _, _ = create_standardized_error(422, message=raw, rpc_code=-32098)
        raise http_exc from exc
    except SQLAlchemyError as exc:
        db.rollback()
        http_exc, _, _ = create_standardized_error(
            500, message=f"Database error: {exc}"
        )
        raise http_exc from exc


def create_crud_operations(model: type, pk_name: str) -> Dict[str, callable]:
    """
    Create CRUD operations for a given model.

    Args:
        model: SQLAlchemy ORM model
        pk_name: Primary key field name

    Returns:
        Dictionary of CRUD operation functions
    """
    mapper = _sa_inspect(model)
    pk_col = next(iter(model.__table__.primary_key.columns))
    pk_type = getattr(pk_col.type, "python_type", str)

    # Generate schemas
    SCreate = _schema(model, verb="create")
    SRead = _schema(model, verb="read")
    SUpdate = _schema(model, verb="update", exclude={pk_name})
    SListIn = create_list_schema(model)

    def _create(p: SCreate, db: Session):
        """Create a new model instance."""
        data = p.model_dump() if hasattr(p, "model_dump") else dict(p)
        col_kwargs = {
            k: v for k, v in data.items() if k in {c.key for c in mapper.attrs}
        }
        virt_kwargs = {k: v for k, v in data.items() if k not in col_kwargs}
        obj = model(**col_kwargs)
        for k, v in virt_kwargs.items():
            setattr(obj, k, v)
        db.add(obj)
        _commit_or_http(db)
        db.refresh(obj)
        return obj

    def _read(i, db: Session):
        """Read a model instance by ID."""
        if isinstance(i, str) and pk_type is not str:
            try:
                i = pk_type(i)
            except Exception:
                pass
        obj = db.get(model, i)
        if obj is None:
            _not_found()
        return obj

    def _update(i, p: SUpdate, db: Session, *, full=False):
        """Update a model instance."""
        if isinstance(p, dict):
            p = SUpdate(**p)
        if isinstance(i, str) and pk_type is not str:
            try:
                i = pk_type(i)
            except Exception:
                pass
        obj = db.get(model, i)
        if obj is None:
            _not_found()

        if full:
            for col in model.__table__.columns:
                if col.name != pk_name and not col.info.get("no_update"):
                    setattr(obj, col.name, getattr(p, col.name, None))
        else:
            for k, v in p.model_dump(exclude_unset=True).items():
                setattr(obj, k, v)

        _commit_or_http(db)
        db.refresh(obj)
        return obj

    def _delete(i, db: Session):
        """Delete a model instance."""
        if isinstance(i, str) and pk_type is not str:
            try:
                i = pk_type(i)
            except Exception:
                pass
        obj = db.get(model, i)
        if obj is None:
            _not_found()
        db.delete(obj)
        _commit_or_http(db)
        return {pk_name: i}

    def _list(p: SListIn, db: Session):
        """List model instances with filtering."""
        d = p.model_dump(exclude_defaults=True, exclude_none=True)
        qry = (
            db.query(model)
            .filter_by(**{k: d[k] for k in d if k not in ("skip", "limit")})
            .offset(d.get("skip", 0))
        )
        if lim := d.get("limit"):
            qry = qry.limit(lim)
        return qry.all()

    def _clear(db: Session):
        """Clear all instances of the model."""
        deleted = db.query(model).delete()
        _commit_or_http(db)
        return {"deleted": deleted}

    return {
        "create": _create,
        "read": _read,
        "update": _update,
        "delete": _delete,
        "list": _list,
        "clear": _clear,
        "schemas": {
            "create": SCreate,
            "read": SRead,
            "update": SUpdate,
            "list": SListIn,
            "delete": _schema(model, verb="delete", include={pk_name}),
        },
    }


def _crud(self, model: type) -> None:
    """
    Public entry: call `api._crud(User)` to expose canonical CRUD & list routes.

    Args:
        self: AutoAPI instance
        model: SQLAlchemy ORM model to create CRUD operations for
    """
    tab = model.__tablename__

    if tab in self._registered_tables:
        return
    self._registered_tables.add(tab)

    pk = next(iter(model.__table__.primary_key.columns)).name

    # Create CRUD operations
    crud_ops = create_crud_operations(model, pk)

    # Register with route builder
    self._register_routes_and_rpcs(
        model,
        tab,
        pk,
        crud_ops["schemas"]["create"],
        crud_ops["schemas"]["read"],
        crud_ops["schemas"]["delete"],
        crud_ops["schemas"]["update"],
        crud_ops["schemas"]["list"],
        crud_ops["create"],
        crud_ops["read"],
        crud_ops["update"],
        crud_ops["delete"],
        crud_ops["list"],
        crud_ops["clear"],
    )

    # ───────────────────────────────────────────────────────────────
    # Support for self-registering models / mixins
    # Any class that defines
    #     def __autoapi_register_hooks__(api): ...
    # will be handed **this** AutoAPI instance so it can attach its
    # hooks directly (Upsertable, audit mixins, etc.).
    _invoke_all_registrars(model, self)<|MERGE_RESOLUTION|>--- conflicted
+++ resolved
@@ -17,7 +17,6 @@
 from .schema import _schema, create_list_schema
 from ..types import Session
 
-
 # ----------------------------------------------------------------------
 # ----------------------------------------------------------------------
 def _invoke_all_registrars(model: type, api) -> None:
@@ -25,26 +24,6 @@
     Call every distinct  __autoapi_register_hooks__  found in the MRO,
     but bind each descriptor to *model*, so cls-param is correct.
     """
-<<<<<<< HEAD
-    seen: set[int] = set()
-    for base in reversed(model.__mro__):  # parents first
-        if "__autoapi_register_hooks__" not in base.__dict__:
-            continue
-        fn = getattr(base, "__autoapi_register_hooks__")  # ← bound function
-        if callable(fn) and id(fn) not in seen:
-            # Check if the method accepts the concrete_model parameter
-            import inspect
-
-            sig = inspect.signature(fn)
-            if "concrete_model" in sig.parameters:
-                fn(api, concrete_model=model)
-            else:
-                fn(api)
-            seen.add(id(fn))
-            print(f"Registered hooks for {base.__name__}")
-
-
-=======
     seen: set[type] = set()                       # guard: one call per base
 
     for base in reversed(model.__mro__):          # parents first
@@ -57,7 +36,6 @@
         bound_fn = raw.__get__(None, model)       # bind to *model* 🔑
         bound_fn(api)
         seen.add(base)
->>>>>>> b85b1f1d
 # ----------------------------------------------------------------------
 
 
