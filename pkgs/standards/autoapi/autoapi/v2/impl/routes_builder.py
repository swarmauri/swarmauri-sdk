"""
autoapi/v2/routes_builder.py  –  Route building functionality for AutoAPI.

This module contains the logic for building both REST and RPC routes from
CRUD operations, including nested routing and RBAC guards.
"""

from __future__ import annotations

import functools
import inspect
import re
from types import SimpleNamespace
from typing import Annotated, Any, List, Optional, Type

from sqlalchemy import inspect as _sa_inspect  # ← added
from sqlalchemy.ext.asyncio import AsyncSession
from sqlalchemy.orm import Session

from ..types import APIRouter, Depends, Request, Path, Body
from ..types.op_config_provider import should_wire_canonical
from ..naming import (
    alias_policy,
    canonical_name,
    public_verb,
    route_label,
    snake_to_camel,
)

from ..jsonrpc_models import _RPCReq, create_standardized_error
from ..mixins import AsyncCapable, BulkCapable, Replaceable

from .op_wiring import attach_op_specs
from .rpc_adapter import _wrap_rpc
from .schema import _schema
from ._runner import _invoke


# ──────────────────────────────────────────────────────────────────────────────
# Helpers
# ──────────────────────────────────────────────────────────────────────────────


def _attach(root: Any, resource: str, op: str, fn: Any) -> None:
    """Attach *fn* under ``root.resource.op`` creating namespaces as needed."""
    ns = getattr(root, resource, None)
    if ns is None:
        ns = SimpleNamespace()
        setattr(root, resource, ns)
    setattr(ns, op, fn)


def _strip_parent_fields(base: type, *, drop: set[str]) -> type:
    """
    Return a shallow clone of *base* with every field in *drop* removed, so that
    child schemas used by nested routes do not expose parent identifiers.
    """
    from typing import get_args, get_origin
    from pydantic import BaseModel, ConfigDict, create_model

    if not drop:
        return base

    if get_origin(base) in (list, List):  # List[Model] → List[Stripped]
        elem = get_args(base)[0]
        return list[_strip_parent_fields(elem, drop=drop)]

    if isinstance(base, type) and issubclass(base, BaseModel):
        fld_spec = {
            n: (fld.annotation, fld)
            for n, fld in base.model_fields.items()
            if n not in drop
        }
        cfg = getattr(base, "model_config", ConfigDict())
        cls = create_model(f"{base.__name__}SansParents", __config__=cfg, **fld_spec)
        cls.model_rebuild(force=True)
        return cls

    return base  # primitive / dict / etc.


<<<<<<< HEAD
=======
def _canonical(tab: str, verb: str) -> str:
    """Return canonical RPC method name."""
    cls_name = "".join(w.title() for w in tab.split("_")) if tab.islower() else tab
    name = f"{cls_name}.{verb}"
    print(f"_canonical generated {name}")
    return name


def _resource_pascal(tab_or_cls: str) -> str:
    return (
        "".join(w.title() for w in tab_or_cls.split("_"))
        if tab_or_cls.islower()
        else tab_or_cls
    )


def _nested_prefix(self, model: Type) -> Optional[str]:
    """Return the user-supplied hierarchical prefix or *None*.

    • If the SQLAlchemy model defines `__autoapi_nested_paths__`
      → call it and return the result.
    • Else, fall back to legacy `_nested_path` string if present.
    • Otherwise → signal ``no nested route wanted`` with ``None``.
    """

    cb = getattr(model, "__autoapi_nested_paths__", None)
    if callable(cb):
        return cb()
    return getattr(model, "_nested_path", None)


# ──────────────────────────────────────────────────────────────────────────────
# Verb aliasing (RPC exposure + helper names; REST paths unchanged)
# ──────────────────────────────────────────────────────────────────────────────

_VALID_VERBS = {
    "create",
    "read",
    "update",
    "delete",
    "list",
    "clear",
    "replace",
    "bulk_create",
    "bulk_update",
    "bulk_replace",
    "bulk_delete",
}

_alias_re = re.compile(r"^[a-z][a-z0-9_]*$")


def _get_verb_alias_map(model) -> dict[str, str]:
    raw = getattr(model, "__autoapi_verb_aliases__", None)
    if callable(raw):
        raw = raw()
    return dict(raw or {})


def _alias_policy(model) -> str:
    # "both" | "alias_only" | "canonical_only"
    return getattr(model, "__autoapi_verb_alias_policy__", "both")


def _public_verb(model, canonical: str) -> str:
    ali = _get_verb_alias_map(model).get(canonical)
    if not ali or ali == canonical:
        return canonical
    if canonical not in _VALID_VERBS:
        raise RuntimeError(f"{model.__name__}: unsupported verb {canonical!r}")
    if not _alias_re.match(ali):
        raise RuntimeError(
            f"{model.__name__}.__autoapi_verb_aliases__: bad alias {ali!r} for {canonical!r} "
            "(must be lowercase [a-z0-9_], start with a letter)"
        )
    return ali


def _route_label(resource_name: str, verb: str, model) -> str:
    """Return '{Resource} - {verb/alias}' per policy."""
    pol = _alias_policy(model)
    pub = _public_verb(model, verb)
    if pol == "alias_only" and pub != verb:
        lab = pub
    elif pol == "both" and pub != verb:
        lab = f"{verb}/{pub}"
    else:
        lab = verb
    return f"{_resource_pascal(resource_name)} - {lab}"


# ──────────────────────────────────────────────────────────────────────────────


>>>>>>> f3eaae02
def _register_routes_and_rpcs(  # noqa: N802 – bound as method
    self,
    model: type,
    tab: str,
    pk: str,
    SCreate,
    SReadOut,  # ← read OUTPUT schema
    SReadIn,  # ← read INPUT (pk-only) schema
    SDeleteIn,  # ← delete INPUT (pk-only) schema
    SUpdate,
    SListIn,
    _create,
    _read,
    _update,
    _delete,
    _list,
    _clear,
) -> None:
    """
    Build both REST and RPC surfaces for one SQLAlchemy model.

    The REST routes are thin facades: each fabricates a _RPCReq envelope and
    delegates to `_invoke`, ensuring lifecycle parity with /rpc.
    """
    print(f"_register_routes_and_rpcs model={model} tab={tab} pk={pk}")

    # ---------- sync / async detection --------------------------------
    is_async = (
        bool(self.get_async_db)
        if self.get_db is None
        else issubclass(model, AsyncCapable)
    )
    provider = self.get_async_db if is_async else self.get_db
    print(f"Async mode: {is_async}")
    # Choose a concrete DB dependency type per mode (no unions, no Optional)
    DBDep = (
        Annotated[AsyncSession, Depends(provider)]
        if is_async
        else Annotated[Session, Depends(provider)]
    )

    pk_col = next(iter(model.__table__.primary_key.columns))
    pk_type = getattr(pk_col.type, "python_type", str)

    resource = model.__name__

    # ---------- verb specification -----------------------------------
    spec: List[tuple] = [
        ("create", "POST", "", 201, SCreate, SReadOut, _create),
        ("list", "GET", "", 200, SListIn, List[SReadOut], _list),
        ("clear", "DELETE", "", 204, None, None, _clear),
        ("read", "GET", "/{item_id}", 200, SReadIn, SReadOut, _read),
        ("update", "PATCH", "/{item_id}", 200, SUpdate, SReadOut, _update),
        ("delete", "DELETE", "/{item_id}", 204, SDeleteIn, None, _delete),
    ]
    if issubclass(model, Replaceable):
        print("Model is Replaceable; adding replace spec")
        spec.append(
            (
                "replace",
                "PUT",
                "/{item_id}",
                200,
                SCreate,
                SReadOut,
                functools.partial(_update, full=True),
            )
        )
    if issubclass(model, BulkCapable):
        print("Model is BulkCapable; adding bulk specs")
        # keep REST path style aligned with current codebase ("/bulk")
        spec += [
            (
                "bulk_create",
                "POST",
                "/bulk",
                201,
                List[SCreate],
                List[SReadOut],
                _create,
            ),
            (
                "bulk_update",
                "PATCH",
                "/bulk",
                200,
                List[SUpdate],
                List[SReadOut],
                _update,
            ),
            (
                "bulk_replace",
                "PUT",
                "/bulk",
                200,
                List[SCreate],
                List[SReadOut],
                functools.partial(_update, full=True),
            ),
            ("bulk_delete", "DELETE", "/bulk", 204, List[SDeleteIn], None, _delete),
        ]

    # ─── table-level policy: include/exclude canonical verbs ─────────
    spec = [t for t in spec if should_wire_canonical(model, t[0])]

    # ---------- nested routing ---------------------------------------
    raw_pref = self._nested_prefix(model) or ""
    nested_pref = re.sub(r"/{2,}", "/", raw_pref).rstrip("/") or None
    nested_vars = re.findall(r"{(\w+)}", raw_pref)
    print(f"Nested prefix: {nested_pref} vars: {nested_vars}")

    allow_cb = getattr(model, "__autoapi_allow_anon__", None)
    if callable(allow_cb):
        _allow_verbs = set(allow_cb())
    else:
        _allow_verbs = set(allow_cb or [])
    self._allow_anon.update({canonical_name(tab, v) for v in _allow_verbs})
    if _allow_verbs:
        print(f"Anon allowed verbs: {_allow_verbs}")

    flat_router = APIRouter(prefix=f"/{tab}", tags=[resource])
    routers = (
        (flat_router,)
        if nested_pref is None
        else (flat_router, APIRouter(prefix=nested_pref, tags=[f"nested-{resource}"]))
    )

    # ---------- RBAC guard -------------------------------------------
    def _guard(scope: str):
        async def inner(request: Request):
            if self._authorize and not self._authorize(scope, request):
                print(f"Authorization failed for scope {scope}")
                http_exc, _, _ = create_standardized_error(403, rpc_code=-32095)
                raise http_exc

        return Depends(inner)

    # ---------- endpoint factory -------------------------------------
    for verb, http, path, status, In, Out, core in spec:
        m_id_canon = canonical_name(tab, verb)

        # RPC input model for adapter (distinct from REST signature)
        rpc_in = In or dict
        if verb in {"update", "replace"}:
            # For update/replace we want the verb-specific model without the PK
            # (it's supplied separately via the path parameter)
            rpc_in = _schema(model, verb=verb, exclude={pk})

        # Route label (name/summary) using alias policy
        label = route_label(
            resource, verb, alias_policy(model), public_verb(model, verb)
        )

        def _factory(
            is_nested_router, *, verb=verb, path=path, In=In, core=core, m_id=m_id_canon
        ):
            params: list[inspect.Parameter] = [
                inspect.Parameter(  # request always first
                    "request",
                    inspect.Parameter.POSITIONAL_OR_KEYWORD,
                    annotation=Request,
                )
            ]

            # parent keys become path vars on nested router
            if is_nested_router:
                for nv in nested_vars:
                    params.append(
                        inspect.Parameter(
                            nv,
                            inspect.Parameter.POSITIONAL_OR_KEYWORD,
                            annotation=Annotated[str, Path(...)],
                        )
                    )

            # primary key path var (must be a Path param, not a query)
            if "{item_id}" in path:
                params.append(
                    inspect.Parameter(
                        "item_id",
                        inspect.Parameter.POSITIONAL_OR_KEYWORD,
                        annotation=Annotated[pk_type, Path(...)],
                    )
                )

            # payload (query for list, body for create/update/replace; none for read/delete/clear)
            def _visible(t: type) -> type:
                return (
                    _strip_parent_fields(t, drop=set(nested_vars))
                    if is_nested_router
                    else t
                )

            if verb == "list":
                params.append(
                    inspect.Parameter(
                        "p",
                        inspect.Parameter.POSITIONAL_OR_KEYWORD,
                        annotation=Annotated[_visible(In), Depends()],
                    )
                )
                params.append(
                    inspect.Parameter(
                        "db",
                        inspect.Parameter.POSITIONAL_OR_KEYWORD,
                        annotation=DBDep,
                    )
                )
            elif verb == "clear" and issubclass(model, BulkCapable) and path == "":
                # allow optional body for bulk_delete on the "/" route if you adopt unified semantics later
                params.append(
                    inspect.Parameter(
                        "db",
                        inspect.Parameter.POSITIONAL_OR_KEYWORD,
                        annotation=DBDep,
                    )
                )
                params.append(
                    inspect.Parameter(
                        "p",
                        inspect.Parameter.POSITIONAL_OR_KEYWORD,
                        annotation=Annotated[Optional[List[SDeleteIn]], Body()],
                        default=None,
                    )
                )
            elif In is not None and verb not in ("read", "delete", "clear"):
                params.append(
                    inspect.Parameter(
                        "p",
                        inspect.Parameter.POSITIONAL_OR_KEYWORD,
                        annotation=Annotated[_visible(In), Body(embed=False)],
                    )
                )
                params.append(
                    inspect.Parameter(
                        "db",
                        inspect.Parameter.POSITIONAL_OR_KEYWORD,
                        annotation=DBDep,
                    )
                )
            else:
                params.append(
                    inspect.Parameter(
                        "db",
                        inspect.Parameter.POSITIONAL_OR_KEYWORD,
                        annotation=DBDep,
                    )
                )

            # ---- callable body ---------------------------------------
            async def _impl(**kw):
                print(f"Endpoint {m_id} invoked with {kw}")
                # do NOT annotate with a union here; keep it untyped
                db = kw.pop("db")
                req: Request = kw.pop("request")
                p = kw.pop("p", None)
                item_id = kw.pop("item_id", None)
                parent_kw = {k: kw[k] for k in nested_vars if k in kw}

                # assemble RPC-style param dict
                def _dump(obj):
                    if hasattr(obj, "model_dump"):
                        return obj.model_dump(exclude_unset=True, exclude_none=True)
                    return obj

                if verb in {
                    "bulk_create",
                    "bulk_update",
                    "bulk_replace",
                    "bulk_delete",
                }:
                    # p is a list of models/dicts
                    lst = []
                    for it in p or []:
                        lst.append(_dump(it))
                    rpc_params = lst
                else:
                    match verb:
                        case "read" | "delete":
                            rpc_params = {pk: item_id}
                        case "update" | "replace":
                            rpc_params = {pk: item_id, **_dump(p)}
                        case "list":
                            rpc_params = _dump(p)
                        case "clear":
                            rpc_params = {}
                        case _:
                            rpc_params = _dump(p) if p is not None else {}

                if parent_kw:
                    if isinstance(rpc_params, dict):
                        rpc_params.update(parent_kw)
                    elif isinstance(rpc_params, list):
                        rpc_params = [
                            {**parent_kw, **(e if isinstance(e, dict) else _dump(e))}
                            for e in rpc_params
                        ]

                print(f"RPC params built: {rpc_params}")
                env = _RPCReq(id=None, method=m_id, params=rpc_params)
                # Ensure a ctx dict exists and merge it into the call ctx
                if getattr(req.state, "ctx", None) is None:
                    req.state.ctx = {}
                ctx = {"request": req, "db": db, "env": env, "params": env.params}
                _ext = getattr(req.state, "ctx", None)
                if isinstance(_ext, dict):
                    ctx.update(_ext)

                def _build_args(_p):
                    match verb:
                        case (
                            "create"
                            | "bulk_create"
                            | "bulk_update"
                            | "bulk_replace"
                            | "bulk_delete"
                        ):
                            return (_p,)
                        case "list":
                            return (p,)
                        case "clear":
                            return ()
                        case "read" | "delete":
                            return (_p[pk],)
                        case "update" | "replace":
                            body = {k: v for k, v in _p.items() if k != pk}
                            return (_p[pk], body)
                        case _:
                            return ()

                if isinstance(db, AsyncSession):

                    def exec_fn(_m, _p, _db=db):
                        return _db.run_sync(lambda s: core(*_build_args(_p), s))

                    return await _invoke(
                        self, m_id, params=rpc_params, ctx=ctx, exec_fn=exec_fn
                    )

                def _direct_call(_m, _p, _db=db):
                    return core(*_build_args(_p), _db)

                result = await _invoke(
                    self, m_id, params=rpc_params, ctx=ctx, exec_fn=_direct_call
                )
                print(f"Endpoint {m_id} returning {result}")
                return result

            _impl.__name__ = f"{verb}_{tab}"
            wrapped = functools.wraps(_impl)(_impl)
            wrapped.__signature__ = inspect.Signature(parameters=params)
            return wrapped

        # Common error responses
        from ..jsonrpc_models import HTTP_ERROR_MESSAGES

        COMMON_ERRORS = {
            400: {"description": HTTP_ERROR_MESSAGES[400]},
            404: {"description": HTTP_ERROR_MESSAGES[404]},
            409: {"description": HTTP_ERROR_MESSAGES[409]},
            422: {"description": HTTP_ERROR_MESSAGES[422]},
            500: {"description": HTTP_ERROR_MESSAGES[500]},
        }

        # mount on routers
        for rtr in routers:
            deps = [_guard(m_id_canon)]
            if m_id_canon not in self._allow_anon:
                deps.insert(0, self._authn_dep)
            print(f"Mounting route {path} for verb {verb} on router {rtr}")
            rtr.add_api_route(
                path,
                _factory(rtr is not flat_router),
                methods=[http],
                status_code=status,
                response_model=None if verb == "create" else Out,
                responses=COMMON_ERRORS,
                dependencies=deps,
                name=label,  # ← route name reflects alias policy
                summary=label,  # ← docs summary ditto
            )

        # ─── register schemas on API namespace (for discovery / testing) ──
        verb_camel = snake_to_camel(verb)
        for s, suffix in ((In, "In"), (Out, "Out"), (rpc_in, "RpcIn")):
            if not isinstance(s, type) or s is dict:
                continue
            canon = f"{resource}{verb_camel}{suffix}"
            if canon not in self._schemas:
                self._schemas[canon] = s
                setattr(self.schemas, canon, s)

        # JSON-RPC shim (single callable for this canonical op)
        rpc_fn = _wrap_rpc(core, rpc_in, Out, pk, model)
        print(
            f"Registered RPC method {m_id_canon} with IN={getattr(rpc_in, '__name__', rpc_in)} OUT={getattr(Out, '__name__', Out)}"
        )
        self.rpc.add(m_id_canon, rpc_fn)

        # ── in-process convenience wrappers (canonical + alias) ────────
        def _make_runner(bound_method: str):
            def _runner(payload, *, db=None, _method=bound_method, _api=self):
                """
                Helper so you can call:  api.methods.User.create(...), etc.
                """
                if db is None:  # auto-open sync session
                    if _api.get_db is None:
                        raise TypeError(
                            "Supply a Session via db=... "
                            "or register get_db when constructing AutoAPI()"
                        )
                    gen = _api.get_db()
                    db_ = next(gen)
                    try:
                        return _api.rpc[_method](payload, db_)
                    finally:
                        try:
                            next(gen)  # finish generator → close
                        except StopIteration:
                            pass
                else:
                    return _api.rpc[_method](payload, db)

            return _runner

        # Register canonical
        camel = f"{resource}{snake_to_camel(verb)}"
        _runner_canon = _make_runner(m_id_canon)
        self._method_ids[m_id_canon] = _runner_canon
        setattr(self.core, camel, core)
        _attach(self.core, resource, verb, core)
        _attach(self.methods, resource, verb, _runner_canon)
        print(f"Registered helper method {camel}")

        # Ensure container for core_raw
        if not hasattr(self, "core_raw"):

            class _CE: ...

            self.core_raw = _CE()

        async def _core_raw(payload, *, db=None, _core=core, _verb=verb, _pk=pk):
            # Build args in the same way your RPC shim would
            def _build_args(_p):
                def _dump(o):
                    return (
                        o.model_dump(exclude_unset=True, exclude_none=True)
                        if hasattr(o, "model_dump")
                        else o
                    )

                match _verb:
                    case "create" | "list":
                        return (_p,)
                    case "bulk_create" | "bulk_update" | "bulk_replace" | "bulk_delete":
                        if isinstance(_p, list):
                            return ([_dump(x) for x in _p],)
                        return (_dump(_p),)
                    case "clear":
                        return ()
                    case "read" | "delete":
                        d = _dump(_p)
                        return (d[_pk],)
                    case "update" | "replace":
                        d = _dump(_p)
                        body = {k: v for k, v in d.items() if k != _pk}
                        return (d[_pk], body)
                return ()

            # 1) Caller supplied a DB
            if db is not None:
                if hasattr(db, "run_sync"):  # AsyncSession
                    return await db.run_sync(lambda s: _core(*_build_args(payload), s))
                # Plain Session
                return _core(*_build_args(payload), db)

            # 2) No DB supplied: auto-open a sync session only if available
            if self.get_db is None:
                raise TypeError(
                    "core_raw requires a DB (AsyncSession or Session) when get_db is not configured"
                )

            gen = self.get_db()
            s = next(gen)
            try:
                return _core(*_build_args(payload), s)
            finally:
                try:
                    next(gen)  # close
                except StopIteration:
                    pass

        setattr(self.core_raw, camel, _core_raw)
        _attach(self.core_raw, resource, verb, _core_raw)


    # ─── OpSpec-powered verbs (aliases + custom + skip/override) ────
    attach_op_specs(self, flat_router, model)
    if len(routers) > 1:
        try:
            attach_op_specs(self, routers[1], model)  # nested router
        except TypeError:
            pass

    # include routers
    self.router.include_router(flat_router)
    if len(routers) > 1:
        self.router.include_router(routers[1])

    # ─────────────────────────────────────────────────────────────────
    # Bind per-table namespaces onto the **class object** (not instances)
    # Exposes: Model.schemas / Model.methods / Model.rpc / Model.core / Model.core_raw
    # Also expose Model.router (flat/nested) and convenience aliases:
    #   Model.handlers (→ methods) and Model.raw_handlers (→ core)
    # ─────────────────────────────────────────────────────────────────
    decl = model

    # resolve what we already registered on the API object
    methods_ns  = getattr(self.methods,  resource, SimpleNamespace())
    core_ns     = getattr(self.core,     resource, SimpleNamespace())
    core_raw_ns = getattr(self.core_raw, resource, SimpleNamespace())

    # Build a schemas namespace by collecting all schema classes that start with this resource's prefix
    schemas_ns = SimpleNamespace()
    _pref = resource
    for _name, _cls in getattr(self, "_schemas", {}).items():
        if not isinstance(_cls, type) or _cls is dict:
            continue
        if not _name.startswith(_pref):
            continue
        short = _name[len(_pref):]  # "CreateIn", "UpdateOut", "ReadRpcIn", ...
        if short and short[0].isupper():
            setattr(schemas_ns, short, _cls)

    # Build a lightweight rpc namespace: prefer canonical_name(tab, verb) but
    # also support alias/custom ids like "Resource.alias" registered by op_wiring.
    rpc_ns = SimpleNamespace()
    for _verb in dir(methods_ns):
        if _verb.startswith("_"):
            continue
        candidates = (
            canonical_name(tab, _verb),
            f"{resource}.{_verb}",
        )
        _rpc_fn = None
        for _mid in candidates:
            try:
                _rpc_fn = self.rpc[_mid]
                break
            except KeyError:
                continue
        if _rpc_fn is not None:
            setattr(rpc_ns, _verb, _rpc_fn)

    # Routers on the model (latest binding wins on the class; all kept per-API in bindings)
    router_ns = SimpleNamespace(
        flat=flat_router,
        nested=(routers[1] if len(routers) > 1 else None),
    )

    # Publish onto the un-instantiated declarative model class
    setattr(decl, "schemas",       schemas_ns)
    setattr(decl, "methods",       methods_ns)
    setattr(decl, "rpc",           rpc_ns)
    setattr(decl, "core",          core_ns)
    setattr(decl, "core_raw",      core_raw_ns)
    setattr(decl, "handlers",      methods_ns)   # convenience alias
    setattr(decl, "raw_handlers",  core_ns)      # convenience alias
    setattr(decl, "router",        router_ns)
    # (Optional) columns mirror for quick introspection
    try:
        setattr(decl, "columns", {c.key: c for c in model.__table__.columns})
    except Exception:
        pass

    # Keep a per-AutoAPI binding registry to avoid collisions when multiple APIs bind the same model
    _b = getattr(decl, "__autoapi__", None)
    if _b is None:
        _b = SimpleNamespace()
        setattr(decl, "__autoapi__", _b)
    if not hasattr(_b, "bindings"):
        _b.bindings = {}
    _b.bindings[id(self)] = dict(
        schemas=schemas_ns,
        methods=methods_ns,
        rpc=rpc_ns,
        core=core_ns,
        core_raw=core_raw_ns,
        router=router_ns,
    )

    print(f"Bound helpers onto {decl.__name__}: schemas/methods/rpc/core/core_raw/router")
    # ─────────────────────────────────────────────────────────────────

    print(f"Routes registered for {resource}")<|MERGE_RESOLUTION|>--- conflicted
+++ resolved
@@ -79,8 +79,6 @@
     return base  # primitive / dict / etc.
 
 
-<<<<<<< HEAD
-=======
 def _canonical(tab: str, verb: str) -> str:
     """Return canonical RPC method name."""
     cls_name = "".join(w.title() for w in tab.split("_")) if tab.islower() else tab
@@ -175,7 +173,6 @@
 # ──────────────────────────────────────────────────────────────────────────────
 
 
->>>>>>> f3eaae02
 def _register_routes_and_rpcs(  # noqa: N802 – bound as method
     self,
     model: type,
