--- conflicted
+++ resolved
@@ -81,7 +81,6 @@
 
         # INSERT
         def _before_create(ctx):
-<<<<<<< HEAD
             try:
                 params = ctx.params
             except KeyError:
@@ -98,18 +97,6 @@
             except KeyError:
                 return
             if "tenant_id" not in params:
-=======
-            params = ctx.get("params", {})
-            if "tenant_id" in params and pol == TenantPolicy.STRICT_SERVER:
-                _err(400, "tenant_id cannot be set explicitly.")
-            params.setdefault("tenant_id", ctx.get("tenant_id"))
-            ctx["params"] = params
-
-        # UPDATE
-        def _before_update(ctx, obj):
-            params = ctx.get("params")
-            if not params or "tenant_id" not in params:
->>>>>>> d1cb8114
                 return
             if pol != TenantPolicy.CLIENT_SET:
                 _err(400, "tenant_id is immutable.")
