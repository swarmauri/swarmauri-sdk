--- conflicted
+++ resolved
@@ -2,25 +2,6 @@
 from uuid import uuid4, UUID
 import datetime as dt
 from ..types import (
-<<<<<<< HEAD
-    Column,
-    DateTime,
-    Integer,
-    String,
-    ForeignKey,
-    declarative_mixin,
-    declared_attr,
-    PgUUID,
-    SAEnum,
-    Numeric,
-    Index,
-    Mapped,
-    mapped_column,
-    JSONB,
-    TSVECTOR,
-    Boolean,
-)
-=======
     Column, TZDateTime, Integer, String, ForeignKey, declarative_mixin, 
     declared_attr, PgUUID, SAEnum, Numeric, Index, Mapped, 
     mapped_column, JSONB, TSVECTOR, Boolean)
@@ -28,7 +9,6 @@
 def tzutcnow() -> dt.datetime:       # default/on‑update factory
     """Return an **aware** UTC `datetime`."""
     return dt.datetime.now(dt.timezone.utc)
->>>>>>> 199ac99b
 
 
 from .bootstrappable import Bootstrappable as Bootstrappable
@@ -155,6 +135,7 @@
 @declarative_mixin
 class LastUsed:
     last_used_at = Column(TZDateTime, nullable=True)
+
 
     def touch(self) -> None:
         """Update `last_used_at` on successful authentication."""
