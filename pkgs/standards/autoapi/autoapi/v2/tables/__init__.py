--- conflicted
+++ resolved
@@ -18,19 +18,12 @@
     "Tenant",
     "User",
     "Group",
-<<<<<<< HEAD
-    "Role",
-    "RoleGrant",
-    "RolePerm",
-    "StatusEnum",
-=======
     "Org",
     "Role",
     "RolePerm",
     "RoleGrant",
     "StatusEnum",
     "Change",
->>>>>>> 743bf29e
     "Base",
 ]
 
@@ -41,15 +34,6 @@
     "Tenant": f"{__name__}.tenant",
     "User": f"{__name__}.user",
     "Group": f"{__name__}.group",
-<<<<<<< HEAD
-    "Role": f"{__name__}.rbac",
-    "RoleGrant": f"{__name__}.rbac",
-    "RolePerm": f"{__name__}.rbac",
-    "StatusEnum": f"{__name__}.status",
-}
-
-
-=======
     "Org": f"{__name__}.org",
     "Role": f"{__name__}.rbac",
     "RolePerm": f"{__name__}.rbac",
@@ -58,8 +42,6 @@
     "Change": f"{__name__}.audit",
 }
 
-
->>>>>>> 743bf29e
 def __getattr__(name: str) -> Any:  # noqa: D401
     """Dynamically import `tenant`, `user`, or `group` on first use."""
     if name not in _module_map:
@@ -78,12 +60,7 @@
     from .tenant import Tenant
     from .user import User
     from .group import Group
-<<<<<<< HEAD
-    from .rbac import Role, RoleGrant, RolePerm
-    from .status import StatusEnum
-=======
     from .org import Org
     from .rbac import Role, RoleGrant, RolePerm
     from .status import StatusEnum
-    from .audit import Change
->>>>>>> 743bf29e
+    from .audit import Change