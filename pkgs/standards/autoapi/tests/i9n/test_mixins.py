"""
Mixins Tests for AutoAPI v2

Tests all mixins and their expected behavior using individual DummyModel instances.
"""

import pytest
from datetime import datetime, timedelta
from autoapi.v3.types import Column, String

from autoapi.v3 import Base
from autoapi.v3.mixins import (
    ActiveToggle,
    AsyncCapable,
    Audited,
    BulkCapable,
    Created,
    ExtRef,
    GUIDPk,
    LastUsed,
    MetaJSON,
    Monetary,
    RelationEdge,
    Replaceable,
    Slugged,
    SoftDelete,
    StatusMixin,
    Streamable,
    Timestamped,
    ValidityWindow,
    Versioned,
    tzutcnow,
    tzutcnow_plus_day,
)
from autoapi.v3.schema import _build_schema
from autoapi.v3.types import uuid4


class DummyModelTimestamped(Base, GUIDPk, Timestamped):
    """Test model for Timestamped mixin."""

    __tablename__ = "dummy_timestamped"
    name = Column(String)


class DummyModelCreated(Base, GUIDPk, Created):
    """Test model for Created mixin."""

    __tablename__ = "dummy_created"
    name = Column(String)


class DummyModelLastUsed(Base, GUIDPk, LastUsed):
    """Test model for LastUsed mixin."""

    __tablename__ = "dummy_last_used"
    name = Column(String)


class DummyModelActiveToggle(Base, GUIDPk, ActiveToggle):
    """Test model for ActiveToggle mixin."""

    __tablename__ = "dummy_active_toggle"
    name = Column(String)


class DummyModelSoftDelete(Base, GUIDPk, SoftDelete):
    """Test model for SoftDelete mixin."""

    __tablename__ = "dummy_soft_delete"
    name = Column(String)


class DummyModelVersioned(Base, GUIDPk, Versioned):
    """Test model for Versioned mixin."""

    __tablename__ = "dummy_versioned"
    name = Column(String)


class DummyModelBulkCapable(Base, GUIDPk, BulkCapable):
    """Test model for BulkCapable mixin."""

    __tablename__ = "dummy_bulk_capable"
    name = Column(String)


class DummyModelReplaceable(Base, GUIDPk, Replaceable):
    """Test model for Replaceable mixin."""

    __tablename__ = "dummy_replaceable"
    name = Column(String)


class DummyModelAsyncCapable(Base, GUIDPk, AsyncCapable):
    """Test model for AsyncCapable mixin."""

    __tablename__ = "dummy_async_capable"
    name = Column(String)


class DummyModelSlugged(Base, GUIDPk, Slugged):
    """Test model for Slugged mixin."""

    __tablename__ = "dummy_slugged"
    name = Column(String)


class DummyModelStatusMixin(Base, GUIDPk, StatusMixin):
    """Test model for StatusMixin."""

    __tablename__ = "dummy_status_mixin"
    name = Column(String)


class DummyModelValidityWindow(Base, GUIDPk, ValidityWindow):
    """Test model for ValidityWindow mixin."""

    __tablename__ = "dummy_validity_window"
    name = Column(String)


class DummyModelMonetary(Base, GUIDPk, Monetary):
    """Test model for Monetary mixin."""

    __tablename__ = "dummy_monetary"
    name = Column(String)


class DummyModelExtRef(Base, GUIDPk, ExtRef):
    """Test model for ExtRef mixin."""

    __tablename__ = "dummy_ext_ref"
    name = Column(String)


class DummyModelMetaJSON(Base, GUIDPk, MetaJSON):
    """Test model for MetaJSON mixin."""

    __tablename__ = "dummy_meta_json"
    name = Column(String)


@pytest.mark.i9n
@pytest.mark.asyncio
async def test_timestamped_mixin(create_test_api):
    """Test that Timestamped mixin adds created_at and updated_at fields."""
    create_test_api(DummyModelTimestamped)

    # Get schemas
    create_schema = _build_schema(DummyModelTimestamped, verb="create")
    read_schema = _build_schema(DummyModelTimestamped, verb="read")
    update_schema = _build_schema(DummyModelTimestamped, verb="update")

    # created_at and updated_at should appear in all schemas
    assert "created_at" in create_schema.model_fields
    assert "updated_at" in create_schema.model_fields
    assert "created_at" in read_schema.model_fields
    assert "updated_at" in read_schema.model_fields
    assert "created_at" in update_schema.model_fields
    assert "updated_at" in update_schema.model_fields

    # name should be in all schemas
    assert "name" in create_schema.model_fields
    assert "name" in read_schema.model_fields
    assert "name" in update_schema.model_fields


@pytest.mark.i9n
@pytest.mark.asyncio
async def test_created_mixin(create_test_api):
    """Test that Created mixin adds created_at field."""
    create_test_api(DummyModelCreated)

    # Get schemas
    create_schema = _build_schema(DummyModelCreated, verb="create")
    read_schema = _build_schema(DummyModelCreated, verb="read")

    # created_at should be present in both schemas
    assert "created_at" in read_schema.model_fields
    assert "created_at" in create_schema.model_fields


@pytest.mark.i9n
@pytest.mark.asyncio
async def test_last_used_mixin(create_test_api):
    """Test that LastUsed mixin adds last_used_at field and touch method."""
    create_test_api(DummyModelLastUsed)

    # Get schemas
    read_schema = _build_schema(DummyModelLastUsed, verb="read")

    # last_used_at should be in read schema
    assert "last_used_at" in read_schema.model_fields

    # Verify the model has touch method
    assert hasattr(DummyModelLastUsed, "touch")

    # Test touch method functionality
    instance = DummyModelLastUsed(name="test")
    assert instance.last_used_at is None

    instance.touch()
    assert instance.last_used_at is not None
    assert isinstance(instance.last_used_at, datetime)


@pytest.mark.i9n
@pytest.mark.asyncio
async def test_active_toggle_mixin(create_test_api):
    """Test that ActiveToggle mixin adds is_active field."""
    create_test_api(DummyModelActiveToggle)

    # Get schemas
    create_schema = _build_schema(DummyModelActiveToggle, verb="create")
    read_schema = _build_schema(DummyModelActiveToggle, verb="read")

    # is_active should be in schemas
    assert "is_active" in create_schema.model_fields
    assert "is_active" in read_schema.model_fields

    # is_active field should be boolean type (default may be None)
    is_active_field = create_schema.model_fields["is_active"]
    assert is_active_field.annotation is bool


@pytest.mark.i9n
@pytest.mark.asyncio
async def test_soft_delete_mixin(create_test_api):
    """Test that SoftDelete mixin adds deleted_at field."""
    create_test_api(DummyModelSoftDelete)

    # Get schemas
    read_schema = _build_schema(DummyModelSoftDelete, verb="read")

    # deleted_at should be in read schema
    assert "deleted_at" in read_schema.model_fields


@pytest.mark.i9n
@pytest.mark.asyncio
async def test_versioned_mixin(create_test_api):
    """Test that Versioned mixin adds revision and prev_id fields."""
    create_test_api(DummyModelVersioned)

    # Get schemas
    create_schema = _build_schema(DummyModelVersioned, verb="create")
    read_schema = _build_schema(DummyModelVersioned, verb="read")

    # revision and prev_id should be in schemas
    assert "revision" in read_schema.model_fields
    assert "prev_id" in read_schema.model_fields

    # revision should have default value of 1
    revision_field = create_schema.model_fields["revision"]
    assert revision_field.annotation is int


@pytest.mark.i9n
@pytest.mark.asyncio
async def test_bulk_capable_mixin(create_test_api):
    """Test that BulkCapable mixin enables bulk operations."""
    api = create_test_api(DummyModelBulkCapable)

    # Check that bulk routes are available
    routes = [route.path for route in api.router.routes]

    # Should have bulk create and bulk delete routes
<<<<<<< HEAD
    expected_path = f"/{DummyModelBulkCapable.__name__.lower()}/bulk"
    assert expected_path in [route for route in routes if "/bulk" in route]
=======
    assert "/dummymodelbulkcapable/bulk" in [
        route for route in routes if "/bulk" in route
    ]
>>>>>>> 1265db1b


@pytest.mark.i9n
@pytest.mark.asyncio
async def test_replaceable_mixin(create_test_api):
    """Test that Replaceable mixin enables replacement operations."""
    create_test_api(DummyModelReplaceable)

    # Get schemas
    create_schema = _build_schema(DummyModelReplaceable, verb="create")
    read_schema = _build_schema(DummyModelReplaceable, verb="read")

    # Should have basic fields
    assert "name" in create_schema.model_fields
    assert "name" in read_schema.model_fields

    # Replaceable mixin is a marker mixin - doesn't add fields
    # but enables replacement functionality
    expected_fields = {"id", "name"}
    actual_fields = set(read_schema.model_fields.keys())
    assert expected_fields.issubset(actual_fields)


@pytest.mark.i9n
@pytest.mark.asyncio
async def test_async_capable_mixin(create_test_api):
    """Test that AsyncCapable mixin is a marker mixin."""
    create_test_api(DummyModelAsyncCapable)

    # Get schemas
    read_schema = _build_schema(DummyModelAsyncCapable, verb="read")

    # AsyncCapable is a marker mixin - doesn't add fields
    expected_fields = {"id", "name"}
    actual_fields = set(read_schema.model_fields.keys())
    assert actual_fields == expected_fields


@pytest.mark.i9n
@pytest.mark.asyncio
async def test_slugged_mixin(create_test_api):
    """Test that Slugged mixin adds slug field."""
    create_test_api(DummyModelSlugged)

    # Get schemas
    create_schema = _build_schema(DummyModelSlugged, verb="create")
    read_schema = _build_schema(DummyModelSlugged, verb="read")

    # slug should be in schemas
    assert "slug" in create_schema.model_fields
    assert "slug" in read_schema.model_fields


@pytest.mark.i9n
@pytest.mark.asyncio
async def test_status_mixin(create_test_api):
    """Test that StatusMixin adds status field."""
    create_test_api(DummyModelStatusMixin)

    # Get schemas
    create_schema = _build_schema(DummyModelStatusMixin, verb="create")
    read_schema = _build_schema(DummyModelStatusMixin, verb="read")

    # status should be in schemas
    assert "status" in create_schema.model_fields
    assert "status" in read_schema.model_fields

    # status field should be string type
    status_field = create_schema.model_fields["status"]
    assert status_field.annotation is str


@pytest.mark.i9n
@pytest.mark.asyncio
async def test_validity_window_mixin(create_test_api):
    """Test that ValidityWindow mixin adds valid_from and valid_until fields."""
    create_test_api(DummyModelValidityWindow)

    # Get schemas
    create_schema = _build_schema(DummyModelValidityWindow, verb="create")
    read_schema = _build_schema(DummyModelValidityWindow, verb="read")

    # validity fields should be in schemas
    assert "valid_from" in create_schema.model_fields
    assert "valid_to" in create_schema.model_fields
    assert "valid_from" in read_schema.model_fields
    assert "valid_to" in read_schema.model_fields


@pytest.mark.i9n
@pytest.mark.asyncio
async def test_validity_window_default(create_test_api):
    api = create_test_api(DummyModelValidityWindow)
    session = next(api.get_db())
    try:
        vf_default = tzutcnow()
        vt_default = tzutcnow_plus_day()
        instance = DummyModelValidityWindow(
            id=uuid4(), name="x", valid_from=vf_default, valid_to=vt_default
        )
        session.add(instance)
        session.flush()
    finally:
        session.close()
    assert vf_default is not None
    assert vt_default is not None
    assert abs((vt_default - vf_default) - timedelta(days=1)) < timedelta(seconds=1)


@pytest.mark.i9n
@pytest.mark.asyncio
async def test_monetary_mixin(create_test_api):
    """Test that Monetary mixin adds currency and amount fields."""
    create_test_api(DummyModelMonetary)

    # Get schemas
    create_schema = _build_schema(DummyModelMonetary, verb="create")
    read_schema = _build_schema(DummyModelMonetary, verb="read")

    # monetary fields should be in schemas
    assert "currency" in create_schema.model_fields
    assert "amount" in create_schema.model_fields
    assert "currency" in read_schema.model_fields
    assert "amount" in read_schema.model_fields

    # currency field should be string type
    currency_field = create_schema.model_fields["currency"]
    assert currency_field.annotation is str


@pytest.mark.i9n
@pytest.mark.asyncio
async def test_ext_ref_mixin(create_test_api):
    """Test that ExtRef mixin adds external_id field."""
    create_test_api(DummyModelExtRef)

    # Get schemas
    create_schema = _build_schema(DummyModelExtRef, verb="create")
    read_schema = _build_schema(DummyModelExtRef, verb="read")

    # external_id should be in schemas
    assert "external_id" in create_schema.model_fields
    assert "external_id" in read_schema.model_fields


@pytest.mark.i9n
@pytest.mark.asyncio
@pytest.mark.skip(reason="JSONB type not supported in SQLite test environment")
async def test_meta_json_mixin(create_test_api):
    """Test that MetaJSON mixin adds meta field."""
    create_test_api(DummyModelMetaJSON)

    # Get schemas
    create_schema = _build_schema(DummyModelMetaJSON, verb="create")
    read_schema = _build_schema(DummyModelMetaJSON, verb="read")

    # meta should be in schemas
    assert "meta" in create_schema.model_fields
    assert "meta" in read_schema.model_fields

    # meta should default to empty dict
    meta_field = create_schema.model_fields["meta"]
    assert meta_field.default == {}


@pytest.mark.i9n
@pytest.mark.asyncio
async def test_marker_mixins(create_test_api):
    """Test that marker mixins (Audited, Streamable, etc.) don't add fields."""

    # Create dummy models for other marker mixins
    class DummyAudited(Base, GUIDPk, Audited):
        __tablename__ = "dummy_audited"
        name = Column(String)

    class DummyStreamable(Base, GUIDPk, Streamable):
        __tablename__ = "dummy_streamable"
        name = Column(String)

    class DummyRelationEdge(Base, GUIDPk, RelationEdge):
        __tablename__ = "dummy_relation_edge"
        name = Column(String)

    marker_models = [DummyAudited, DummyStreamable, DummyRelationEdge]

    for model in marker_models:
        create_test_api(model)

        read_schema = _build_schema(model, verb="read")

        # Should only have id and name fields (no extra fields from marker mixins)
        expected_fields = {"id", "name"}
        actual_fields = set(read_schema.model_fields.keys())
        assert actual_fields == expected_fields


@pytest.mark.i9n
@pytest.mark.asyncio
async def test_multiple_mixins_combination(create_test_api):
    """Test that multiple mixins can be combined correctly."""

    class DummyMultipleMixins(
        Base, GUIDPk, Timestamped, ActiveToggle, Slugged, StatusMixin
    ):
        __tablename__ = "dummy_multiple_mixins"
        name = Column(String)

    create_test_api(DummyMultipleMixins)

    # Get schemas
    create_schema = _build_schema(DummyMultipleMixins, verb="create")
    read_schema = _build_schema(DummyMultipleMixins, verb="read")

    # Should have fields from all mixins
    # From ActiveToggle
    assert "is_active" in create_schema.model_fields
    assert "is_active" in read_schema.model_fields

    # From Slugged
    assert "slug" in create_schema.model_fields
    assert "slug" in read_schema.model_fields

    # From StatusMixin
    assert "status" in create_schema.model_fields
    assert "status" in read_schema.model_fields

    # From Timestamped
    assert "created_at" in create_schema.model_fields
    assert "updated_at" in create_schema.model_fields
    assert "created_at" in read_schema.model_fields
    assert "updated_at" in read_schema.model_fields<|MERGE_RESOLUTION|>--- conflicted
+++ resolved
@@ -266,14 +266,8 @@
     routes = [route.path for route in api.router.routes]
 
     # Should have bulk create and bulk delete routes
-<<<<<<< HEAD
     expected_path = f"/{DummyModelBulkCapable.__name__.lower()}/bulk"
     assert expected_path in [route for route in routes if "/bulk" in route]
-=======
-    assert "/dummymodelbulkcapable/bulk" in [
-        route for route in routes if "/bulk" in route
-    ]
->>>>>>> 1265db1b
 
 
 @pytest.mark.i9n
