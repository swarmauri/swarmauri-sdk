--- conflicted
+++ resolved
@@ -180,8 +180,4 @@
     data = (await client.get("/system/planz")).json()
     steps = data["Widget"]["create"]
     assert "sys:handler:crud@HANDLER" in steps
-<<<<<<< HEAD
-    assert any("sys:txn:begin@START_TX" in s for s in steps)
-=======
-    assert "sys:txn:begin@START_TX" in steps
->>>>>>> 35da2d7e
+    assert any("sys:txn:begin@START_TX" in s for s in steps)