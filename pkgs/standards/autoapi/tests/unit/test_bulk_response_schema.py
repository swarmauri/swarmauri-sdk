--- conflicted
+++ resolved
@@ -121,13 +121,8 @@
     assert resp_comp["items"]["$ref"].endswith("WidgetRead")
 
 
-<<<<<<< HEAD
 def test_bulk_merge_request_and_response_schemas():
     spec = _openapi_for([("bulk_merge", "bulk_merge")])
-=======
-def test_bulk_upsert_request_and_response_schemas():
-    spec = _openapi_for([("bulk_upsert", "bulk_upsert")])
->>>>>>> 20a9440e
     path = f"/{Widget.__name__.lower()}"
     # request schema
     req_ref = spec["paths"][path]["patch"]["requestBody"]["content"][
