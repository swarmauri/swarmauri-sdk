from autoapi.v3.bindings.rest import _build_router
from autoapi.v3.opspec import OpSpec
from autoapi.v3.tables import Base
from autoapi.v3.mixins import GUIDPk, BulkCapable, Replaceable
from autoapi.v3.types import Column, String, App


class Widget(Base, GUIDPk, BulkCapable, Replaceable):
    __tablename__ = "widgets_bulk_schema"
    name = Column(String, nullable=False)


def _openapi_for(ops):
    router = _build_router(Widget, [OpSpec(alias=a, target=t) for a, t in ops])
    app = App()
    app.include_router(router)
    return app.openapi()


def test_create_request_schema_is_object():
    spec = _openapi_for([("create", "create")])
    path = f"/{Widget.__name__.lower()}"
    schema = spec["paths"][path]["post"]["requestBody"]["content"]["application/json"][
        "schema"
    ]
    if "$ref" in schema:
        ref = schema["$ref"].split("/")[-1]
        schema = spec["components"]["schemas"][ref]
    assert schema.get("type") == "object"


def test_bulk_create_response_schema():
    spec = _openapi_for([("bulk_create", "bulk_create")])
    path = f"/{Widget.__name__.lower()}"
    ref = spec["paths"][path]["post"]["responses"]["200"]["content"][
        "application/json"
    ]["schema"]["$ref"]
    assert ref.endswith("WidgetBulkCreateResponse")
    comp = spec["components"]["schemas"]["WidgetBulkCreateResponse"]
    assert comp["type"] == "array"
    items_ref = comp["items"]["$ref"]
    assert items_ref.endswith("WidgetRead")


def test_bulk_create_request_schema_has_item_ref():
    spec = _openapi_for([("bulk_create", "bulk_create")])
    path = f"/{Widget.__name__.lower()}"
    ref = spec["paths"][path]["post"]["requestBody"]["content"]["application/json"][
        "schema"
    ]["$ref"]
    assert ref.endswith("WidgetBulkCreateRequest")
    comp = spec["components"]["schemas"]["WidgetBulkCreateRequest"]
    items_ref = comp["items"]["$ref"]
    assert items_ref.endswith("WidgetBulkCreateItem")


def test_create_and_bulk_create_handlers_and_schemas_bound():
    _ = _openapi_for(
        [
            ("create", "create"),
            ("bulk_create", "bulk_create"),
        ]
    )
    assert hasattr(Widget.schemas, "create")
    assert hasattr(Widget.schemas, "bulk_create")
    assert hasattr(Widget.handlers, "create")
    assert hasattr(Widget.handlers, "bulk_create")
    assert hasattr(Widget.handlers.create, "core")
    assert hasattr(Widget.handlers.bulk_create, "core")


def test_bulk_delete_response_schema():
    spec = _openapi_for([("bulk_delete", "bulk_delete")])
    path = f"/{Widget.__name__.lower()}"
    ref = spec["paths"][path]["delete"]["responses"]["200"]["content"][
        "application/json"
    ]["schema"]["$ref"]
    assert ref.endswith("WidgetBulkDeleteResponse")
    comp = spec["components"]["schemas"]["WidgetBulkDeleteResponse"]
    props = comp.get("properties", {})
    assert "deleted" in props
    assert props["deleted"]["type"] == "integer"


def test_bulk_update_request_and_response_schemas():
    spec = _openapi_for([("bulk_update", "bulk_update")])
    path = f"/{Widget.__name__.lower()}"
    # request schema
    req_ref = spec["paths"][path]["patch"]["requestBody"]["content"][
        "application/json"
    ]["schema"]["$ref"]
    assert req_ref.endswith("WidgetBulkUpdateRequest")
    req_comp = spec["components"]["schemas"]["WidgetBulkUpdateRequest"]
<<<<<<< HEAD
    assert req_comp["items"]["$ref"].endswith("WidgetBulkUpdateItem")
=======
    assert req_comp["items"]["$ref"].endswith("WidgetUpdate")
    assert "WidgetUpdate" in spec["components"]["schemas"]
>>>>>>> 5f0ed761
    # response schema
    resp_ref = spec["paths"][path]["patch"]["responses"]["200"]["content"][
        "application/json"
    ]["schema"]["$ref"]
    assert resp_ref.endswith("WidgetBulkUpdateResponse")
    resp_comp = spec["components"]["schemas"]["WidgetBulkUpdateResponse"]
    assert resp_comp["items"]["$ref"].endswith("WidgetRead")
    assert "WidgetRead" in spec["components"]["schemas"]


def test_bulk_replace_request_and_response_schemas():
    spec = _openapi_for([("bulk_replace", "bulk_replace")])
    path = f"/{Widget.__name__.lower()}"
    # request schema
    req_ref = spec["paths"][path]["put"]["requestBody"]["content"]["application/json"][
        "schema"
    ]["$ref"]
    assert req_ref.endswith("WidgetBulkReplaceRequest")
    req_comp = spec["components"]["schemas"]["WidgetBulkReplaceRequest"]
<<<<<<< HEAD
    assert req_comp["items"]["$ref"].endswith("WidgetBulkReplaceItem")
=======
    assert req_comp["items"]["$ref"].endswith("WidgetReplace")
    assert "WidgetReplace" in spec["components"]["schemas"]
>>>>>>> 5f0ed761
    # response schema
    resp_ref = spec["paths"][path]["put"]["responses"]["200"]["content"][
        "application/json"
    ]["schema"]["$ref"]
    assert resp_ref.endswith("WidgetBulkReplaceResponse")
    resp_comp = spec["components"]["schemas"]["WidgetBulkReplaceResponse"]
    assert resp_comp["items"]["$ref"].endswith("WidgetRead")
<<<<<<< HEAD
=======
    assert "WidgetRead" in spec["components"]["schemas"]
>>>>>>> 5f0ed761


def test_bulk_upsert_request_and_response_schemas():
    spec = _openapi_for([("bulk_upsert", "bulk_upsert")])
    path = f"/{Widget.__name__.lower()}"
    # request schema
    req_ref = spec["paths"][path]["put"]["requestBody"]["content"]["application/json"][
        "schema"
    ]["$ref"]
    assert req_ref.endswith("WidgetBulkUpsertRequest")
    req_comp = spec["components"]["schemas"]["WidgetBulkUpsertRequest"]
<<<<<<< HEAD
    assert req_comp["items"]["$ref"].endswith("WidgetBulkUpsertItem")
=======
    assert req_comp["items"]["$ref"].endswith("WidgetUpsert")
    assert "WidgetUpsert" in spec["components"]["schemas"]
>>>>>>> 5f0ed761
    # response schema
    resp_ref = spec["paths"][path]["put"]["responses"]["200"]["content"][
        "application/json"
    ]["schema"]["$ref"]
    assert resp_ref.endswith("WidgetBulkUpsertResponse")
    resp_comp = spec["components"]["schemas"]["WidgetBulkUpsertResponse"]
    assert resp_comp["items"]["$ref"].endswith("WidgetRead")
<<<<<<< HEAD


def test_update_and_bulk_update_schema_names_do_not_collide():
    spec = _openapi_for([("update", "update"), ("bulk_update", "bulk_update")])
    base = f"/{Widget.__name__.lower()}"
    update_path = f"{base}/{{item_id}}"
    # single update schema
    upd_ref = spec["paths"][update_path]["patch"]["requestBody"]["content"][
        "application/json"
    ]["schema"]["$ref"]
    assert upd_ref.endswith("WidgetUpdate")
    # bulk update schema
    bulk_ref = spec["paths"][base]["patch"]["requestBody"]["content"][
        "application/json"
    ]["schema"]["$ref"]
    assert bulk_ref.endswith("WidgetBulkUpdateRequest")
=======
    assert "WidgetRead" in spec["components"]["schemas"]
>>>>>>> 5f0ed761
<|MERGE_RESOLUTION|>--- conflicted
+++ resolved
@@ -91,12 +91,7 @@
     ]["schema"]["$ref"]
     assert req_ref.endswith("WidgetBulkUpdateRequest")
     req_comp = spec["components"]["schemas"]["WidgetBulkUpdateRequest"]
-<<<<<<< HEAD
     assert req_comp["items"]["$ref"].endswith("WidgetBulkUpdateItem")
-=======
-    assert req_comp["items"]["$ref"].endswith("WidgetUpdate")
-    assert "WidgetUpdate" in spec["components"]["schemas"]
->>>>>>> 5f0ed761
     # response schema
     resp_ref = spec["paths"][path]["patch"]["responses"]["200"]["content"][
         "application/json"
@@ -116,12 +111,7 @@
     ]["$ref"]
     assert req_ref.endswith("WidgetBulkReplaceRequest")
     req_comp = spec["components"]["schemas"]["WidgetBulkReplaceRequest"]
-<<<<<<< HEAD
     assert req_comp["items"]["$ref"].endswith("WidgetBulkReplaceItem")
-=======
-    assert req_comp["items"]["$ref"].endswith("WidgetReplace")
-    assert "WidgetReplace" in spec["components"]["schemas"]
->>>>>>> 5f0ed761
     # response schema
     resp_ref = spec["paths"][path]["put"]["responses"]["200"]["content"][
         "application/json"
@@ -129,10 +119,7 @@
     assert resp_ref.endswith("WidgetBulkReplaceResponse")
     resp_comp = spec["components"]["schemas"]["WidgetBulkReplaceResponse"]
     assert resp_comp["items"]["$ref"].endswith("WidgetRead")
-<<<<<<< HEAD
-=======
-    assert "WidgetRead" in spec["components"]["schemas"]
->>>>>>> 5f0ed761
+
 
 
 def test_bulk_upsert_request_and_response_schemas():
@@ -144,12 +131,7 @@
     ]["$ref"]
     assert req_ref.endswith("WidgetBulkUpsertRequest")
     req_comp = spec["components"]["schemas"]["WidgetBulkUpsertRequest"]
-<<<<<<< HEAD
     assert req_comp["items"]["$ref"].endswith("WidgetBulkUpsertItem")
-=======
-    assert req_comp["items"]["$ref"].endswith("WidgetUpsert")
-    assert "WidgetUpsert" in spec["components"]["schemas"]
->>>>>>> 5f0ed761
     # response schema
     resp_ref = spec["paths"][path]["put"]["responses"]["200"]["content"][
         "application/json"
@@ -157,9 +139,6 @@
     assert resp_ref.endswith("WidgetBulkUpsertResponse")
     resp_comp = spec["components"]["schemas"]["WidgetBulkUpsertResponse"]
     assert resp_comp["items"]["$ref"].endswith("WidgetRead")
-<<<<<<< HEAD
-
-
 def test_update_and_bulk_update_schema_names_do_not_collide():
     spec = _openapi_for([("update", "update"), ("bulk_update", "bulk_update")])
     base = f"/{Widget.__name__.lower()}"
@@ -173,7 +152,4 @@
     bulk_ref = spec["paths"][base]["patch"]["requestBody"]["content"][
         "application/json"
     ]["schema"]["$ref"]
-    assert bulk_ref.endswith("WidgetBulkUpdateRequest")
-=======
-    assert "WidgetRead" in spec["components"]["schemas"]
->>>>>>> 5f0ed761
+    assert bulk_ref.endswith("WidgetBulkUpdateRequest")