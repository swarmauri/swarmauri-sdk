from __future__ import annotations


from tigrbl_auth.deps import AsyncSession, Depends, Request

from ..fastapi_deps import get_db
from ..orm.auth_session import AuthSession
from ..routers.schemas import CredsIn, TokenPair
<<<<<<< HEAD
from .authz import router as router
=======
from ..rfc.rfc8414_metadata import ISSUER
from .authz import api
from .shared import _jwt, _pwd_backend, AUTH_CODES, SESSIONS
>>>>>>> 03e87136


@api.post("/login", response_model=TokenPair)
async def login(
    creds: CredsIn,
    request: Request,
    db: AsyncSession = Depends(get_db),
):
    ctx = {
        "db": db,
        "payload": {"username": creds.identifier, "password": creds.password},
        "request": request,
    }
    return await AuthSession.handlers.login.core(ctx)


<<<<<<< HEAD
__all__ = ["router"]
=======
router = api

__all__ = ["api", "router", "_jwt", "_pwd_backend", "AUTH_CODES", "SESSIONS"]
>>>>>>> 03e87136
<|MERGE_RESOLUTION|>--- conflicted
+++ resolved
@@ -6,13 +6,7 @@
 from ..fastapi_deps import get_db
 from ..orm.auth_session import AuthSession
 from ..routers.schemas import CredsIn, TokenPair
-<<<<<<< HEAD
 from .authz import router as router
-=======
-from ..rfc.rfc8414_metadata import ISSUER
-from .authz import api
-from .shared import _jwt, _pwd_backend, AUTH_CODES, SESSIONS
->>>>>>> 03e87136
 
 
 @api.post("/login", response_model=TokenPair)
@@ -29,10 +23,4 @@
     return await AuthSession.handlers.login.core(ctx)
 
 
-<<<<<<< HEAD
-__all__ = ["router"]
-=======
-router = api
-
-__all__ = ["api", "router", "_jwt", "_pwd_backend", "AUTH_CODES", "SESSIONS"]
->>>>>>> 03e87136
+__all__ = ["router"]