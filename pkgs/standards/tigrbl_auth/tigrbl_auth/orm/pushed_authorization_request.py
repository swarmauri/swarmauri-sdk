--- conflicted
+++ resolved
@@ -2,10 +2,7 @@
 
 from __future__ import annotations
 
-<<<<<<< HEAD
 import datetime as dt
-=======
->>>>>>> 277b9953
 import uuid
 from datetime import datetime, timedelta, timezone
 
@@ -24,10 +21,6 @@
     F,
     IO,
     hook_ctx,
-<<<<<<< HEAD
-=======
-    op_ctx,
->>>>>>> 277b9953
     HTTPException,
     status,
 )
@@ -63,29 +56,20 @@
                 default=_default_request_uri,
             ),
             field=F(),
-<<<<<<< HEAD
             io=IO(in_verbs=("create",)),
-=======
-            io=IO(out_verbs=("create",)),
->>>>>>> 277b9953
         )
     )
     params: Mapped[dict] = acol(
         spec=ColumnSpec(
             storage=S(JSON, nullable=False),
             field=F(),
-<<<<<<< HEAD
             io=IO(in_verbs=("create",)),
-=======
-            io=IO(),
->>>>>>> 277b9953
         )
     )
     expires_in: Mapped[int] = acol(
         spec=ColumnSpec(
             storage=S(Integer, nullable=False, default=_default_expires_in),
             field=F(),
-<<<<<<< HEAD
             io=IO(in_verbs=("create",)),
         )
     )
@@ -99,65 +83,10 @@
 
     @hook_ctx(ops="create", phase="PRE_TX_BEGIN")
     async def _extract_form_params(cls, ctx):
-=======
-            io=IO(out_verbs=("create",)),
-        )
-    )
-    expires_at: Mapped[datetime] = acol(
-        spec=ColumnSpec(
-            storage=S(TZDateTime, nullable=False, default=_default_expires_at),
-            field=F(),
-            io=IO(),
-        )
-    )
-
-    @hook_ctx(ops="create", phase="PRE_TX_BEGIN")
-    async def _extract_form(cls, ctx):
-        request = ctx.get("request")
-        if request is None:
-            raise HTTPException(status.HTTP_400_BAD_REQUEST, "request required")
-        form = await request.form()
-        if not form:
-            raise HTTPException(status.HTTP_400_BAD_REQUEST, "form required")
-        ctx["payload"] = {"params": dict(form)}
-
-    @hook_ctx(ops=("read", "list"), phase="POST_HANDLER")
-    async def _cleanup_expired(cls, ctx):
-        now = datetime.now(tz=timezone.utc)
-
-        async def expired(obj):
-            expires_at = obj.expires_at
-            if expires_at.tzinfo is None:
-                expires_at = expires_at.replace(tzinfo=timezone.utc)
-            return now > expires_at
-
-        result = ctx.get("result")
-        if getattr(result, "items", None) is not None:
-            remaining = []
-            for obj in result.items:
-                if await expired(obj):
-                    await cls.handlers.delete.core({"obj": obj})
-                else:
-                    remaining.append(obj)
-            result.items = remaining
-        elif result is not None and await expired(result):
-            await cls.handlers.delete.core({"obj": result})
-            ctx["result"] = None
-
-    @op_ctx(
-        alias="par",
-        target="create",
-        arity="collection",
-        status_code=status.HTTP_201_CREATED,
-        rest=False,
-    )
-    async def par(cls, ctx):
->>>>>>> 277b9953
         from ..runtime_cfg import settings
 
         if not settings.enable_rfc9126:
             raise HTTPException(status.HTTP_404_NOT_FOUND, "PAR disabled")
-<<<<<<< HEAD
         payload = ctx.get("payload") or {}
         if payload.get("params"):
             ctx["payload"] = payload
@@ -199,12 +128,6 @@
             if _is_expired(result):
                 await cls.handlers.delete.core({"obj": result})
                 ctx["result"] = None
-=======
-        obj = await cls.handlers.create.core(
-            {"payload": ctx.get("payload"), "db": ctx.get("db")}
-        )
-        return {"request_uri": obj.request_uri, "expires_in": obj.expires_in}
->>>>>>> 277b9953
 
 
 __all__ = ["PushedAuthorizationRequest", "DEFAULT_PAR_EXPIRY"]