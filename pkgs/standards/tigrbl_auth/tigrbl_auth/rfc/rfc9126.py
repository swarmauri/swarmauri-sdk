<<<<<<< HEAD
"""RFC 9126 specification reference."""

from __future__ import annotations
=======
"""Pushed Authorization Requests support (RFC 9126)."""
>>>>>>> 277b9953

from typing import Final

RFC9126_SPEC_URL: Final = "https://www.rfc-editor.org/rfc/rfc9126"

<<<<<<< HEAD
=======

>>>>>>> 277b9953
__all__ = ["RFC9126_SPEC_URL"]<|MERGE_RESOLUTION|>--- conflicted
+++ resolved
@@ -1,17 +1,10 @@
-<<<<<<< HEAD
 """RFC 9126 specification reference."""
 
 from __future__ import annotations
-=======
-"""Pushed Authorization Requests support (RFC 9126)."""
->>>>>>> 277b9953
 
 from typing import Final
 
 RFC9126_SPEC_URL: Final = "https://www.rfc-editor.org/rfc/rfc9126"
 
-<<<<<<< HEAD
-=======
 
->>>>>>> 277b9953
 __all__ = ["RFC9126_SPEC_URL"]