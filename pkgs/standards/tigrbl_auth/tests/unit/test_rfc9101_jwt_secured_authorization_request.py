--- conflicted
+++ resolved
@@ -17,11 +17,7 @@
     """RFC 9101 \u00a72.1 round-trips parameters through a Request Object."""
     monkeypatch.setattr(runtime_cfg.settings, "enable_rfc9101", True)
     params = {"client_id": "abc", "scope": "read", "response_type": "code"}
-<<<<<<< HEAD
     secret = "s" * 32
-=======
-    secret = "0" * 32
->>>>>>> ad0e3891
     token = asyncio.run(rfc9101.create_request_object(params, secret=secret))
     decoded = asyncio.run(rfc9101.parse_request_object(token, secret=secret))
     assert decoded == params
