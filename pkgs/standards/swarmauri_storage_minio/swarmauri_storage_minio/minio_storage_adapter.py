--- conflicted
+++ resolved
@@ -17,15 +17,6 @@
 
 from peagen._utils.config_loader import load_peagen_toml
 
-<<<<<<< HEAD
-warnings.warn(
-    "MinioStorageAdapter is deprecated; use swarmauri_gitfilter_minio instead",
-    DeprecationWarning,
-    stacklevel=2,
-)
-
-=======
->>>>>>> 0779d1ba
 
 class MinioStorageAdapter:
     """Simple wrapper around the MinIO client for use with Peagen."""
