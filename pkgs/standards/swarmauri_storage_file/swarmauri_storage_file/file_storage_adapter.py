--- conflicted
+++ resolved
@@ -12,15 +12,7 @@
 from pathlib import Path
 from typing import BinaryIO
 
-<<<<<<< HEAD
-warnings.warn(
-    "FileStorageAdapter is deprecated; use swarmauri_gitfilter_file instead",
-    DeprecationWarning,
-    stacklevel=2,
-)
 
-=======
->>>>>>> 0779d1ba
 
 class FileStorageAdapter:
     """Write and read artefacts on the local disk."""
