--- conflicted
+++ resolved
@@ -23,7 +23,6 @@
 - Automated route creation: rest paths or nested rest paths, rpc dispatch, healthz, methodz, hookz
 - Support for AuthNProvider extensions
 
-<<<<<<< HEAD
 ## Built-in Verbs
 
 Tigrbl exposes a canonical set of operations that surface as both REST
@@ -67,7 +66,7 @@
 of each conflicting pair can be exposed at a time. Other verbs coexist
 without conflict because they operate on distinct paths or HTTP
 methods.
-=======
+
 ## Phase Lifecycle
 
 Tigrbl operations execute through a fixed sequence of phases. Hook chains can
@@ -95,7 +94,6 @@
 | `ON_POST_COMMIT_ERROR` | Handle errors raised during `POST_COMMIT`. |
 | `ON_POST_RESPONSE_ERROR` | Handle errors raised during `POST_RESPONSE`. |
 | `ON_ROLLBACK` | Run when the transaction rolls back to perform cleanup. |
->>>>>>> 88c8dad3
 
 ## Configuration Overview
 
