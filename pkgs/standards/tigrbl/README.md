# Tigrbl

A high-leverage meta-framework that turns plain SQLAlchemy models into a fully-featured REST+RPC surface with near zero boiler plate.

## Terminology

- **Tenant** – a namespace used to group related resources.
- **Principal** – an owner of resources, such as an individual user or an organization.

## Features
- Unified invocation 
- Automated REST & RPC symmetry and parity
	- table creation instantiates routes and rpc methods
	- `transactional` adds routes and rpc methods
	- REST routes and RPC both invoke the `_runner._invoke()`
- Automated Request and Response schemas
- Default operations: create, read, update, delete, list, clear
- Extended operations: replace (put), bulk create/delete/update
- 6 Phase Hook Lifecycle
- Transactionals
- _RowBound hook providers
- phase-level hooks that can be wildcard or per-verb, per-model
- Automated route creation: rest paths or nested rest paths, rpc dispatch, healthz, methodz, hookz
- Support for AuthNProvider extensions

## Built-in Verbs

Tigrbl exposes a canonical set of operations that surface as both REST
and RPC endpoints. The table below summarizes the default REST routes,
RPC methods, arity, and the expected input and output shapes for each
verb. `{resource}` stands for the collection path and `{id}` is the
primary key placeholder.

| Verb | REST route | RPC method | Arity | Input type | Output type |
|------|------------|------------|-------|------------|-------------|
| `create` | `POST /{resource}` | `Model.create` | collection | dict | dict |
| `read` | `GET /{resource}/{id}` | `Model.read` | member | – | dict |
| `update` | `PATCH /{resource}/{id}` | `Model.update` | member | dict | dict |
| `replace` | `PUT /{resource}/{id}` | `Model.replace` | member | dict | dict |
| `merge` | `PATCH /{resource}/{id}` | `Model.merge` | member | dict | dict |
| `delete` | `DELETE /{resource}/{id}` | `Model.delete` | member | – | dict |
| `list` | `GET /{resource}` | `Model.list` | collection | dict | array |
| `clear` | `DELETE /{resource}` | `Model.clear` | collection | dict | dict |
| `bulk_create` | `POST /{resource}` | `Model.bulk_create` | collection | array | array |
| `bulk_update` | `PATCH /{resource}` | `Model.bulk_update` | collection | array | array |
| `bulk_replace` | `PUT /{resource}` | `Model.bulk_replace` | collection | array | array |
| `bulk_merge` | `PATCH /{resource}` | `Model.bulk_merge` | collection | array | array |
| `bulk_delete` | `DELETE /{resource}` | `Model.bulk_delete` | collection | dict | dict |
| `bulk_read` | – | – | – | – | – |

### Update, Merge, and Replace

`update` applies a shallow PATCH: only the supplied fields change and
missing fields are left untouched. `merge` performs a deep merge with
upsert semantics—if the target row is absent it is created, and nested
mapping fields are merged rather than replaced. `replace` follows PUT
semantics, overwriting the entire record and nulling any omitted
attributes.

### Verb Overrides

Because `create` and `bulk_create` share the same collection `POST`
route, enabling `bulk_create` removes the REST `create` endpoint; the
`Model.create` RPC method remains available. Likewise, `bulk_delete`
supersedes `clear` by claiming the collection `DELETE` route. Only one
of each conflicting pair can be exposed at a time. Other verbs coexist
without conflict because they operate on distinct paths or HTTP
methods.

## Phase Lifecycle

Tigrbl operations execute through a fixed sequence of phases. Hook chains can
attach handlers at any phase to customize behavior or enforce policy.

| Phase | Description |
|-------|-------------|
| `PRE_TX_BEGIN` | Pre-transaction checks before a database session is used. |
| `START_TX` | Open a new transaction when one is not already active. |
| `PRE_HANDLER` | Validate the request and prepare resources for the handler. |
| `HANDLER` | Execute the core operation logic within the transaction. |
| `POST_HANDLER` | Post-processing while still inside the transaction. |
| `PRE_COMMIT` | Final verification before committing; writes are frozen. |
| `END_TX` | Commit and close the transaction. |
| `POST_COMMIT` | Steps that run after commit but before the response is returned. |
| `POST_RESPONSE` | Fire-and-forget work after the response has been sent. |
| `ON_ERROR` | Fallback error handler when no phase-specific chain matches. |
| `ON_PRE_TX_BEGIN_ERROR` | Handle errors raised during `PRE_TX_BEGIN`. |
| `ON_START_TX_ERROR` | Handle errors raised during `START_TX`. |
| `ON_PRE_HANDLER_ERROR` | Handle errors raised during `PRE_HANDLER`. |
| `ON_HANDLER_ERROR` | Handle errors raised during `HANDLER`. |
| `ON_POST_HANDLER_ERROR` | Handle errors raised during `POST_HANDLER`. |
| `ON_PRE_COMMIT_ERROR` | Handle errors raised during `PRE_COMMIT`. |
| `ON_END_TX_ERROR` | Handle errors raised during `END_TX`. |
| `ON_POST_COMMIT_ERROR` | Handle errors raised during `POST_COMMIT`. |
| `ON_POST_RESPONSE_ERROR` | Handle errors raised during `POST_RESPONSE`. |
| `ON_ROLLBACK` | Run when the transaction rolls back to perform cleanup. |

<<<<<<< HEAD
## Hooks

Hooks allow you to plug custom logic into any phase of a verb. Use the
`hook_ctx` decorator to declare context-only hooks:

```python
from tigrbl.v3 import Base, hook_ctx

class Item(Base):
    __tablename__ = "items"

    @hook_ctx(ops="create", phase="PRE_HANDLER")
    async def validate(cls, ctx):
        if ctx["request"].payload.get("name") == "bad":
            raise ValueError("invalid name")
```

The function runs during the `PRE_HANDLER` phase of `create`. The
`ctx` mapping provides request and response objects, a database session,
and values from earlier hooks.

Hooks can also be registered imperatively:

```python
async def audit(ctx):
    ...

class Item(Base):
    __tigrbl_hooks__ = {"delete": {"POST_COMMIT": [audit]}}
```

Running apps expose a `/system/hookz` route that lists all registered
hooks.
=======
## Step Types

Tigrbl orders work into labeled steps that control how phases run:

- **secdeps** – security dependencies executed before other checks. Downstream
  applications declare these to enforce auth or policy.
- **deps** – general dependencies resolved ahead of phase handlers. Downstream
  code provides these to inject request context or resources.
- **sys** – system steps bundled with Tigrbl that drive core behavior.
  Maintainers own these and downstream packages should not modify them.
- **atoms** – built-in runtime units such as schema collectors or wire
  validators. These are maintained by the core team.
- **hooks** – extension points that downstream packages register to customize
  phase behavior.

Only `secdeps`, `deps`, and `hooks` are expected to be configured downstream;
`sys` and `atom` steps are maintained by the Tigrbl maintainers.
>>>>>>> af6e04c3

## Configuration Overview

### Table-Level
- `__tigrbl_request_extras__` – verb-scoped virtual request fields.
- `__tigrbl_response_extras__` – verb-scoped virtual response fields.
- `__tigrbl_register_hooks__` – hook registration entry point.
- `__tigrbl_nested_paths__` – nested REST path segments.
- `__tigrbl_allow_anon__` – verbs permitted without auth.
- `__tigrbl_owner_policy__` / `__tigrbl_tenant_policy__` – server vs client field injection.
- `__tigrbl_verb_aliases__` & `__tigrbl_verb_alias_policy__` – custom verb names.

### Routing
- `__tigrbl_nested_paths__` for hierarchical routing.
- `__tigrbl_verb_aliases__` for custom verbs.
- `__tigrbl_verb_alias_policy__` to scope alias application.

### Persistence
- Mixins such as `Upsertable`, `Bootstrappable`, `GUIDPk`, `Timestamped`.
- Policies `__tigrbl_owner_policy__` and `__tigrbl_tenant_policy__`.
- `transactional` decorator for atomic RPC + REST endpoints.

### Security
- Pluggable `AuthNProvider` interface.
- `__tigrbl_allow_anon__` to permit anonymous access.

### Database Guards
Tigrbl executes each phase under database guards that temporarily replace
`commit` and `flush` on the SQLAlchemy session. Guards prevent writes or
commits outside their allowed phases and only permit commits when Tigrbl
owns the transaction. See the
[runtime documentation](tigrbl/v3/runtime/README.md#db-guards) for the full
matrix of phase policies.

### Response and Template Specs
Customize outbound responses with `ResponseSpec` and `TemplateSpec`. These dataclasses
control headers, status codes, and optional template rendering. See
[tigrbl/v3/response/README.md](tigrbl/v3/response/README.md) for field descriptions and examples.

### Dependencies
- SQLAlchemy for ORM integration.
- Pydantic for schema generation.
- FastAPI for routing and dependency injection.

### Engine & Provider examples

```python
from tigrbl.v3.engine.shortcuts import engine_spec, prov
from tigrbl.v3.engine._engine import Engine, Provider

# Build an EngineSpec from a DSN string
spec = engine_spec("sqlite://:memory:")

# Or from keyword arguments
spec_pg = engine_spec(kind="postgres", async_=True, host="db", name="app_db")

# Lazy Provider from the spec
provider = prov(spec)            # same as Provider(spec)
with provider.session() as session:
    session.execute("SELECT 1")

# Engine façade wrapping a Provider
eng = Engine(spec_pg)
async with eng.asession() as session:
    await session.execute("SELECT 1")

# Direct Provider construction is also supported
provider_pg = Provider(spec_pg)
```

### Attaching engine contexts

`engine_ctx` binds database configuration to different layers. It accepts a
DSN string, a mapping, an `EngineSpec`, a `Provider`, or an `Engine`. The
resolver chooses the most specific binding in the order
`op > table > api > app`.

#### Declarative bindings

```python
from types import SimpleNamespace
from tigrbl.v3.engine.shortcuts import prov, engine

app = SimpleNamespace(db=prov(kind="sqlite", mode="memory"))
alt = SimpleNamespace(db=engine(kind="sqlite", mode="memory"))

class API:
    db = {"kind": "sqlite", "memory": True}

class Item:
    __tablename__ = "items"
    table_config = {"db": {"kind": "sqlite", "memory": True}}

async def create(payload, *, db=None):
    ...

create.__tigrbl_engine_ctx__ = {
    "kind": "postgres",
    "async": True,
    "host": "db",
    "name": "op_db",
}
```

#### Decorative bindings

```python
from tigrbl.v3.engine.decorators import engine_ctx
from tigrbl.v3.engine.shortcuts import prov, engine

@engine_ctx(prov(kind="sqlite", mode="memory"))
class App:
    pass

@engine_ctx(engine(kind="sqlite", mode="memory"))
class DecoratedAPI:
    pass

@engine_ctx(kind="sqlite", mode="memory")
class DecoratedItem:
    __tablename__ = "items"

@engine_ctx(kind="postgres", async_=True, host="db", name="op_db")
async def decorated_create(payload, *, db=None):
    ...
```

## Glossary
1. Tables
2. Schemas
3. Schema Overlays (Request Extras)
3. Phases
4. Phase Lifecycle
6. Request
7. Request Ctx
8. Default Flush
9. Core
10. Core_Raw<|MERGE_RESOLUTION|>--- conflicted
+++ resolved
@@ -95,7 +95,6 @@
 | `ON_POST_RESPONSE_ERROR` | Handle errors raised during `POST_RESPONSE`. |
 | `ON_ROLLBACK` | Run when the transaction rolls back to perform cleanup. |
 
-<<<<<<< HEAD
 ## Hooks
 
 Hooks allow you to plug custom logic into any phase of a verb. Use the
@@ -129,7 +128,7 @@
 
 Running apps expose a `/system/hookz` route that lists all registered
 hooks.
-=======
+
 ## Step Types
 
 Tigrbl orders work into labeled steps that control how phases run:
@@ -147,7 +146,6 @@
 
 Only `secdeps`, `deps`, and `hooks` are expected to be configured downstream;
 `sys` and `atom` steps are maintained by the Tigrbl maintainers.
->>>>>>> af6e04c3
 
 ## Configuration Overview
 
