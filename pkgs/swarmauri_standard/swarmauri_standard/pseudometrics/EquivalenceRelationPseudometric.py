<<<<<<< HEAD
=======
from typing import List, Literal, Sequence, TypeVar, Union, Any, Callable
>>>>>>> f0ace7d2
import logging
from typing import Any, Callable, List, Literal, Sequence, TypeVar, Union

from pydantic import Field
from swarmauri_base.ComponentBase import ComponentBase
from swarmauri_base.pseudometrics.PseudometricBase import PseudometricBase
from swarmauri_core.matrices.IMatrix import IMatrix
from swarmauri_core.vectors.IVector import IVector

# Set up logging
logger = logging.getLogger(__name__)

# Type variables
T = TypeVar("T")

# Type literals for IVector and IMatrix
VectorType = Literal[IVector]
MatrixType = Literal[IMatrix]


@ComponentBase.register_type(PseudometricBase, "EquivalenceRelationPseudometric")
class EquivalenceRelationPseudometric(PseudometricBase):
    """
    Implements a pseudometric based on equivalence relations.

    This pseudometric assigns distance 0 to points that are equivalent
    under a given equivalence relation, and distance 1 to points that are not.
    This effectively creates a quotient space where points in the same
    equivalence class are treated as identical.

    The equivalence relation must satisfy:
    1. Reflexivity: x ~ x for all x
    2. Symmetry: if x ~ y, then y ~ x
    3. Transitivity: if x ~ y and y ~ z, then x ~ z
    """

    type: Literal["EquivalenceRelationPseudometric"] = "EquivalenceRelationPseudometric"
    equivalence_relation: Callable[[Any, Any], bool] = Field(
        ...,
        description="Function that determines if two elements are equivalent",
    )

    def distance(
        self,
        x: Union[VectorType, MatrixType, Sequence[T], str, Callable],
        y: Union[VectorType, MatrixType, Sequence[T], str, Callable],
    ) -> float:
        """
        Calculate the pseudometric distance based on equivalence relation.

        Returns 0 if x is equivalent to y, 1 otherwise.

        Parameters
        ----------
        x : Union[VectorType, MatrixType, Sequence[T], str, Callable]
            The first object
        y : Union[VectorType, MatrixType, Sequence[T], str, Callable]
            The second object

        Returns
        -------
        float
            0.0 if x and y are equivalent, 1.0 otherwise
        """
        try:
            # Apply the equivalence relation to determine if x and y are equivalent
            if self.equivalence_relation(x, y):
                return 0.0
            else:
                return 1.0
        except Exception as e:
            logger.error(f"Error calculating distance: {str(e)}")
            raise ValueError(f"Failed to calculate distance: {str(e)}")

    def distances(
        self,
        xs: Sequence[Union[VectorType, MatrixType, Sequence[T], str, Callable]],
        ys: Sequence[Union[VectorType, MatrixType, Sequence[T], str, Callable]],
    ) -> List[List[float]]:
        """
        Calculate the pairwise distances between two collections of objects.

        Parameters
        ----------
        xs : Sequence[Union[VectorType, MatrixType, Sequence[T], str, Callable]]
            The first collection of objects
        ys : Sequence[Union[VectorType, MatrixType, Sequence[T], str, Callable]]
            The second collection of objects

        Returns
        -------
        List[List[float]]
            A matrix of distances where distances[i][j] is the distance between xs[i] and ys[j]
        """
        try:
            result = []
            for x in xs:
                row = []
                for y in ys:
                    row.append(self.distance(x, y))
                result.append(row)
            return result
        except Exception as e:
            logger.error(f"Error calculating distances matrix: {str(e)}")
            raise ValueError(f"Failed to calculate distances matrix: {str(e)}")

    def check_non_negativity(
        self,
        x: Union[VectorType, MatrixType, Sequence[T], str, Callable],
        y: Union[VectorType, MatrixType, Sequence[T], str, Callable],
    ) -> bool:
        """
        Check if the distance function satisfies the non-negativity property.

        For an equivalence relation pseudometric, this is always true as the distance
        is either 0 or 1, both of which are non-negative.

        Parameters
        ----------
        x : Union[VectorType, MatrixType, Sequence[T], str, Callable]
            The first object
        y : Union[VectorType, MatrixType, Sequence[T], str, Callable]
            The second object

        Returns
        -------
        bool
            Always True for this pseudometric
        """
        # Distance is always either 0 or 1, so it's always non-negative
        return True

    def check_symmetry(
        self,
        x: Union[VectorType, MatrixType, Sequence[T], str, Callable],
        y: Union[VectorType, MatrixType, Sequence[T], str, Callable],
        tolerance: float = 1e-10,
    ) -> bool:
        """
        Check if the distance function satisfies the symmetry property.

        This checks if the equivalence relation is symmetric, i.e., if x ~ y then y ~ x.

        Parameters
        ----------
        x : Union[VectorType, MatrixType, Sequence[T], str, Callable]
            The first object
        y : Union[VectorType, MatrixType, Sequence[T], str, Callable]
            The second object
        tolerance : float, optional
            The tolerance for floating-point comparisons, by default 1e-10

        Returns
        -------
        bool
            True if d(x,y) = d(y,x) within tolerance, False otherwise
        """
        try:
            # Check if the distance from x to y equals the distance from y to x
            d_xy = self.distance(x, y)
            d_yx = self.distance(y, x)
            return abs(d_xy - d_yx) <= tolerance
        except Exception as e:
            logger.error(f"Error checking symmetry: {str(e)}")
            raise ValueError(f"Failed to check symmetry: {str(e)}")

    def check_triangle_inequality(
        self,
        x: Union[VectorType, MatrixType, Sequence[T], str, Callable],
        y: Union[VectorType, MatrixType, Sequence[T], str, Callable],
        z: Union[VectorType, MatrixType, Sequence[T], str, Callable],
        tolerance: float = 1e-10,
    ) -> bool:
        """
        Check if the distance function satisfies the triangle inequality.

        For an equivalence relation pseudometric, this is always true:
        - If x ~ z, then d(x,z) = 0 ≤ d(x,y) + d(y,z) for any y
        - If x !~ z, then d(x,z) = 1, and there are two cases:
          * If x ~ y and y ~ z, transitivity of the equivalence relation would imply x ~ z,
            contradicting our assumption. So this case is impossible.
          * If x !~ y or y !~ z, then d(x,y) + d(y,z) ≥ 1 = d(x,z)

        Parameters
        ----------
        x : Union[VectorType, MatrixType, Sequence[T], str, Callable]
            The first object
        y : Union[VectorType, MatrixType, Sequence[T], str, Callable]
            The second object
        z : Union[VectorType, MatrixType, Sequence[T], str, Callable]
            The third object
        tolerance : float, optional
            The tolerance for floating-point comparisons, by default 1e-10

        Returns
        -------
        bool
            True if d(x,z) ≤ d(x,y) + d(y,z) within tolerance, False otherwise
        """
        try:
            d_xz = self.distance(x, z)
            d_xy = self.distance(x, y)
            d_yz = self.distance(y, z)

            # Check triangle inequality: d(x,z) ≤ d(x,y) + d(y,z)
            return d_xz <= d_xy + d_yz + tolerance
        except Exception as e:
            logger.error(f"Error checking triangle inequality: {str(e)}")
            raise ValueError(f"Failed to check triangle inequality: {str(e)}")

    def check_weak_identity(
        self,
        x: Union[VectorType, MatrixType, Sequence[T], str, Callable],
        y: Union[VectorType, MatrixType, Sequence[T], str, Callable],
    ) -> bool:
        """
        Check if the distance function satisfies the weak identity property.

        In a pseudometric, d(x,y) = 0 is allowed even when x ≠ y.
        For an equivalence relation pseudometric, d(x,y) = 0 exactly when x ~ y.

        Parameters
        ----------
        x : Union[VectorType, MatrixType, Sequence[T], str, Callable]
            The first object
        y : Union[VectorType, MatrixType, Sequence[T], str, Callable]
            The second object

        Returns
        -------
        bool
            True if the pseudometric properly handles the weak identity property
        """
        try:
            # For this pseudometric, d(x,y) = 0 if and only if x ~ y
            # So we check if the equivalence relation and distance are consistent
            are_equivalent = self.equivalence_relation(x, y)
            d_xy = self.distance(x, y)

            # If they're equivalent, distance should be 0; if not, distance should be 1
            return (are_equivalent and d_xy == 0.0) or (
                not are_equivalent and d_xy == 1.0
            )
        except Exception as e:
            logger.error(f"Error checking weak identity: {str(e)}")
            raise ValueError(f"Failed to check weak identity: {str(e)}")<|MERGE_RESOLUTION|>--- conflicted
+++ resolved
@@ -1,7 +1,5 @@
-<<<<<<< HEAD
-=======
+
 from typing import List, Literal, Sequence, TypeVar, Union, Any, Callable
->>>>>>> f0ace7d2
 import logging
 from typing import Any, Callable, List, Literal, Sequence, TypeVar, Union
 
