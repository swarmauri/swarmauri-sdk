import logging
from typing import Literal, Union

import numpy as np
from swarmauri_base.ComponentBase import ComponentBase
from swarmauri_base.norms.NormBase import (
    CallableType,
    MatrixType,
    NormBase,
    SequenceType,
    StringType,
    VectorType,
)

# Configure logging
logger = logging.getLogger(__name__)


@ComponentBase.register_type(NormBase, "SupremumComplexNorm")
class SupremumComplexNorm(NormBase):
    """
    Supremum norm implementation for complex-valued functions.

    This class computes the maximum absolute value in a complex interval [a, b].

    Attributes
    ----------
    type : Literal["SupremumComplexNorm"]
        The type identifier for this norm implementation.
    resource : str, optional
        The resource type, defaults to NORM.
    """

    type: Literal["SupremumComplexNorm"] = "SupremumComplexNorm"

    def compute(
        self, x: Union[VectorType, MatrixType, SequenceType, StringType, CallableType]
    ) -> complex:
        """
        Compute the supremum norm of the input.

        For complex-valued functions, this returns the maximum absolute value.

        Parameters
        ----------
        x : Union[VectorType, MatrixType, SequenceType, StringType, CallableType]
            The input for which to compute the supremum norm.

        Returns
        -------
        complex
            The computed supremum norm value.

        Raises
        ------
        TypeError
            If the input type is not supported.
        ValueError
            If the norm cannot be computed for the given input.
        """
        logger.debug(f"Computing supremum complex norm for {type(x)}")

        try:
            if isinstance(x, (list, tuple, np.ndarray)):
                # For sequence types, find the maximum absolute value
                if len(x) == 0:
                    return complex(0)

                if isinstance(x, np.ndarray) and x.ndim > 1:
                    x = x.flatten()

                # Convert all values to complex and compute absolute values
                complex_values = [
                    complex(val) if not isinstance(val, complex) else val for val in x
                ]
                abs_values = [abs(val) for val in complex_values]
                max_abs = max(abs_values)

                # Find the complex value with the maximum absolute value
                max_index = abs_values.index(max_abs)
                return complex_values[max_index]

            elif hasattr(x, "to_array"):
                # For vector or matrix types with to_array method
                return self.compute(x.to_array())

            elif callable(x):
                # For callable types, we would need a domain to evaluate the function
                # This is a simplified implementation assuming a predefined domain
                domain = np.linspace(-1, 1, 100)  # Example domain
                values = [x(t) for t in domain]
                return self.compute(values)

            elif isinstance(x, str):
                # For string types, convert to complex numbers if possible
                try:
                    # Try to interpret the string as a complex number
                    return complex(x)
                except ValueError:
                    # If not a single complex number, try to parse as a list
                    try:
                        values = eval(x)
                        if isinstance(values, (list, tuple)):
                            return self.compute(values)
                    except Exception:
                        raise ValueError(
                            f"Cannot interpret string '{x}' as complex value(s)"
                        )

            else:
                # For single values
                return complex(x)

        except Exception as e:
            logger.error(f"Error computing supremum complex norm: {str(e)}")
            raise ValueError(f"Failed to compute supremum complex norm: {str(e)}")

    def check_non_negativity(
        self, x: Union[VectorType, MatrixType, SequenceType, StringType, CallableType]
    ) -> bool:
        """
        Check if the norm satisfies the non-negativity property.

        For complex norms, this checks if the absolute value of the norm is non-negative.

        Parameters
        ----------
        x : Union[VectorType, MatrixType, SequenceType, StringType, CallableType]
            The input to check.

        Returns
        -------
        bool
            True if the norm is non-negative, False otherwise.
        """
        try:
            norm_value = self.compute(x)
            # For complex numbers, we check if the absolute value is non-negative
            # (which is always true for a properly implemented complex norm)
            return abs(norm_value) >= 0
        except Exception as e:
            logger.error(f"Error checking non-negativity: {str(e)}")
            return False

    def check_definiteness(
        self, x: Union[VectorType, MatrixType, SequenceType, StringType, CallableType]
    ) -> bool:
        """
        Check if the input is the zero vector.

        For the definiteness property: norm(x) = 0 if and only if x = 0.

        Parameters
        ----------
        x : Union[VectorType, MatrixType, SequenceType, StringType, CallableType]
            The input to check.

        Returns
        -------
        bool
            True if the input is the zero vector, False otherwise.
        """
        try:
            # Check if x is zero
            is_zero = False

            if isinstance(x, (list, tuple, np.ndarray)):
                is_zero = all(abs(complex(val)) < 1e-10 for val in x)
            elif hasattr(x, "to_array"):
                array_form = x.to_array()
                is_zero = all(abs(complex(val)) < 1e-10 for val in array_form)
            elif callable(x):
                # For callable types, sample at several points
                domain = np.linspace(-1, 1, 10)
                is_zero = all(abs(complex(x(t))) < 1e-10 for t in domain)
            elif isinstance(x, str):
                try:
                    complex_val = complex(x)
                    is_zero = abs(complex_val) < 1e-10
                except Exception:
                    is_zero = False
            else:
                is_zero = abs(complex(x)) < 1e-10

            return is_zero

        except Exception as e:
            logger.error(f"Error checking definiteness: {str(e)}")
            return False

    def check_triangle_inequality(
        self,
        x: Union[VectorType, MatrixType, SequenceType, StringType, CallableType],
        y: Union[VectorType, MatrixType, SequenceType, StringType, CallableType],
    ) -> bool:
        """
        Check if the norm satisfies the triangle inequality.

        The triangle inequality states that norm(x + y) <= norm(x) + norm(y).

        Parameters
        ----------
        x : Union[VectorType, MatrixType, SequenceType, StringType, CallableType]
            The first input.
        y : Union[VectorType, MatrixType, SequenceType, StringType, CallableType]
            The second input.

        Returns
        -------
        bool
            True if the norm satisfies the triangle inequality, False otherwise.
        """
        try:
            # Handle different types of inputs for addition
            if (
                isinstance(x, (list, tuple))
                and isinstance(y, (list, tuple))
                and len(x) == len(y)
            ):
                # For sequence types of the same length
                x_plus_y = [complex(x[i]) + complex(y[i]) for i in range(len(x))]
            elif (
                isinstance(x, np.ndarray)
                and isinstance(y, np.ndarray)
                and x.shape == y.shape
            ):
                # For numpy arrays of the same shape
                x_plus_y = x + y
            elif hasattr(x, "to_array") and hasattr(y, "to_array"):
                # For vector or matrix types with to_array method
                x_array = x.to_array()
                y_array = y.to_array()
                if len(x_array) == len(y_array):
                    x_plus_y = [
                        complex(x_array[i]) + complex(y_array[i])
                        for i in range(len(x_array))
                    ]
                else:
                    raise TypeError("Inputs must have the same dimensions")
            elif callable(x) and callable(y):
                # For callable types, create a new callable that is the sum
                def sum_function(t):
                    return complex(x(t)) + complex(y(t))

                x_plus_y = sum_function
            else:
                # For single values or incompatible types
                try:
                    x_plus_y = complex(x) + complex(y)
<<<<<<< HEAD
                except TypeError:
                    raise TypeError("Inputs cannot be added")
=======
                except Exception as exc:
                    raise TypeError("Inputs cannot be added") from exc
>>>>>>> f0ace7d2

            # Compute norms
            norm_x = abs(self.compute(x))
            norm_y = abs(self.compute(y))
            norm_x_plus_y = abs(self.compute(x_plus_y))

            # Check triangle inequality
            # Use a small epsilon for floating-point comparison
            epsilon = 1e-10
            return norm_x_plus_y <= norm_x + norm_y + epsilon

        except Exception as e:
            logger.error(f"Error checking triangle inequality: {str(e)}")
            return False

    def check_absolute_homogeneity(
        self,
        x: Union[VectorType, MatrixType, SequenceType, StringType, CallableType],
        scalar: complex,
    ) -> bool:
        """
        Check if the norm satisfies the absolute homogeneity property.

        The absolute homogeneity property states that norm(a*x) = |a|*norm(x) for scalar a.

        Parameters
        ----------
        x : Union[VectorType, MatrixType, SequenceType, StringType, CallableType]
            The input.
        scalar : complex
            The scalar value.

        Returns
        -------
        bool
            True if the norm satisfies the absolute homogeneity property, False otherwise.
        """
        try:
            # Convert scalar to complex
            scalar_complex = complex(scalar)

            # Handle different types of inputs for scalar multiplication
            if isinstance(x, (list, tuple)):
                # For sequence types
                scalar_times_x = [scalar_complex * complex(val) for val in x]
            elif isinstance(x, np.ndarray):
                # For numpy arrays
                scalar_times_x = scalar_complex * x
            elif hasattr(x, "to_array"):
                # For vector or matrix types with to_array method
                x_array = x.to_array()
                scalar_times_x = [scalar_complex * complex(val) for val in x_array]
            elif callable(x):
                # For callable types, create a new callable that is the scaled function
                def scaled_function(t):
                    return scalar_complex * complex(x(t))

                scalar_times_x = scaled_function
            else:
                # For single values
                scalar_times_x = scalar_complex * complex(x)

            # Compute norms
            norm_x = abs(self.compute(x))
            norm_scalar_times_x = abs(self.compute(scalar_times_x))
            abs_scalar = abs(scalar_complex)

            # Check absolute homogeneity
            # Use a small epsilon for floating-point comparison
            epsilon = 1e-10
            return abs(norm_scalar_times_x - abs_scalar * norm_x) < epsilon

        except Exception as e:
            logger.error(f"Error checking absolute homogeneity: {str(e)}")
            return False<|MERGE_RESOLUTION|>--- conflicted
+++ resolved
@@ -247,13 +247,9 @@
                 # For single values or incompatible types
                 try:
                     x_plus_y = complex(x) + complex(y)
-<<<<<<< HEAD
                 except TypeError:
                     raise TypeError("Inputs cannot be added")
-=======
-                except Exception as exc:
-                    raise TypeError("Inputs cannot be added") from exc
->>>>>>> f0ace7d2
+
 
             # Compute norms
             norm_x = abs(self.compute(x))
