from typing import Literal, Optional, Union
import logging
from logging.handlers import RotatingFileHandler
import os

from swarmauri_base.ObserveBase import ObserveBase
from swarmauri_base import FullUnion
from swarmauri_base.logger_formatters.FormatterBase import FormatterBase
from swarmauri_base.logger_handlers.HandlerBase import HandlerBase


@ObserveBase.register_model()
class RotatingFileLoggingHandler(HandlerBase):
    """
    A handler that rotates log files when they reach a specified size.
<<<<<<< HEAD
    
    This handler extends the base HandlerBase to provide log file rotation functionality.
    When the log file reaches the specified maxBytes, it is rotated and a new file is created.
    The handler keeps a specified number of backup files.
    
=======

    This handler extends the base HandlerBase to provide log file rotation functionality.
    When the log file reaches the specified maxBytes, it is rotated and a new file is created.
    The handler keeps a specified number of backup files.

>>>>>>> 54a5e00d
    Attributes
    ----------
    type : Literal["RotatingFileLoggingHandler"]
        The type identifier for this handler.
    level : int
        The logging level for this handler.
    formatter : Optional[Union[str, FullUnion[FormatterBase]]]
        The formatter to use for this handler.
    filename : str
        The name of the log file.
    maxBytes : int
        The maximum size in bytes before the log file is rotated.
    backupCount : int
        The number of backup files to keep.
    encoding : Optional[str]
        The encoding to use for the log file.
    delay : bool
        If True, the file opening is deferred until the first log record is emitted.
    """
    
    type: Literal["RotatingFileLoggingHandler"] = "RotatingFileLoggingHandler"
    level: int = logging.INFO
    formatter: Optional[Union[str, FullUnion[FormatterBase]]] = None
    filename: str = "app.log"
    maxBytes: int = 10485760  # 10 MB default
    backupCount: int = 5
    encoding: Optional[str] = None
    delay: bool = False
<<<<<<< HEAD
    
    def compile_handler(self) -> logging.Handler:
        """
        Compiles a rotating file logging handler using the specified parameters.
        
        This method creates a RotatingFileHandler with the specified filename, maximum bytes,
        backup count, and other parameters. It also sets the logging level and formatter.
        
=======

    def compile_handler(self) -> logging.Handler:
        """
        Compiles a rotating file logging handler using the specified parameters.

        This method creates a RotatingFileHandler with the specified filename, maximum bytes,
        backup count, and other parameters. It also sets the logging level and formatter.

>>>>>>> 54a5e00d
        Returns
        -------
        logging.Handler
            A configured RotatingFileHandler instance.
        """
        # Ensure the directory exists
        log_dir = os.path.dirname(self.filename)
        if log_dir and not os.path.exists(log_dir):
            os.makedirs(log_dir, exist_ok=True)
<<<<<<< HEAD
        
=======

>>>>>>> 54a5e00d
        # Create the rotating file handler
        handler = RotatingFileHandler(
            filename=self.filename,
            maxBytes=self.maxBytes,
            backupCount=self.backupCount,
            encoding=self.encoding,
            delay=self.delay
        )
        
        # Set the logging level
        handler.setLevel(self.level)
<<<<<<< HEAD
        
=======

>>>>>>> 54a5e00d
        # Apply formatter
        if self.formatter:
            if isinstance(self.formatter, str):
                handler.setFormatter(logging.Formatter(self.formatter))
            else:
                handler.setFormatter(self.formatter.compile_formatter())
        else:
            # Default formatter if none is specified
            default_formatter = logging.Formatter(
                "[%(asctime)s][%(name)s][%(levelname)s] %(message)s",
<<<<<<< HEAD
                datefmt="%Y-%m-%d %H:%M:%S"
            )
            handler.setFormatter(default_formatter)
        
=======
                datefmt="%Y-%m-%d %H:%M:%S",
            )
            handler.setFormatter(default_formatter)

>>>>>>> 54a5e00d
        return handler<|MERGE_RESOLUTION|>--- conflicted
+++ resolved
@@ -13,19 +13,11 @@
 class RotatingFileLoggingHandler(HandlerBase):
     """
     A handler that rotates log files when they reach a specified size.
-<<<<<<< HEAD
-    
-    This handler extends the base HandlerBase to provide log file rotation functionality.
-    When the log file reaches the specified maxBytes, it is rotated and a new file is created.
-    The handler keeps a specified number of backup files.
-    
-=======
 
     This handler extends the base HandlerBase to provide log file rotation functionality.
     When the log file reaches the specified maxBytes, it is rotated and a new file is created.
     The handler keeps a specified number of backup files.
 
->>>>>>> 54a5e00d
     Attributes
     ----------
     type : Literal["RotatingFileLoggingHandler"]
@@ -54,16 +46,6 @@
     backupCount: int = 5
     encoding: Optional[str] = None
     delay: bool = False
-<<<<<<< HEAD
-    
-    def compile_handler(self) -> logging.Handler:
-        """
-        Compiles a rotating file logging handler using the specified parameters.
-        
-        This method creates a RotatingFileHandler with the specified filename, maximum bytes,
-        backup count, and other parameters. It also sets the logging level and formatter.
-        
-=======
 
     def compile_handler(self) -> logging.Handler:
         """
@@ -72,7 +54,6 @@
         This method creates a RotatingFileHandler with the specified filename, maximum bytes,
         backup count, and other parameters. It also sets the logging level and formatter.
 
->>>>>>> 54a5e00d
         Returns
         -------
         logging.Handler
@@ -82,11 +63,6 @@
         log_dir = os.path.dirname(self.filename)
         if log_dir and not os.path.exists(log_dir):
             os.makedirs(log_dir, exist_ok=True)
-<<<<<<< HEAD
-        
-=======
-
->>>>>>> 54a5e00d
         # Create the rotating file handler
         handler = RotatingFileHandler(
             filename=self.filename,
@@ -98,11 +74,6 @@
         
         # Set the logging level
         handler.setLevel(self.level)
-<<<<<<< HEAD
-        
-=======
-
->>>>>>> 54a5e00d
         # Apply formatter
         if self.formatter:
             if isinstance(self.formatter, str):
@@ -113,15 +84,8 @@
             # Default formatter if none is specified
             default_formatter = logging.Formatter(
                 "[%(asctime)s][%(name)s][%(levelname)s] %(message)s",
-<<<<<<< HEAD
-                datefmt="%Y-%m-%d %H:%M:%S"
-            )
-            handler.setFormatter(default_formatter)
-        
-=======
                 datefmt="%Y-%m-%d %H:%M:%S",
             )
             handler.setFormatter(default_formatter)
 
->>>>>>> 54a5e00d
         return handler