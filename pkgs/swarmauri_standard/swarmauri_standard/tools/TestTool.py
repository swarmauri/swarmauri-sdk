--- conflicted
+++ resolved
@@ -1,17 +1,13 @@
 import platform
 import subprocess as sp
-<<<<<<< HEAD
 from typing import Dict, List, Literal
 
-=======
-import platform
-from typing import List, Literal, Dict, Union
->>>>>>> b7a18ef1
 from pydantic import Field
 from swarmauri_base.ComponentBase import ComponentBase
 from swarmauri_base.tools.ToolBase import ToolBase
 
 from swarmauri_standard.tools.Parameter import Parameter
+
 
 @ComponentBase.register_type(ToolBase, "TestTool")
 class TestTool(ToolBase):
@@ -23,11 +19,7 @@
             Parameter(
                 name="program",
                 input_type="string",
-<<<<<<< HEAD
                 description="The program that the user wants to open",
-=======
-                description="The program to open ('notepad', 'calc', or 'paint')",
->>>>>>> b7a18ef1
                 required=True,
                 enum=["notepad", "calc", "paint"],
             )
@@ -37,30 +29,6 @@
     description: str = "This opens a program based on the user's request."
     type: Literal["TestTool"] = "TestTool"
 
-<<<<<<< HEAD
-    def __call__(self, program) -> Dict[str, str]:
-        # Map Windows program names to macOS equivalents
-
-        system = platform.system().lower()
-        if system == "darwin":  # macOS
-            if program == "notepad":
-                sp.Popen(["open", "-a", "TextEdit"])
-            elif program == "calc":
-                sp.Popen(["open", "-a", "Calculator"])
-            elif program == "mspaint":
-                sp.Popen(["open", "-a", "Preview"])
-        elif system == "linux":
-            if program == "notepad":
-                sp.Popen(["gedit"])
-            elif program == "calc":
-                sp.Popen(["gnome-calculator"])
-            elif program == "mspaint":
-                sp.Popen(["gimp"])
-        else:  # Windows or other
-            sp.Popen([program])
-
-        return {"program": f"Program Opened: {program}"}
-=======
     def __call__(self, program: str) -> Dict[str, str]:
         os_name = platform.system()
         # Define mappings for each OS
@@ -101,5 +69,4 @@
             sp.Popen(cmd) if isinstance(cmd, list) else sp.Popen([cmd])
             return {"program": f"Program Opened: {program}"}
         except Exception as e:
-            return {"error": f"Failed to open program: {str(e)}"}
->>>>>>> b7a18ef1
+            return {"error": f"Failed to open program: {str(e)}"}