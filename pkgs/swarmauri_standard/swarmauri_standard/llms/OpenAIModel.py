import asyncio
import json
from typing import Any, AsyncGenerator, Dict, Generator, List, Optional, Type

import httpx
<<<<<<< HEAD
from pydantic import PrivateAttr
=======
from pydantic import PrivateAttr, SecretStr
>>>>>>> 0e980df8
from swarmauri_base.ComponentBase import ComponentBase
from swarmauri_base.llms.LLMBase import LLMBase
from swarmauri_base.messages.MessageBase import MessageBase

from swarmauri_standard.conversations.Conversation import Conversation
from swarmauri_standard.messages.AgentMessage import AgentMessage, UsageData
from swarmauri_standard.utils.duration_manager import DurationManager
from swarmauri_standard.utils.retry_decorator import retry_on_status_codes


@ComponentBase.register_type(LLMBase, "OpenAIModel")
class OpenAIModel(LLMBase):
    """
    OpenAIModel class for interacting with the Groq language models API. This class
    provides synchronous and asynchronous methods to send conversation data to the
    model, receive predictions, and stream responses.

    Attributes:
        api_key (str): API key for authenticating requests to the Groq API.
        allowed_models (List[str]): List of allowed model names that can be used.
        name (str): The default model name to use for predictions.
        type (Literal["OpenAIModel"]): The type identifier for this class.

    Provider resources: https://platform.openai.com/docs/models
    """

<<<<<<< HEAD
=======
    api_key: SecretStr
    allowed_models: List[str] = [
        "gpt-4o-mini",
        "gpt-4o-2024-05-13",
        "gpt-4o-2024-08-06",
        "gpt-4o-mini-2024-07-18",
        "gpt-4o",
        "gpt-4-turbo",
        "gpt-4-turbo-preview",
        "gpt-4-1106-preview",
        "gpt-4",
        "gpt-3.5-turbo-1106",
        "gpt-3.5-turbo",
        "gpt-4-turbo-2024-04-09",
        "gpt-4-0125-preview",
        "gpt-4-0613",
        "gpt-3.5-turbo-0125",
    ]
    name: str = "gpt-4o-mini"
    type: Literal["OpenAIModel"] = "OpenAIModel"
    timeout: float = 600.0
>>>>>>> 0e980df8
    _BASE_URL: str = PrivateAttr(default="https://api.openai.com/v1/chat/completions")
    _headers: Dict[str, str] = PrivateAttr(default=None)

    def __init__(self, **data) -> None:
        """
        Initialize the OpenAIModel class with the provided data.

        Args:
            **data: Arbitrary keyword arguments containing initialization data.
        """
        super().__init__(**data)
        self._headers = {
            "Authorization": f"Bearer {self.api_key.get_secret_value()}",
            "Content-Type": "application/json",
        }

    def _format_messages(
        self,
        messages: List[Type[MessageBase]],
    ) -> List[Dict[str, Any]]:
        """
        Formats conversation messages into the structure expected by the API.

        Args:
            messages (List[MessageBase]): List of message objects from the conversation history.

        Returns:
            List[Dict[str, Any]]: List of formatted message dictionaries.
        """

        formatted_messages = []
        for message in messages:
            formatted_message = message.model_dump(
                include=["content", "role", "name"], exclude_none=True
            )

            if message.role == "system":
                formatted_message["role"] = "developer"

            if isinstance(formatted_message["content"], list):
                formatted_message["content"] = [
                    {"type": item["type"], **item}
                    for item in formatted_message["content"]
                ]

            formatted_messages.append(formatted_message)
        return formatted_messages

    def _prepare_usage_data(
        self,
        usage_data,
        prompt_time: float = 0.0,
        completion_time: float = 0.0,
    ) -> UsageData:
        """
        Prepare usage data by combining token counts and timing information.

        Args:
            usage_data: Raw usage data containing token counts.
            prompt_time (float): Time taken for prompt processing.
            completion_time (float): Time taken for response completion.

        Returns:
            UsageData: Processed usage data.
        """
        total_time = prompt_time + completion_time

        # Filter usage data for relevant keys
        filtered_usage_data = {
            key: value
            for key, value in usage_data.items()
            if key
            not in {
                "prompt_tokens",
                "completion_tokens",
                "total_tokens",
                "prompt_time",
                "completion_time",
                "total_time",
            }
        }

        usage = UsageData(
            prompt_tokens=usage_data.get("prompt_tokens", 0),
            completion_tokens=usage_data.get("completion_tokens", 0),
            total_tokens=usage_data.get("total_tokens", 0),
            prompt_time=prompt_time,
            completion_time=completion_time,
            total_time=total_time,
            **filtered_usage_data,
        )

        return usage

    @retry_on_status_codes((429, 529), max_retries=1)
    def predict(
        self,
        conversation: Conversation,
        temperature: float = 0.7,
        max_tokens: int = 256,
        top_p: float = 1.0,
        enable_json: bool = False,
        stop: Optional[List[str]] = None,
    ) -> Conversation:
        """
        Generates a response from the model based on the given conversation.

        Args:
            conversation (Conversation): Conversation object with message history.
            temperature (float): Sampling temperature for response diversity.
            max_tokens (int): Maximum tokens for the model's response.
            top_p (float): Cumulative probability for nucleus sampling.
            enable_json (bool): Whether to format the response as JSON.
            stop (Optional[List[str]]): List of stop sequences for response termination.

        Returns:
            Conversation: Updated conversation with the model's response.
        """
        formatted_messages = self._format_messages(conversation.history)
        payload = {
            "model": self.name,
            "messages": formatted_messages,
            "temperature": temperature,
            "max_tokens": max_tokens,
            "top_p": top_p,
            "stop": stop or [],
        }
        if enable_json:
            payload["response_format"] = "json_object"

        with DurationManager() as promt_timer:
            with httpx.Client(timeout=self.timeout) as client:
                response = client.post(
                    self._BASE_URL, headers=self._headers, json=payload
                )
                response.raise_for_status()

        response_data = response.json()

        message_content = response_data["choices"][0]["message"]["content"]
        usage_data = response_data.get("usage", {})

        if self.include_usage:
            usage = self._prepare_usage_data(usage_data, promt_timer.duration)
            conversation.add_message(AgentMessage(content=message_content, usage=usage))
        else:
            conversation.add_message(AgentMessage(content=message_content))

        return conversation

    @retry_on_status_codes((429, 529), max_retries=1)
    async def apredict(
        self,
        conversation: Conversation,
        temperature: float = 0.7,
        max_tokens: int = 256,
        top_p: float = 1.0,
        enable_json: bool = False,
        stop: Optional[List[str]] = None,
    ) -> Conversation:
        """
        Async method to generate a response from the model based on the given conversation.

        Args:
            conversation (Conversation): Conversation object with message history.
            temperature (float): Sampling temperature for response diversity.
            max_tokens (int): Maximum tokens for the model's response.
            top_p (float): Cumulative probability for nucleus sampling.
            enable_json (bool): Whether to format the response as JSON.
            stop (Optional[List[str]]): List of stop sequences for response termination.

        Returns:
            Conversation: Updated conversation with the model's response.
        """
        formatted_messages = self._format_messages(conversation.history)
        payload = {
            "model": self.name,
            "messages": formatted_messages,
            "temperature": temperature,
            "max_tokens": max_tokens,
            "top_p": top_p,
            "stop": stop or [],
        }
        if enable_json:
            payload["response_format"] = "json_object"

        with DurationManager() as promt_timer:
            async with httpx.AsyncClient(timeout=self.timeout) as client:
                response = await client.post(
                    self._BASE_URL, headers=self._headers, json=payload
                )
                response.raise_for_status()

        response_data = response.json()

        message_content = response_data["choices"][0]["message"]["content"]
        usage_data = response_data.get("usage", {})

        if self.include_usage:
            usage = self._prepare_usage_data(usage_data, promt_timer.duration)
            conversation.add_message(AgentMessage(content=message_content, usage=usage))
        else:
            conversation.add_message(AgentMessage(content=message_content))

        return conversation

    @retry_on_status_codes((429, 529), max_retries=1)
    def stream(
        self,
        conversation: Conversation,
        temperature: float = 0.7,
        max_tokens: int = 256,
        top_p: float = 1.0,
        enable_json: bool = False,
        stop: Optional[List[str]] = None,
    ) -> Generator[str, None, None]:
        """
        Streams response text from the model in real-time.

        Args:
            conversation (Conversation): Conversation object with message history.
            temperature (float): Sampling temperature for response diversity.
            max_tokens (int): Maximum tokens for the model's response.
            top_p (float): Cumulative probability for nucleus sampling.
            enable_json (bool): Whether to format the response as JSON.
            stop (Optional[List[str]]): List of stop sequences for response termination.

        Yields:
            str: Partial response content from the model.
        """

        formatted_messages = self._format_messages(conversation.history)
        payload = {
            "model": self.name,
            "messages": formatted_messages,
            "temperature": temperature,
            "max_tokens": max_tokens,
            "top_p": top_p,
            "stream": True,
            "stop": stop or [],
            "stream_options": {"include_usage": True},
        }
        if enable_json:
            payload["response_format"] = "json_object"

        with DurationManager() as promt_timer:
            with httpx.Client(timeout=self.timeout) as client:
                response = client.post(
                    self._BASE_URL, headers=self._headers, json=payload
                )
                response.raise_for_status()

        message_content = ""
        usage_data = {}
        with DurationManager() as completion_timer:
            for line in response.iter_lines():
                json_str = line.replace("data: ", "")
                try:
                    if json_str:
                        chunk = json.loads(json_str)
                        if chunk["choices"] and chunk["choices"][0]["delta"]:
                            delta = chunk["choices"][0]["delta"]["content"]
                            message_content += delta
                            yield delta
                        if "usage" in chunk and chunk["usage"] is not None:
                            usage_data = chunk["usage"]

                except json.JSONDecodeError:
                    pass

        if self.include_usage:
            usage = self._prepare_usage_data(
                usage_data, promt_timer.duration, completion_timer.duration
            )
            conversation.add_message(AgentMessage(content=message_content, usage=usage))
        else:
            conversation.add_message(AgentMessage(content=message_content))

    @retry_on_status_codes((429, 529), max_retries=1)
    async def astream(
        self,
        conversation: Conversation,
        temperature: float = 0.7,
        max_tokens: int = 256,
        top_p: float = 1.0,
        enable_json: bool = False,
        stop: Optional[List[str]] = None,
    ) -> AsyncGenerator[str, None]:
        """
        Async generator that streams response text from the model in real-time.

        Args:
            conversation (Conversation): Conversation object with message history.
            temperature (float): Sampling temperature for response diversity.
            max_tokens (int): Maximum tokens for the model's response.
            top_p (float): Cumulative probability for nucleus sampling.
            enable_json (bool): Whether to format the response as JSON.
            stop (Optional[List[str]]): List of stop sequences for response termination.

        Yields:
            str: Partial response content from the model.
        """

        formatted_messages = self._format_messages(conversation.history)
        payload = {
            "model": self.name,
            "messages": formatted_messages,
            "temperature": temperature,
            "max_tokens": max_tokens,
            "top_p": top_p,
            "stream": True,
            "stop": stop or [],
            "stream_options": {"include_usage": True},
        }
        if enable_json:
            payload["response_format"] = "json_object"

        with DurationManager() as prompt_timer:
            async with httpx.AsyncClient(timeout=self.timeout) as client:
                response = await client.post(
                    self._BASE_URL, headers=self._headers, json=payload
                )
                response.raise_for_status()

        message_content = ""
        usage_data = {}
        with DurationManager() as completion_timer:
            async for line in response.aiter_lines():
                json_str = line.replace("data: ", "")
                try:
                    if json_str:
                        chunk = json.loads(json_str)
                        if chunk["choices"] and chunk["choices"][0]["delta"]:
                            delta = chunk["choices"][0]["delta"]["content"]
                            message_content += delta
                            yield delta
                        if "usage" in chunk and chunk["usage"] is not None:
                            usage_data = chunk["usage"]
                except json.JSONDecodeError:
                    pass

        if self.include_usage:
            usage = self._prepare_usage_data(
                usage_data, prompt_timer.duration, completion_timer.duration
            )
            conversation.add_message(AgentMessage(content=message_content, usage=usage))
        else:
            conversation.add_message(AgentMessage(content=message_content))

    def batch(
        self,
        conversations: List[Conversation],
        temperature: float = 0.7,
        max_tokens: int = 256,
        top_p: float = 1.0,
        enable_json: bool = False,
        stop: Optional[List[str]] = None,
    ) -> List[Conversation]:
        """
        Processes a batch of conversations and generates responses for each sequentially.

        Args:
            conversations (List[Conversation]): List of conversations to process.
            temperature (float): Sampling temperature for response diversity.
            max_tokens (int): Maximum tokens for each response.
            top_p (float): Cumulative probability for nucleus sampling.
            enable_json (bool): Whether to format the response as JSON.
            stop (Optional[List[str]]): List of stop sequences for response termination.

        Returns:
            List[Conversation]: List of updated conversations with model responses.
        """
        results = []
        for conversation in conversations:
            result_conversation = self.predict(
                conversation,
                temperature=temperature,
                max_tokens=max_tokens,
                top_p=top_p,
                enable_json=enable_json,
                stop=stop,
            )
            results.append(result_conversation)
        return results

    async def abatch(
        self,
        conversations: List[Conversation],
        temperature: float = 0.7,
        max_tokens: int = 256,
        top_p: float = 1.0,
        enable_json: bool = False,
        stop: Optional[List[str]] = None,
        max_concurrent=5,
    ) -> List[Conversation]:
        """
        Async method for processing a batch of conversations concurrently.

        Args:
            conversations (List[Conversation]): List of conversations to process.
            temperature (float): Sampling temperature for response diversity.
            max_tokens (int): Maximum tokens for each response.
            top_p (float): Cumulative probability for nucleus sampling.
            enable_json (bool): Whether to format the response as JSON.
            stop (Optional[List[str]]): List of stop sequences for response termination.
            max_concurrent (int): Maximum number of concurrent requests.

        Returns:
            List[Conversation]: List of updated conversations with model responses.
        """
        semaphore = asyncio.Semaphore(max_concurrent)

        async def process_conversation(conv: Conversation) -> Conversation:
            async with semaphore:
                return await self.apredict(
                    conv,
                    temperature=temperature,
                    max_tokens=max_tokens,
                    top_p=top_p,
                    enable_json=enable_json,
                    stop=stop,
                )

        tasks = [process_conversation(conv) for conv in conversations]
        return await asyncio.gather(*tasks)

    def get_allowed_models(self) -> List[str]:
        """
        Queries the LLMProvider API endpoint to retrieve the list of allowed models.

        Returns:
            List[str]: List of allowed model names.
        """
        models_data = [
            "gpt-4o-mini",
            "gpt-4o-2024-05-13",
            "gpt-4o-2024-08-06",
            "gpt-4o-mini-2024-07-18",
            "gpt-4o",
            "gpt-4-turbo",
            "gpt-4-turbo-preview",
            "gpt-4-1106-preview",
            "gpt-4",
            "gpt-3.5-turbo-1106",
            "gpt-3.5-turbo",
            "gpt-4-turbo-2024-04-09",
            "gpt-4-0125-preview",
            "gpt-4-0613",
            "gpt-3.5-turbo-0125",
        ]
        return models_data<|MERGE_RESOLUTION|>--- conflicted
+++ resolved
@@ -3,11 +3,7 @@
 from typing import Any, AsyncGenerator, Dict, Generator, List, Optional, Type
 
 import httpx
-<<<<<<< HEAD
-from pydantic import PrivateAttr
-=======
 from pydantic import PrivateAttr, SecretStr
->>>>>>> 0e980df8
 from swarmauri_base.ComponentBase import ComponentBase
 from swarmauri_base.llms.LLMBase import LLMBase
 from swarmauri_base.messages.MessageBase import MessageBase
@@ -34,8 +30,6 @@
     Provider resources: https://platform.openai.com/docs/models
     """
 
-<<<<<<< HEAD
-=======
     api_key: SecretStr
     allowed_models: List[str] = [
         "gpt-4o-mini",
@@ -57,7 +51,6 @@
     name: str = "gpt-4o-mini"
     type: Literal["OpenAIModel"] = "OpenAIModel"
     timeout: float = 600.0
->>>>>>> 0e980df8
     _BASE_URL: str = PrivateAttr(default="https://api.openai.com/v1/chat/completions")
     _headers: Dict[str, str] = PrivateAttr(default=None)
 
