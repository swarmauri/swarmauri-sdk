--- conflicted
+++ resolved
@@ -3,11 +3,7 @@
 from typing import AsyncIterator, Dict, Iterator, List
 
 import httpx
-<<<<<<< HEAD
-from pydantic import PrivateAttr
-=======
 from pydantic import PrivateAttr, SecretStr
->>>>>>> 0e980df8
 from swarmauri_base.ComponentBase import ComponentBase
 from swarmauri_base.llms.LLMBase import LLMBase
 from swarmauri_base.messages.MessageBase import MessageBase
@@ -36,8 +32,6 @@
     _BASE_URL: str = PrivateAttr("https://api.cohere.ai/v1")
     _client: httpx.Client = PrivateAttr()
 
-<<<<<<< HEAD
-=======
     api_key: SecretStr
     allowed_models: List[str] = [
         "command-a-03-2025",
@@ -53,8 +47,6 @@
     type: Literal["CohereModel"] = "CohereModel"
 
     timeout: float = 600.0
-
->>>>>>> 0e980df8
     def __init__(self, **data):
         """
         Initialize the CohereModel with the provided configuration.
