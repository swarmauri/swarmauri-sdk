--- conflicted
+++ resolved
@@ -28,8 +28,6 @@
     Provider resources: https://deepmind.google/technologies/gemini/pro/
     """
 
-<<<<<<< HEAD
-=======
     api_key: SecretStr
     allowed_models: List[str] = [
         "gemini-2.0-flash",
@@ -44,7 +42,6 @@
     timeout: float = 600.0
 
     type: Literal["GeminiProModel"] = "GeminiProModel"
->>>>>>> 0e980df8
     _client: httpx.Client = PrivateAttr(default=None)
     _async_client: httpx.AsyncClient = PrivateAttr(default=None)
 
