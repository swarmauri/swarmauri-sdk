import asyncio
import json
<<<<<<< HEAD
from typing import Any, AsyncIterator, Dict, Iterator, List, Literal, Type
=======
from typing import AsyncIterator, Dict, Iterator, List, Type
>>>>>>> d670da03

import httpx
from pydantic import PrivateAttr
from swarmauri_base.ComponentBase import ComponentBase
from swarmauri_base.llms.LLMBase import LLMBase
from swarmauri_base.messages.MessageBase import MessageBase

from swarmauri_standard.conversations.Conversation import Conversation
from swarmauri_standard.messages.AgentMessage import AgentMessage, UsageData
from swarmauri_standard.utils.duration_manager import DurationManager
from swarmauri_standard.utils.retry_decorator import retry_on_status_codes


@ComponentBase.register_type(LLMBase, "MistralModel")
class MistralModel(LLMBase):
    """
    A model class for interfacing with the Mistral language model API.

    Provides methods for synchronous, asynchronous, and streaming conversation interactions
    with the Mistral language model API.

    Attributes:
        api_key (str): API key for authenticating with Mistral.
        allowed_models (List[str]): List of model names allowed for use.
        name (str): Default model name.
        type (Literal["MistralModel"]): Type identifier for the model.

    Provider resources: https://docs.mistral.ai/getting-started/models/
    """

    _client: httpx.Client = PrivateAttr(default=None)
    _async_client: httpx.AsyncClient = PrivateAttr(default=None)
    _BASE_URL: str = PrivateAttr(default="https://api.mistral.ai/v1/")

    def __init__(self, **data: Dict[str, Any]):
        """
        Initialize the GroqAIAudio class with the provided data.

        Args:
            **data (Dict[str, Any]): Arbitrary keyword arguments containing initialization data.
        """
        super().__init__(**data)
        self._client = httpx.Client(
            headers={"Authorization": f"Bearer {self.api_key.get_secret_value()}"},
            base_url=self._BASE_URL,
            timeout=self.timeout,
        )
        self._async_client = httpx.AsyncClient(
            headers={"Authorization": f"Bearer {self.api_key.get_secret_value()}"},
            base_url=self._BASE_URL,
            timeout=self.timeout,
        )

    def _format_messages(
        self, messages: List[Type[MessageBase]]
    ) -> List[Dict[str, str]]:
        """
        Format a list of message objects into dictionaries for the Mistral API.

        Args:
            messages (List[Type[MessageBase]]): List of messages to format.

        Returns:
            List[Dict[str, str]]: Formatted list of message dictionaries.
        """
        message_properties = ["content", "role"]
        formatted_messages = [
            message.model_dump(include=message_properties, exclude_none=True)
            for message in messages
            if message.role != "assistant"
        ]
        return formatted_messages

    def _prepare_usage_data(
        self,
        usage_data: Dict[str, float],
        prompt_time: float = 0,
        completion_time: float = 0,
    ) -> UsageData:
        """
        Prepare usage data by combining token counts and timing information.

        Args:
            usage_data: Raw usage data containing token counts.
            prompt_time (float): Time taken for prompt processing.
            completion_time (float): Time taken for response completion.

        Returns:
            UsageData: Processed usage data.
        """
        total_time = prompt_time + completion_time

        usage = UsageData(
            prompt_tokens=usage_data.get("prompt_tokens", 0),
            completion_tokens=usage_data.get("completion_tokens", 0),
            total_tokens=usage_data.get("total_tokens", 0),
            prompt_time=prompt_time,
            completion_time=completion_time,
            total_time=total_time,
        )
        return usage

    @retry_on_status_codes((429, 529), max_retries=1)
    def get_allowed_models(self) -> List[str]:
        """
        Get a list of allowed models for the Mistral API.

        Returns:
            List[str]: List of allowed model names.
        """
        response = self._client.get("models")
        response.raise_for_status()
        response_data = response.json()

        chat_models = [
            model["id"]
            for model in response_data["data"]
            if model["capabilities"]["completion_chat"]
        ]

        return chat_models

    @retry_on_status_codes((429, 529), max_retries=1)
    def predict(
        self,
        conversation: Conversation,
        temperature: int = 0.7,
        max_tokens: int = 256,
        top_p: int = 1,
        enable_json: bool = False,
        safe_prompt: bool = False,
    ) -> Conversation:
        """
        Generate a synchronous response for a conversation.

        Args:
            conversation (Conversation): The conversation to respond to.
            temperature (int, optional): Sampling temperature. Defaults to 0.7.
            max_tokens (int, optional): Maximum tokens in response. Defaults to 256.
            top_p (int, optional): Top-p sampling parameter. Defaults to 1.
            enable_json (bool, optional): If True, enables JSON responses. Defaults to False.
            safe_prompt (bool, optional): Enables safe prompt mode if True. Defaults to False.

        Returns:
            Conversation: Updated conversation with the model response.
        """
        formatted_messages = self._format_messages(conversation.history)

        payload = {
            "model": self.name,
            "messages": formatted_messages,
            "temperature": temperature,
            "max_tokens": max_tokens,
            "top_p": top_p,
            "safe_prompt": safe_prompt,
        }

        if enable_json:
            payload["response_format"] = {"type": "json_object"}

        with DurationManager() as prompt_timer:
            response = self._client.post("chat/completions", json=payload)
            response.raise_for_status()

        response_data = response.json()
        message_content = response_data["choices"][0]["message"]["content"]

        usage_data = response_data.get("usage", {})

        if self.include_usage:
            usage = self._prepare_usage_data(usage_data, prompt_timer.duration)

            conversation.add_message(AgentMessage(content=message_content, usage=usage))
        else:
            conversation.add_message(AgentMessage(content=message_content))

        return conversation

    @retry_on_status_codes((429, 529), max_retries=1)
    async def apredict(
        self,
        conversation: Conversation,
        temperature: int = 0.7,
        max_tokens: int = 256,
        top_p: int = 1,
        enable_json: bool = False,
        safe_prompt: bool = False,
    ) -> Conversation:
        """
        Generate an asynchronous response for a conversation.

        Args:
            conversation (Conversation): The conversation to respond to.
            temperature (int, optional): Sampling temperature. Defaults to 0.7.
            max_tokens (int, optional): Maximum tokens in response. Defaults to 256.
            top_p (int, optional): Top-p sampling parameter. Defaults to 1.
            enable_json (bool, optional): Enables JSON responses. Defaults to False.
            safe_prompt (bool, optional): Enables safe prompt mode if True. Defaults to False.

        Returns:
            Conversation: Updated conversation with the model response.
        """
        formatted_messages = self._format_messages(conversation.history)

        payload = {
            "model": self.name,
            "messages": formatted_messages,
            "temperature": temperature,
            "max_tokens": max_tokens,
            "top_p": top_p,
            "safe_prompt": safe_prompt,
        }

        if enable_json:
            payload["response_format"] = {"type": "json_object"}

        with DurationManager() as prompt_timer:
            response = await self._async_client.post("chat/completions", json=payload)
            response.raise_for_status()

        response_data = response.json()

        message_content = response_data["choices"][0]["message"]["content"]

        usage_data = response_data.get("usage", {})

        if self.include_usage and usage_data:
            usage = self._prepare_usage_data(usage_data, prompt_timer.duration)
            conversation.add_message(AgentMessage(content=message_content, usage=usage))
        else:
            conversation.add_message(AgentMessage(content=message_content))

        return conversation

    @retry_on_status_codes((429, 529), max_retries=1)
    def stream(
        self,
        conversation: Conversation,
        temperature: int = 0.7,
        max_tokens: int = 256,
        top_p: int = 1,
        safe_prompt: bool = False,
    ) -> Iterator[str]:
        """
        Stream response content iteratively.

        Args:
            conversation (Conversation): The conversation to respond to.
            temperature (int, optional): Sampling temperature. Defaults to 0.7.
            max_tokens (int, optional): Maximum tokens in response. Defaults to 256.
            top_p (int, optional): Top-p sampling parameter. Defaults to 1.
            safe_prompt (bool, optional): Enables safe prompt mode if True. Defaults to False.

        Yields:
            str: Chunks of response content.
        """
        formatted_messages = self._format_messages(conversation.history)

        payload = {
            "model": self.name,
            "messages": formatted_messages,
            "temperature": temperature,
            "max_tokens": max_tokens,
            "top_p": top_p,
            "safe_prompt": safe_prompt,
            "stream": True,
        }

        with DurationManager() as prompt_timer:
            response = self._client.post("chat/completions", json=payload)
            response.raise_for_status()

        usage_data = {}
        message_content = ""

        with DurationManager() as completion_timer:
            for line in response.iter_lines():
                json_str = line.replace("data: ", "")
                try:
                    if json_str:
                        chunk = json.loads(json_str)
                        if (
                            chunk["choices"][0]["delta"]
                            and "content" in chunk["choices"][0]["delta"]
                        ):
                            delta = chunk["choices"][0]["delta"]["content"]
                            message_content += delta
                            yield delta
                        if "usage" in chunk:
                            usage_data = chunk.get("usage", {})
                except json.JSONDecodeError:
                    pass

        if self.include_usage and usage_data:
            usage = self._prepare_usage_data(
                usage_data, prompt_timer.duration, completion_timer.duration
            )
            conversation.add_message(AgentMessage(content=message_content, usage=usage))
        else:
            conversation.add_message(AgentMessage(content=message_content))

    @retry_on_status_codes((429, 529), max_retries=1)
    async def astream(
        self,
        conversation,
        temperature: int = 0.7,
        max_tokens: int = 256,
        top_p: int = 1,
        safe_prompt: bool = False,
    ) -> AsyncIterator[str]:
        """
        Asynchronously stream response content.

        Args:
            conversation (Conversation): The conversation to respond to.
            temperature (int, optional): Sampling temperature. Defaults to 0.7.
            max_tokens (int, optional): Maximum tokens in response. Defaults to 256.
            top_p (int, optional): Top-p sampling parameter. Defaults to 1.
            safe_prompt (bool, optional): Enables safe prompt mode if True. Defaults to False.

        Yields:
            str: Chunks of response content.
        """
        formatted_messages = self._format_messages(conversation.history)

        payload = {
            "model": self.name,
            "messages": formatted_messages,
            "temperature": temperature,
            "max_tokens": max_tokens,
            "top_p": top_p,
            "safe_prompt": safe_prompt,
            "stream": True,
        }

        with DurationManager() as prompt_timer:
            response = await self._async_client.post("chat/completions", json=payload)
            response.raise_for_status()

        usage_data = {}
        message_content = ""

        with DurationManager() as completion_timer:
            async for line in response.aiter_lines():
                json_str = line.replace("data: ", "")
                try:
                    if json_str:
                        chunk = json.loads(json_str)
                        if (
                            chunk["choices"][0]["delta"]
                            and "content" in chunk["choices"][0]["delta"]
                        ):
                            delta = chunk["choices"][0]["delta"]["content"]
                            message_content += delta
                            yield delta
                        if "usage" in chunk:
                            usage_data = chunk.get("usage", {})
                except json.JSONDecodeError:
                    pass

        if self.include_usage and usage_data:
            usage = self._prepare_usage_data(
                usage_data, prompt_timer.duration, completion_timer.duration
            )
            conversation.add_message(AgentMessage(content=message_content, usage=usage))
        else:
            conversation.add_message(AgentMessage(content=message_content))

    def batch(
        self,
        conversations: List[Conversation],
        temperature: float = 0.7,
        max_tokens: int = 256,
        top_p: int = 1,
        enable_json: bool = False,
        safe_prompt: bool = False,
    ) -> List[Conversation]:
        """
        Synchronously processes multiple conversations and generates responses for each.

        Args:
            conversations (List[Conversation]): List of conversations to process.
            temperature (float, optional): Sampling temperature for response generation.
            max_tokens (int, optional): Maximum tokens for the response.
            top_p (int, optional): Nucleus sampling parameter.
            enable_json (bool, optional): If True, enables JSON output format.
            safe_prompt (bool, optional): If True, enables safe prompting.

        Returns:
            List[Conversation]: List of updated conversations with generated responses.
        """
        return [
            self.predict(
                conv,
                temperature=temperature,
                max_tokens=max_tokens,
                top_p=top_p,
                enable_json=enable_json,
                safe_prompt=safe_prompt,
            )
            for conv in conversations
        ]

    async def abatch(
        self,
        conversations: List[Conversation],
        temperature: float = 0.7,
        max_tokens: int = 256,
        top_p: int = 1,
        enable_json: bool = False,
        safe_prompt: bool = False,
        max_concurrent: int = 5,
    ) -> List[Conversation]:
        """
        Asynchronously processes multiple conversations with controlled concurrency.

        Args:
            conversations (List[Conversation]): List of conversations to process.
            temperature (float, optional): Sampling temperature for response generation.
            max_tokens (int, optional): Maximum tokens for the response.
            top_p (int, optional): Nucleus sampling parameter.
            enable_json (bool, optional): If True, enables JSON output format.
            safe_prompt (bool, optional): If True, enables safe prompting.
            max_concurrent (int, optional): Maximum number of concurrent tasks.

        Returns:
            List[Conversation]: List of updated conversations with generated responses.
        """
        semaphore = asyncio.Semaphore(max_concurrent)

        async def process_conversation(conv) -> Conversation:
            async with semaphore:
                return await self.apredict(
                    conv,
                    temperature=temperature,
                    max_tokens=max_tokens,
                    top_p=top_p,
                    enable_json=enable_json,
                    safe_prompt=safe_prompt,
                )

        tasks = [process_conversation(conv) for conv in conversations]
        return await asyncio.gather(*tasks)<|MERGE_RESOLUTION|>--- conflicted
+++ resolved
@@ -1,10 +1,6 @@
 import asyncio
 import json
-<<<<<<< HEAD
-from typing import Any, AsyncIterator, Dict, Iterator, List, Literal, Type
-=======
 from typing import AsyncIterator, Dict, Iterator, List, Type
->>>>>>> d670da03
 
 import httpx
 from pydantic import PrivateAttr
