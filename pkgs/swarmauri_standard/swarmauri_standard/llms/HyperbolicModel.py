--- conflicted
+++ resolved
@@ -3,11 +3,7 @@
 from typing import Any, AsyncGenerator, Dict, Generator, List, Optional, Type
 
 import httpx
-<<<<<<< HEAD
-from pydantic import PrivateAttr
-=======
 from pydantic import PrivateAttr, SecretStr
->>>>>>> 0e980df8
 from swarmauri_base.ComponentBase import ComponentBase
 from swarmauri_base.llms.LLMBase import LLMBase
 from swarmauri_base.messages.MessageBase import MessageBase
@@ -33,8 +29,6 @@
     Link to API KEYS: https://app.hyperbolic.xyz/settings
     """
 
-<<<<<<< HEAD
-=======
     api_key: SecretStr
     allowed_models: List[str] = [
         "meta-llama/Meta-Llama-3-70B-Instruct",
@@ -46,7 +40,6 @@
     name: str = "meta-llama/Meta-Llama-3-70B-Instruct"
     type: Literal["HyperbolicModel"] = "HyperbolicModel"
     timeout: float = 600.0
->>>>>>> 0e980df8
     _BASE_URL: str = PrivateAttr(default="https://api.hyperbolic.xyz/v1/")
     _headers: Dict[str, str] = PrivateAttr(default=None)
 
