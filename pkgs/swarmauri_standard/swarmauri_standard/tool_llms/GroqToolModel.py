--- conflicted
+++ resolved
@@ -3,22 +3,13 @@
 from typing import Any, AsyncIterator, Dict, Iterator, List, Literal, Type
 
 import httpx
-<<<<<<< HEAD
 from pydantic import PrivateAttr, SecretStr
 from swarmauri_base.ComponentBase import ComponentBase
 from swarmauri_base.messages.MessageBase import MessageBase
 from swarmauri_base.tool_llms.ToolLLMBase import ToolLLMBase
 
 from swarmauri_standard.conversations.Conversation import Conversation
-=======
-from pydantic import PrivateAttr
-from swarmauri_base.ComponentBase import ComponentBase
-from swarmauri_base.messages.MessageBase import MessageBase
-from swarmauri_base.schema_converters.SchemaConverterBase import SchemaConverterBase
-from swarmauri_base.tool_llms.ToolLLMBase import ToolLLMBase
-from swarmauri_core.conversations.IConversation import IConversation
-
->>>>>>> b6735761
+
 from swarmauri_standard.messages.AgentMessage import AgentMessage
 from swarmauri_standard.messages.FunctionMessage import FunctionMessage
 from swarmauri_standard.schema_converters.GroqSchemaConverter import (
@@ -45,7 +36,6 @@
     Provider Documentation: https://console.groq.com/docs/tool-use#models
     """
 
-<<<<<<< HEAD
     api_key: SecretStr
     allowed_models: List[str] = [
         "qwen-2.5-32b",
@@ -56,8 +46,6 @@
         "mixtral-8x7b-32768",
         "gemma2-9b-it",
     ]
-=======
->>>>>>> b6735761
     name: str = ""
     type: Literal["GroqToolModel"] = "GroqToolModel"
 
@@ -85,8 +73,7 @@
             headers=self._headers,
             timeout=self.timeout,
         )
-<<<<<<< HEAD
-=======
+
         self.allowed_models = self.allowed_models or self.get_allowed_models()
         if not self.name and self.allowed_models:
             self.name = self.allowed_models[0]
@@ -99,7 +86,6 @@
             Type[SchemaConverterBase]: The GroqSchemaConverter class.
         """
         return GroqSchemaConverter
->>>>>>> b6735761
 
     def _schema_convert_tools(self, tools) -> List[Dict[str, Any]]:
         """
