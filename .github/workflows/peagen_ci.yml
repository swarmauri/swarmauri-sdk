--- conflicted
+++ resolved
@@ -26,12 +26,8 @@
       NPM_DB:         npm
       PEAGEN_DB:      peagen
       GIT_DB:         gitea
-<<<<<<< HEAD
       AUTO_AUTHN_DB: auto_authn
-      
-=======
-      AUTO_AUTHN_DB:  auto_authn
->>>>>>> ee500396
+
       # --- secrets ---
       MINIO_ROOT_PASSWORD:      ${{ secrets.PEAGEN_MINIO_ROOT_PASSWORD }}
       MINIO_ACCESS_KEY:         ${{ secrets.PEAGEN_MINIO_ACCESS_KEY }}
