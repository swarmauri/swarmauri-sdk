--- conflicted
+++ resolved
@@ -18,10 +18,6 @@
 
       - name: Restart zdx services
         run: |
-<<<<<<< HEAD
           docker compose -f infra/docs/docker-compose.yaml \
           up -d --build --force-recreate --no-deps \
-          swarmauri-sdk-docs peagen-docs tigrbl-docs
-=======
-          docker compose -f infra/docs/docker-compose.yaml up -d --pull always mkdocs
->>>>>>> 5089aa50
+          swarmauri-sdk-docs peagen-docs tigrbl-docs